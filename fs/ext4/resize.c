--- conflicted
+++ resolved
@@ -874,10 +874,7 @@
 	err = ext4_handle_dirty_metadata(handle, NULL, gdb_bh);
 	if (unlikely(err)) {
 		ext4_std_error(sb, err);
-<<<<<<< HEAD
-=======
 		iloc.bh = NULL;
->>>>>>> 0ecfebd2
 		goto errout;
 	}
 	brelse(dind);
