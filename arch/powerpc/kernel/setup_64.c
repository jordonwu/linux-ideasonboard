/*
 * 
 * Common boot and setup code.
 *
 * Copyright (C) 2001 PPC64 Team, IBM Corp
 *
 *      This program is free software; you can redistribute it and/or
 *      modify it under the terms of the GNU General Public License
 *      as published by the Free Software Foundation; either version
 *      2 of the License, or (at your option) any later version.
 */

#define DEBUG

#include <linux/export.h>
#include <linux/string.h>
#include <linux/sched.h>
#include <linux/init.h>
#include <linux/kernel.h>
#include <linux/reboot.h>
#include <linux/delay.h>
#include <linux/initrd.h>
#include <linux/seq_file.h>
#include <linux/ioport.h>
#include <linux/console.h>
#include <linux/utsname.h>
#include <linux/tty.h>
#include <linux/root_dev.h>
#include <linux/notifier.h>
#include <linux/cpu.h>
#include <linux/unistd.h>
#include <linux/serial.h>
#include <linux/serial_8250.h>
#include <linux/bootmem.h>
#include <linux/pci.h>
#include <linux/lockdep.h>
#include <linux/memblock.h>
#include <linux/hugetlb.h>
#include <linux/memory.h>

#include <asm/io.h>
#include <asm/kdump.h>
#include <asm/prom.h>
#include <asm/processor.h>
#include <asm/pgtable.h>
#include <asm/smp.h>
#include <asm/elf.h>
#include <asm/machdep.h>
#include <asm/paca.h>
#include <asm/time.h>
#include <asm/cputable.h>
#include <asm/sections.h>
#include <asm/btext.h>
#include <asm/nvram.h>
#include <asm/setup.h>
#include <asm/rtas.h>
#include <asm/iommu.h>
#include <asm/serial.h>
#include <asm/cache.h>
#include <asm/page.h>
#include <asm/mmu.h>
#include <asm/firmware.h>
#include <asm/xmon.h>
#include <asm/udbg.h>
#include <asm/kexec.h>
#include <asm/mmu_context.h>
#include <asm/code-patching.h>
#include <asm/kvm_ppc.h>
#include <asm/hugetlb.h>
#include <asm/epapr_hcalls.h>

#ifdef DEBUG
#define DBG(fmt...) udbg_printf(fmt)
#else
#define DBG(fmt...)
#endif

int spinning_secondaries;
u64 ppc64_pft_size;

/* Pick defaults since we might want to patch instructions
 * before we've read this from the device tree.
 */
struct ppc64_caches ppc64_caches = {
	.dline_size = 0x40,
	.log_dline_size = 6,
	.iline_size = 0x40,
	.log_iline_size = 6
};
EXPORT_SYMBOL_GPL(ppc64_caches);

/*
 * These are used in binfmt_elf.c to put aux entries on the stack
 * for each elf executable being started.
 */
int dcache_bsize;
int icache_bsize;
int ucache_bsize;

#if defined(CONFIG_PPC_BOOK3E) && defined(CONFIG_SMP)
static void setup_tlb_core_data(void)
{
	int cpu;

	BUILD_BUG_ON(offsetof(struct tlb_core_data, lock) != 0);

	for_each_possible_cpu(cpu) {
		int first = cpu_first_thread_sibling(cpu);

		paca[cpu].tcd_ptr = &paca[first].tcd;

		/*
		 * If we have threads, we need either tlbsrx.
		 * or e6500 tablewalk mode, or else TLB handlers
		 * will be racy and could produce duplicate entries.
		 */
		if (smt_enabled_at_boot >= 2 &&
		    !mmu_has_feature(MMU_FTR_USE_TLBRSRV) &&
		    book3e_htw_mode != PPC_HTW_E6500) {
			/* Should we panic instead? */
			WARN_ONCE("%s: unsupported MMU configuration -- expect problems\n",
				  __func__);
		}
	}
}
#else
static void setup_tlb_core_data(void)
{
}
#endif

#ifdef CONFIG_SMP

static char *smt_enabled_cmdline;

/* Look for ibm,smt-enabled OF option */
static void check_smt_enabled(void)
{
	struct device_node *dn;
	const char *smt_option;

	/* Default to enabling all threads */
	smt_enabled_at_boot = threads_per_core;

	/* Allow the command line to overrule the OF option */
	if (smt_enabled_cmdline) {
		if (!strcmp(smt_enabled_cmdline, "on"))
			smt_enabled_at_boot = threads_per_core;
		else if (!strcmp(smt_enabled_cmdline, "off"))
			smt_enabled_at_boot = 0;
		else {
			int smt;
			int rc;

			rc = kstrtoint(smt_enabled_cmdline, 10, &smt);
			if (!rc)
				smt_enabled_at_boot =
					min(threads_per_core, smt);
		}
	} else {
		dn = of_find_node_by_path("/options");
		if (dn) {
			smt_option = of_get_property(dn, "ibm,smt-enabled",
						     NULL);

			if (smt_option) {
				if (!strcmp(smt_option, "on"))
					smt_enabled_at_boot = threads_per_core;
				else if (!strcmp(smt_option, "off"))
					smt_enabled_at_boot = 0;
			}

			of_node_put(dn);
		}
	}
}

/* Look for smt-enabled= cmdline option */
static int __init early_smt_enabled(char *p)
{
	smt_enabled_cmdline = p;
	return 0;
}
early_param("smt-enabled", early_smt_enabled);

#else
#define check_smt_enabled()
#endif /* CONFIG_SMP */

/** Fix up paca fields required for the boot cpu */
static void fixup_boot_paca(void)
{
	/* The boot cpu is started */
	get_paca()->cpu_start = 1;
	/* Allow percpu accesses to work until we setup percpu data */
	get_paca()->data_offset = 0;
}

static void cpu_ready_for_interrupts(void)
{
	/* Set IR and DR in PACA MSR */
	get_paca()->kernel_msr = MSR_KERNEL;

	/*
	 * Enable AIL if supported, and we are in hypervisor mode. If we are
	 * not in hypervisor mode, we enable relocation-on interrupts later
	 * in pSeries_setup_arch() using the H_SET_MODE hcall.
	 */
	if (cpu_has_feature(CPU_FTR_HVMODE) &&
	    cpu_has_feature(CPU_FTR_ARCH_207S)) {
		unsigned long lpcr = mfspr(SPRN_LPCR);
		mtspr(SPRN_LPCR, lpcr | LPCR_AIL_3);
	}
}

/*
 * Early initialization entry point. This is called by head.S
 * with MMU translation disabled. We rely on the "feature" of
 * the CPU that ignores the top 2 bits of the address in real
 * mode so we can access kernel globals normally provided we
 * only toy with things in the RMO region. From here, we do
 * some early parsing of the device-tree to setup out MEMBLOCK
 * data structures, and allocate & initialize the hash table
 * and segment tables so we can start running with translation
 * enabled.
 *
 * It is this function which will call the probe() callback of
 * the various platform types and copy the matching one to the
 * global ppc_md structure. Your platform can eventually do
 * some very early initializations from the probe() routine, but
 * this is not recommended, be very careful as, for example, the
 * device-tree is not accessible via normal means at this point.
 */

void __init early_setup(unsigned long dt_ptr)
{
	static __initdata struct paca_struct boot_paca;

	/* -------- printk is _NOT_ safe to use here ! ------- */

	/* Identify CPU type */
	identify_cpu(0, mfspr(SPRN_PVR));

	/* Assume we're on cpu 0 for now. Don't write to the paca yet! */
	initialise_paca(&boot_paca, 0);
	setup_paca(&boot_paca);
	fixup_boot_paca();

	/* Initialize lockdep early or else spinlocks will blow */
	lockdep_init();

	/* -------- printk is now safe to use ------- */

	/* Enable early debugging if any specified (see udbg.h) */
	udbg_early_init();

 	DBG(" -> early_setup(), dt_ptr: 0x%lx\n", dt_ptr);

	/*
	 * Do early initialization using the flattened device
	 * tree, such as retrieving the physical memory map or
	 * calculating/retrieving the hash table size.
	 */
	early_init_devtree(__va(dt_ptr));

	epapr_paravirt_early_init();

	/* Now we know the logical id of our boot cpu, setup the paca. */
	setup_paca(&paca[boot_cpuid]);
	fixup_boot_paca();

	/* Probe the machine type */
	probe_machine();

	setup_kdump_trampoline();

	DBG("Found, Initializing memory management...\n");

	/* Initialize the hash table or TLB handling */
	early_init_mmu();

	/*
	 * At this point, we can let interrupts switch to virtual mode
	 * (the MMU has been setup), so adjust the MSR in the PACA to
	 * have IR and DR set and enable AIL if it exists
	 */
	cpu_ready_for_interrupts();

	/* Reserve large chunks of memory for use by CMA for KVM */
	kvm_cma_reserve();

	/*
	 * Reserve any gigantic pages requested on the command line.
	 * memblock needs to have been initialized by the time this is
	 * called since this will reserve memory.
	 */
	reserve_hugetlb_gpages();

	DBG(" <- early_setup()\n");

#ifdef CONFIG_PPC_EARLY_DEBUG_BOOTX
	/*
	 * This needs to be done *last* (after the above DBG() even)
	 *
	 * Right after we return from this function, we turn on the MMU
	 * which means the real-mode access trick that btext does will
	 * no longer work, it needs to switch to using a real MMU
	 * mapping. This call will ensure that it does
	 */
	btext_map();
#endif /* CONFIG_PPC_EARLY_DEBUG_BOOTX */
}

#ifdef CONFIG_SMP
void early_setup_secondary(void)
{
	/* Mark interrupts enabled in PACA */
	get_paca()->soft_enabled = 0;

	/* Initialize the hash table or TLB handling */
	early_init_mmu_secondary();

	/*
	 * At this point, we can let interrupts switch to virtual mode
	 * (the MMU has been setup), so adjust the MSR in the PACA to
	 * have IR and DR set.
	 */
	cpu_ready_for_interrupts();
}

#endif /* CONFIG_SMP */

#if defined(CONFIG_SMP) || defined(CONFIG_KEXEC)
void smp_release_cpus(void)
{
	unsigned long *ptr;
	int i;

	DBG(" -> smp_release_cpus()\n");

	/* All secondary cpus are spinning on a common spinloop, release them
	 * all now so they can start to spin on their individual paca
	 * spinloops. For non SMP kernels, the secondary cpus never get out
	 * of the common spinloop.
	 */

	ptr  = (unsigned long *)((unsigned long)&__secondary_hold_spinloop
			- PHYSICAL_START);
	*ptr = ppc_function_entry(generic_secondary_smp_init);

	/* And wait a bit for them to catch up */
	for (i = 0; i < 100000; i++) {
		mb();
		HMT_low();
		if (spinning_secondaries == 0)
			break;
		udelay(1);
	}
	DBG("spinning_secondaries = %d\n", spinning_secondaries);

	DBG(" <- smp_release_cpus()\n");
}
#endif /* CONFIG_SMP || CONFIG_KEXEC */

/*
 * Initialize some remaining members of the ppc64_caches and systemcfg
 * structures
 * (at least until we get rid of them completely). This is mostly some
 * cache informations about the CPU that will be used by cache flush
 * routines and/or provided to userland
 */
static void __init initialize_cache_info(void)
{
	struct device_node *np;
	unsigned long num_cpus = 0;

	DBG(" -> initialize_cache_info()\n");

	for_each_node_by_type(np, "cpu") {
		num_cpus += 1;

		/*
		 * We're assuming *all* of the CPUs have the same
		 * d-cache and i-cache sizes... -Peter
		 */
		if (num_cpus == 1) {
			const __be32 *sizep, *lsizep;
			u32 size, lsize;

			size = 0;
			lsize = cur_cpu_spec->dcache_bsize;
			sizep = of_get_property(np, "d-cache-size", NULL);
			if (sizep != NULL)
				size = be32_to_cpu(*sizep);
			lsizep = of_get_property(np, "d-cache-block-size",
						 NULL);
			/* fallback if block size missing */
			if (lsizep == NULL)
				lsizep = of_get_property(np,
							 "d-cache-line-size",
							 NULL);
			if (lsizep != NULL)
				lsize = be32_to_cpu(*lsizep);
			if (sizep == NULL || lsizep == NULL)
				DBG("Argh, can't find dcache properties ! "
				    "sizep: %p, lsizep: %p\n", sizep, lsizep);

			ppc64_caches.dsize = size;
			ppc64_caches.dline_size = lsize;
			ppc64_caches.log_dline_size = __ilog2(lsize);
			ppc64_caches.dlines_per_page = PAGE_SIZE / lsize;

			size = 0;
			lsize = cur_cpu_spec->icache_bsize;
			sizep = of_get_property(np, "i-cache-size", NULL);
			if (sizep != NULL)
				size = be32_to_cpu(*sizep);
			lsizep = of_get_property(np, "i-cache-block-size",
						 NULL);
			if (lsizep == NULL)
				lsizep = of_get_property(np,
							 "i-cache-line-size",
							 NULL);
			if (lsizep != NULL)
				lsize = be32_to_cpu(*lsizep);
			if (sizep == NULL || lsizep == NULL)
				DBG("Argh, can't find icache properties ! "
				    "sizep: %p, lsizep: %p\n", sizep, lsizep);

			ppc64_caches.isize = size;
			ppc64_caches.iline_size = lsize;
			ppc64_caches.log_iline_size = __ilog2(lsize);
			ppc64_caches.ilines_per_page = PAGE_SIZE / lsize;
		}
	}

	DBG(" <- initialize_cache_info()\n");
}


/*
 * Do some initial setup of the system.  The parameters are those which 
 * were passed in from the bootloader.
 */
void __init setup_system(void)
{
	DBG(" -> setup_system()\n");

	/* Apply the CPUs-specific and firmware specific fixups to kernel
	 * text (nop out sections not relevant to this CPU or this firmware)
	 */
	do_feature_fixups(cur_cpu_spec->cpu_features,
			  &__start___ftr_fixup, &__stop___ftr_fixup);
	do_feature_fixups(cur_cpu_spec->mmu_features,
			  &__start___mmu_ftr_fixup, &__stop___mmu_ftr_fixup);
	do_feature_fixups(powerpc_firmware_features,
			  &__start___fw_ftr_fixup, &__stop___fw_ftr_fixup);
	do_lwsync_fixups(cur_cpu_spec->cpu_features,
			 &__start___lwsync_fixup, &__stop___lwsync_fixup);
	do_final_fixups();

	/*
	 * Unflatten the device-tree passed by prom_init or kexec
	 */
	unflatten_device_tree();

	/*
	 * Fill the ppc64_caches & systemcfg structures with informations
 	 * retrieved from the device-tree.
	 */
	initialize_cache_info();

#ifdef CONFIG_PPC_RTAS
	/*
	 * Initialize RTAS if available
	 */
	rtas_initialize();
#endif /* CONFIG_PPC_RTAS */

	/*
	 * Check if we have an initrd provided via the device-tree
	 */
	check_for_initrd();

	/*
	 * Do some platform specific early initializations, that includes
	 * setting up the hash table pointers. It also sets up some interrupt-mapping
	 * related options that will be used by finish_device_tree()
	 */
	if (ppc_md.init_early)
		ppc_md.init_early();

 	/*
	 * We can discover serial ports now since the above did setup the
	 * hash table management for us, thus ioremap works. We do that early
	 * so that further code can be debugged
	 */
	find_legacy_serial_ports();

	/*
	 * Register early console
	 */
	register_early_udbg_console();

	/*
	 * Initialize xmon
	 */
	xmon_setup();

	smp_setup_cpu_maps();
	check_smt_enabled();
	setup_tlb_core_data();

	/*
	 * Freescale Book3e parts spin in a loop provided by firmware,
	 * so smp_release_cpus() does nothing for them
	 */
#if defined(CONFIG_SMP) && !defined(CONFIG_PPC_FSL_BOOK3E)
	/* Release secondary cpus out of their spinloops at 0x60 now that
	 * we can map physical -> logical CPU ids
	 */
	smp_release_cpus();
#endif

	pr_info("Starting Linux PPC64 %s\n", init_utsname()->version);

	pr_info("-----------------------------------------------------\n");
	pr_info("ppc64_pft_size    = 0x%llx\n", ppc64_pft_size);
	pr_info("phys_mem_size     = 0x%llx\n", memblock_phys_mem_size());

<<<<<<< HEAD
	printk("-----------------------------------------------------\n");
	printk("ppc64_pft_size    = 0x%llx\n", ppc64_pft_size);
	printk("phys_mem_size     = 0x%llx\n", memblock_phys_mem_size());

	if (ppc64_caches.dline_size != 0x80)
		printk("dcache_line_size  = 0x%x\n", ppc64_caches.dline_size);
	if (ppc64_caches.iline_size != 0x80)
		printk("icache_line_size  = 0x%x\n", ppc64_caches.iline_size);

	printk("cpu_features      = 0x%016lx\n", cur_cpu_spec->cpu_features);
	printk("  possible        = 0x%016lx\n", CPU_FTRS_POSSIBLE);
	printk("  always          = 0x%016lx\n", CPU_FTRS_ALWAYS);
	printk("cpu_user_features = 0x%08x 0x%08x\n", cur_cpu_spec->cpu_user_features,
		cur_cpu_spec->cpu_user_features2);
	printk("mmu_features      = 0x%08x\n", cur_cpu_spec->mmu_features);
	printk("firmware_features = 0x%016lx\n", powerpc_firmware_features);

#ifdef CONFIG_PPC_STD_MMU_64
	if (htab_address)
		printk("htab_address      = 0x%p\n", htab_address);

	printk("htab_hash_mask    = 0x%lx\n", htab_hash_mask);
#endif

	if (PHYSICAL_START > 0)
		printk("physical_start    = 0x%llx\n",
=======
	if (ppc64_caches.dline_size != 0x80)
		pr_info("dcache_line_size  = 0x%x\n", ppc64_caches.dline_size);
	if (ppc64_caches.iline_size != 0x80)
		pr_info("icache_line_size  = 0x%x\n", ppc64_caches.iline_size);

	pr_info("cpu_features      = 0x%016lx\n", cur_cpu_spec->cpu_features);
	pr_info("  possible        = 0x%016lx\n", CPU_FTRS_POSSIBLE);
	pr_info("  always          = 0x%016lx\n", CPU_FTRS_ALWAYS);
	pr_info("cpu_user_features = 0x%08x 0x%08x\n", cur_cpu_spec->cpu_user_features,
		cur_cpu_spec->cpu_user_features2);
	pr_info("mmu_features      = 0x%08x\n", cur_cpu_spec->mmu_features);
	pr_info("firmware_features = 0x%016lx\n", powerpc_firmware_features);

#ifdef CONFIG_PPC_STD_MMU_64
	if (htab_address)
		pr_info("htab_address      = 0x%p\n", htab_address);

	pr_info("htab_hash_mask    = 0x%lx\n", htab_hash_mask);
#endif

	if (PHYSICAL_START > 0)
		pr_info("physical_start    = 0x%llx\n",
>>>>>>> d1d0b6b6
		       (unsigned long long)PHYSICAL_START);
	pr_info("-----------------------------------------------------\n");

	DBG(" <- setup_system()\n");
}

/* This returns the limit below which memory accesses to the linear
 * mapping are guarnateed not to cause a TLB or SLB miss. This is
 * used to allocate interrupt or emergency stacks for which our
 * exception entry path doesn't deal with being interrupted.
 */
static u64 safe_stack_limit(void)
{
#ifdef CONFIG_PPC_BOOK3E
	/* Freescale BookE bolts the entire linear mapping */
	if (mmu_has_feature(MMU_FTR_TYPE_FSL_E))
		return linear_map_top;
	/* Other BookE, we assume the first GB is bolted */
	return 1ul << 30;
#else
	/* BookS, the first segment is bolted */
	if (mmu_has_feature(MMU_FTR_1T_SEGMENT))
		return 1UL << SID_SHIFT_1T;
	return 1UL << SID_SHIFT;
#endif
}

static void __init irqstack_early_init(void)
{
	u64 limit = safe_stack_limit();
	unsigned int i;

	/*
	 * Interrupt stacks must be in the first segment since we
	 * cannot afford to take SLB misses on them.
	 */
	for_each_possible_cpu(i) {
		softirq_ctx[i] = (struct thread_info *)
			__va(memblock_alloc_base(THREAD_SIZE,
					    THREAD_SIZE, limit));
		hardirq_ctx[i] = (struct thread_info *)
			__va(memblock_alloc_base(THREAD_SIZE,
					    THREAD_SIZE, limit));
	}
}

#ifdef CONFIG_PPC_BOOK3E
static void __init exc_lvl_early_init(void)
{
	unsigned int i;
	unsigned long sp;

	for_each_possible_cpu(i) {
		sp = memblock_alloc(THREAD_SIZE, THREAD_SIZE);
		critirq_ctx[i] = (struct thread_info *)__va(sp);
		paca[i].crit_kstack = __va(sp + THREAD_SIZE);

		sp = memblock_alloc(THREAD_SIZE, THREAD_SIZE);
		dbgirq_ctx[i] = (struct thread_info *)__va(sp);
		paca[i].dbg_kstack = __va(sp + THREAD_SIZE);

		sp = memblock_alloc(THREAD_SIZE, THREAD_SIZE);
		mcheckirq_ctx[i] = (struct thread_info *)__va(sp);
		paca[i].mc_kstack = __va(sp + THREAD_SIZE);
	}

	if (cpu_has_feature(CPU_FTR_DEBUG_LVL_EXC))
		patch_exception(0x040, exc_debug_debug_book3e);
}
#else
#define exc_lvl_early_init()
#endif

/*
 * Stack space used when we detect a bad kernel stack pointer, and
 * early in SMP boots before relocation is enabled. Exclusive emergency
 * stack for machine checks.
 */
static void __init emergency_stack_init(void)
{
	u64 limit;
	unsigned int i;

	/*
	 * Emergency stacks must be under 256MB, we cannot afford to take
	 * SLB misses on them. The ABI also requires them to be 128-byte
	 * aligned.
	 *
	 * Since we use these as temporary stacks during secondary CPU
	 * bringup, we need to get at them in real mode. This means they
	 * must also be within the RMO region.
	 */
	limit = min(safe_stack_limit(), ppc64_rma_size);

	for_each_possible_cpu(i) {
		unsigned long sp;
		sp  = memblock_alloc_base(THREAD_SIZE, THREAD_SIZE, limit);
		sp += THREAD_SIZE;
		paca[i].emergency_sp = __va(sp);

#ifdef CONFIG_PPC_BOOK3S_64
		/* emergency stack for machine check exception handling. */
		sp  = memblock_alloc_base(THREAD_SIZE, THREAD_SIZE, limit);
		sp += THREAD_SIZE;
		paca[i].mc_emergency_sp = __va(sp);
#endif
	}
}

/*
 * Called into from start_kernel this initializes bootmem, which is used
 * to manage page allocation until mem_init is called.
 */
void __init setup_arch(char **cmdline_p)
{
	ppc64_boot_msg(0x12, "Setup Arch");

	*cmdline_p = boot_command_line;

	/*
	 * Set cache line size based on type of cpu as a default.
	 * Systems with OF can look in the properties on the cpu node(s)
	 * for a possibly more accurate value.
	 */
	dcache_bsize = ppc64_caches.dline_size;
	icache_bsize = ppc64_caches.iline_size;

	if (ppc_md.panic)
		setup_panic();

	init_mm.start_code = (unsigned long)_stext;
	init_mm.end_code = (unsigned long) _etext;
	init_mm.end_data = (unsigned long) _edata;
	init_mm.brk = klimit;
#ifdef CONFIG_PPC_64K_PAGES
	init_mm.context.pte_frag = NULL;
#endif
	irqstack_early_init();
	exc_lvl_early_init();
	emergency_stack_init();

	/* set up the bootmem stuff with available memory */
	do_init_bootmem();
	sparse_init();

#ifdef CONFIG_DUMMY_CONSOLE
	conswitchp = &dummy_con;
#endif

	if (ppc_md.setup_arch)
		ppc_md.setup_arch();

	paging_init();

	/* Initialize the MMU context management stuff */
	mmu_context_init();

	/* Interrupt code needs to be 64K-aligned */
	if ((unsigned long)_stext & 0xffff)
		panic("Kernelbase not 64K-aligned (0x%lx)!\n",
		      (unsigned long)_stext);

	ppc64_boot_msg(0x15, "Setup Done");
}


/* ToDo: do something useful if ppc_md is not yet setup. */
#define PPC64_LINUX_FUNCTION 0x0f000000
#define PPC64_IPL_MESSAGE 0xc0000000
#define PPC64_TERM_MESSAGE 0xb0000000

static void ppc64_do_msg(unsigned int src, const char *msg)
{
	if (ppc_md.progress) {
		char buf[128];

		sprintf(buf, "%08X\n", src);
		ppc_md.progress(buf, 0);
		snprintf(buf, 128, "%s", msg);
		ppc_md.progress(buf, 0);
	}
}

/* Print a boot progress message. */
void ppc64_boot_msg(unsigned int src, const char *msg)
{
	ppc64_do_msg(PPC64_LINUX_FUNCTION|PPC64_IPL_MESSAGE|src, msg);
	printk("[boot]%04x %s\n", src, msg);
}

#ifdef CONFIG_SMP
#define PCPU_DYN_SIZE		()

static void * __init pcpu_fc_alloc(unsigned int cpu, size_t size, size_t align)
{
	return __alloc_bootmem_node(NODE_DATA(cpu_to_node(cpu)), size, align,
				    __pa(MAX_DMA_ADDRESS));
}

static void __init pcpu_fc_free(void *ptr, size_t size)
{
	free_bootmem(__pa(ptr), size);
}

static int pcpu_cpu_distance(unsigned int from, unsigned int to)
{
	if (cpu_to_node(from) == cpu_to_node(to))
		return LOCAL_DISTANCE;
	else
		return REMOTE_DISTANCE;
}

unsigned long __per_cpu_offset[NR_CPUS] __read_mostly;
EXPORT_SYMBOL(__per_cpu_offset);

void __init setup_per_cpu_areas(void)
{
	const size_t dyn_size = PERCPU_MODULE_RESERVE + PERCPU_DYNAMIC_RESERVE;
	size_t atom_size;
	unsigned long delta;
	unsigned int cpu;
	int rc;

	/*
	 * Linear mapping is one of 4K, 1M and 16M.  For 4K, no need
	 * to group units.  For larger mappings, use 1M atom which
	 * should be large enough to contain a number of units.
	 */
	if (mmu_linear_psize == MMU_PAGE_4K)
		atom_size = PAGE_SIZE;
	else
		atom_size = 1 << 20;

	rc = pcpu_embed_first_chunk(0, dyn_size, atom_size, pcpu_cpu_distance,
				    pcpu_fc_alloc, pcpu_fc_free);
	if (rc < 0)
		panic("cannot initialize percpu area (err=%d)", rc);

	delta = (unsigned long)pcpu_base_addr - (unsigned long)__per_cpu_start;
	for_each_possible_cpu(cpu) {
                __per_cpu_offset[cpu] = delta + pcpu_unit_offsets[cpu];
		paca[cpu].data_offset = __per_cpu_offset[cpu];
	}
}
#endif

#ifdef CONFIG_MEMORY_HOTPLUG_SPARSE
unsigned long memory_block_size_bytes(void)
{
	if (ppc_md.memory_block_size)
		return ppc_md.memory_block_size();

	return MIN_MEMORY_BLOCK_SIZE;
}
#endif

#if defined(CONFIG_PPC_INDIRECT_PIO) || defined(CONFIG_PPC_INDIRECT_MMIO)
struct ppc_pci_io ppc_pci_io;
EXPORT_SYMBOL(ppc_pci_io);
#endif<|MERGE_RESOLUTION|>--- conflicted
+++ resolved
@@ -528,34 +528,6 @@
 	pr_info("ppc64_pft_size    = 0x%llx\n", ppc64_pft_size);
 	pr_info("phys_mem_size     = 0x%llx\n", memblock_phys_mem_size());
 
-<<<<<<< HEAD
-	printk("-----------------------------------------------------\n");
-	printk("ppc64_pft_size    = 0x%llx\n", ppc64_pft_size);
-	printk("phys_mem_size     = 0x%llx\n", memblock_phys_mem_size());
-
-	if (ppc64_caches.dline_size != 0x80)
-		printk("dcache_line_size  = 0x%x\n", ppc64_caches.dline_size);
-	if (ppc64_caches.iline_size != 0x80)
-		printk("icache_line_size  = 0x%x\n", ppc64_caches.iline_size);
-
-	printk("cpu_features      = 0x%016lx\n", cur_cpu_spec->cpu_features);
-	printk("  possible        = 0x%016lx\n", CPU_FTRS_POSSIBLE);
-	printk("  always          = 0x%016lx\n", CPU_FTRS_ALWAYS);
-	printk("cpu_user_features = 0x%08x 0x%08x\n", cur_cpu_spec->cpu_user_features,
-		cur_cpu_spec->cpu_user_features2);
-	printk("mmu_features      = 0x%08x\n", cur_cpu_spec->mmu_features);
-	printk("firmware_features = 0x%016lx\n", powerpc_firmware_features);
-
-#ifdef CONFIG_PPC_STD_MMU_64
-	if (htab_address)
-		printk("htab_address      = 0x%p\n", htab_address);
-
-	printk("htab_hash_mask    = 0x%lx\n", htab_hash_mask);
-#endif
-
-	if (PHYSICAL_START > 0)
-		printk("physical_start    = 0x%llx\n",
-=======
 	if (ppc64_caches.dline_size != 0x80)
 		pr_info("dcache_line_size  = 0x%x\n", ppc64_caches.dline_size);
 	if (ppc64_caches.iline_size != 0x80)
@@ -578,7 +550,6 @@
 
 	if (PHYSICAL_START > 0)
 		pr_info("physical_start    = 0x%llx\n",
->>>>>>> d1d0b6b6
 		       (unsigned long long)PHYSICAL_START);
 	pr_info("-----------------------------------------------------\n");
 
