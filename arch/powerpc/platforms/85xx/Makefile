--- conflicted
+++ resolved
@@ -3,15 +3,11 @@
 # Makefile for the PowerPC 85xx linux kernel.
 #
 obj-$(CONFIG_SMP) += smp.o
-<<<<<<< HEAD
 obj-$(CONFIG_SUSPEND)		  += sleep.o
-obj-$(CONFIG_FSL_PMC)		  += mpc85xx_pm_ops.o
 obj-$(CONFIG_FSL_QORIQ_PM)	  += qoriq_pm.o deepsleep.o
-=======
 ifneq ($(CONFIG_FSL_CORENET_RCPM),y)
 obj-$(CONFIG_SMP) += mpc85xx_pm_ops.o
 endif
->>>>>>> f00712e2
 
 obj-y += common.o
 
