--- conflicted
+++ resolved
@@ -1072,35 +1072,6 @@
 	return ret;
 }
 
-<<<<<<< HEAD
-#ifndef mce_unmap_kpfn
-static void mce_unmap_kpfn(unsigned long pfn)
-{
-	unsigned long decoy_addr;
-
-	/*
-	 * Unmap this page from the kernel 1:1 mappings to make sure
-	 * we don't log more errors because of speculative access to
-	 * the page.
-	 * We would like to just call:
-	 *	set_memory_np((unsigned long)pfn_to_kaddr(pfn), 1);
-	 * but doing that would radically increase the odds of a
-	 * speculative access to the poison page because we'd have
-	 * the virtual address of the kernel 1:1 mapping sitting
-	 * around in registers.
-	 * Instead we get tricky.  We create a non-canonical address
-	 * that looks just like the one we want, but has bit 63 flipped.
-	 * This relies on set_memory_np() not checking whether we passed
-	 * a legal address.
-	 */
-
-	decoy_addr = (pfn << PAGE_SHIFT) + (PAGE_OFFSET ^ BIT(63));
-
-	if (set_memory_np(decoy_addr, 1))
-		pr_warn("Could not invalidate pfn=0x%lx from 1:1 map\n", pfn);
-}
-#endif
-
 
 /*
  * Cases where we avoid rendezvous handler timeout:
@@ -1196,8 +1167,6 @@
 	*m = *final;
 }
 
-=======
->>>>>>> c953cc98
 /*
  * The actual machine check handler. This only handles real
  * exceptions when something got corrupted coming in through int 18.
