--- conflicted
+++ resolved
@@ -186,11 +186,8 @@
 			compatible = "allwinner,sun5i-a13-mbus";
 			reg = <0x01c01000 0x1000>;
 			clocks = <&ccu CLK_MBUS>;
-<<<<<<< HEAD
-=======
 			#address-cells = <1>;
 			#size-cells = <1>;
->>>>>>> 04d5ce62
 			dma-ranges = <0x00000000 0x40000000 0x20000000>;
 			#interconnect-cells = <1>;
 		};
