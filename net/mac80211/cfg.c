--- conflicted
+++ resolved
@@ -370,21 +370,6 @@
 	return 0;
 }
 
-<<<<<<< HEAD
-static void rate_idx_to_bitrate(struct rate_info *rate, struct sta_info *sta, int idx)
-{
-	enum ieee80211_band band = ieee80211_get_sdata_band(sta->sdata);
-
-	if (!(rate->flags & RATE_INFO_FLAGS_MCS)) {
-		struct ieee80211_supported_band *sband;
-		sband = sta->local->hw.wiphy->bands[band];
-		rate->legacy = sband->bitrates[idx].bitrate;
-	} else
-		rate->mcs = idx;
-}
-
-=======
->>>>>>> 0751f865
 void sta_set_rate_info_tx(struct sta_info *sta,
 			  const struct ieee80211_tx_rate *rate,
 			  struct rate_info *rinfo)
@@ -651,11 +636,7 @@
 	rcu_read_lock();
 	chanctx_conf = rcu_dereference(sdata->vif.chanctx_conf);
 	if (chanctx_conf)
-<<<<<<< HEAD
-		channel = chanctx_conf->channel;
-=======
 		channel = chanctx_conf->def.chan;
->>>>>>> 0751f865
 	else
 		channel = NULL;
 	rcu_read_unlock();
@@ -775,23 +756,13 @@
 }
 
 static int ieee80211_set_monitor_channel(struct wiphy *wiphy,
-<<<<<<< HEAD
-					 struct ieee80211_channel *chan,
-					 enum nl80211_channel_type channel_type)
-=======
 					 struct cfg80211_chan_def *chandef)
->>>>>>> 0751f865
 {
 	struct ieee80211_local *local = wiphy_priv(wiphy);
 	struct ieee80211_sub_if_data *sdata;
 	int ret = 0;
 
-<<<<<<< HEAD
-	if (local->monitor_channel == chan &&
-	    local->monitor_channel_type == channel_type)
-=======
 	if (cfg80211_chandef_identical(&local->monitor_chandef, chandef))
->>>>>>> 0751f865
 		return 0;
 
 	mutex_lock(&local->iflist_mtx);
@@ -801,22 +772,6 @@
 				lockdep_is_held(&local->iflist_mtx));
 		if (sdata) {
 			ieee80211_vif_release_channel(sdata);
-<<<<<<< HEAD
-			ret = ieee80211_vif_use_channel(
-					sdata, chan, channel_type,
-					IEEE80211_CHANCTX_EXCLUSIVE);
-		}
-	} else if (local->open_count == local->monitors) {
-		local->_oper_channel = chan;
-		local->_oper_channel_type = channel_type;
-		ieee80211_hw_config(local, 0);
-	}
-
-	if (ret == 0) {
-		local->monitor_channel = chan;
-		local->monitor_channel_type = channel_type;
-	}
-=======
 			ret = ieee80211_vif_use_channel(sdata, chandef,
 					IEEE80211_CHANCTX_EXCLUSIVE);
 		}
@@ -828,7 +783,6 @@
 
 	if (ret == 0)
 		local->monitor_chandef = *chandef;
->>>>>>> 0751f865
 	mutex_unlock(&local->iflist_mtx);
 
 	return ret;
@@ -950,12 +904,7 @@
 	sdata->smps_mode = IEEE80211_SMPS_OFF;
 	sdata->needed_rx_chains = sdata->local->rx_chains;
 
-<<<<<<< HEAD
-	err = ieee80211_vif_use_channel(sdata, params->channel,
-					params->channel_type,
-=======
 	err = ieee80211_vif_use_channel(sdata, &params->chandef,
->>>>>>> 0751f865
 					IEEE80211_CHANCTX_SHARED);
 	if (err)
 		return err;
@@ -1054,15 +1003,12 @@
 	sta_info_flush(local, sdata);
 	ieee80211_bss_info_change_notify(sdata, BSS_CHANGED_BEACON_ENABLED);
 
-<<<<<<< HEAD
-=======
 	drv_stop_ap(sdata->local, sdata);
 
 	/* free all potentially still buffered bcast frames */
 	local->total_ps_buffered -= skb_queue_len(&sdata->u.ap.ps.bc_buf);
 	skb_queue_purge(&sdata->u.ap.ps.bc_buf);
 
->>>>>>> 0751f865
 	ieee80211_vif_release_channel(sdata);
 
 	return 0;
@@ -1776,12 +1722,7 @@
 	sdata->smps_mode = IEEE80211_SMPS_OFF;
 	sdata->needed_rx_chains = sdata->local->rx_chains;
 
-<<<<<<< HEAD
-	err = ieee80211_vif_use_channel(sdata, setup->channel,
-					setup->channel_type,
-=======
 	err = ieee80211_vif_use_channel(sdata, &setup->chandef,
->>>>>>> 0751f865
 					IEEE80211_CHANCTX_SHARED);
 	if (err)
 		return err;
@@ -2025,8 +1966,6 @@
 static int ieee80211_leave_ibss(struct wiphy *wiphy, struct net_device *dev)
 {
 	return ieee80211_ibss_leave(IEEE80211_DEV_TO_SUB_IF(dev));
-<<<<<<< HEAD
-=======
 }
 
 static int ieee80211_set_mcast_rate(struct wiphy *wiphy, struct net_device *dev,
@@ -2037,7 +1976,6 @@
 	memcpy(sdata->vif.bss_conf.mcast_rate, rate, sizeof(rate));
 
 	return 0;
->>>>>>> 0751f865
 }
 
 static int ieee80211_set_wiphy_params(struct wiphy *wiphy, u32 changed)
@@ -2088,10 +2026,6 @@
 				  enum nl80211_tx_power_setting type, int mbm)
 {
 	struct ieee80211_local *local = wiphy_priv(wiphy);
-<<<<<<< HEAD
-	struct ieee80211_channel *chan = local->_oper_channel;
-	u32 changes = 0;
-=======
 	struct ieee80211_sub_if_data *sdata;
 
 	if (wdev) {
@@ -2113,11 +2047,6 @@
 
 		return 0;
 	}
->>>>>>> 0751f865
-
-	/* FIXME */
-	if (local->use_chanctx)
-		return -EOPNOTSUPP;
 
 	switch (type) {
 	case NL80211_TX_POWER_AUTOMATIC:
@@ -2220,11 +2149,7 @@
 	 * the new value until we associate.
 	 */
 	if (!sdata->u.mgd.associated ||
-<<<<<<< HEAD
-	    sdata->vif.bss_conf.channel_type == NL80211_CHAN_NO_HT)
-=======
 	    sdata->vif.bss_conf.chandef.width == NL80211_CHAN_WIDTH_20_NOHT)
->>>>>>> 0751f865
 		return 0;
 
 	ap = sdata->u.mgd.associated->bssid;
@@ -2679,21 +2604,10 @@
 		rcu_read_lock();
 		chanctx_conf = rcu_dereference(sdata->vif.chanctx_conf);
 
-<<<<<<< HEAD
-		if (chanctx_conf) {
-			need_offchan = chan != chanctx_conf->channel;
-			if (channel_type_valid &&
-			    channel_type != chanctx_conf->channel_type)
-				need_offchan = true;
-		} else {
-			need_offchan = true;
-		}
-=======
 		if (chanctx_conf)
 			need_offchan = chan != chanctx_conf->def.chan;
 		else
 			need_offchan = true;
->>>>>>> 0751f865
 		rcu_read_unlock();
 	}
 
@@ -3162,11 +3076,7 @@
 		rcu_read_unlock();
 		return -EINVAL;
 	}
-<<<<<<< HEAD
-	band = chanctx_conf->channel->band;
-=======
 	band = chanctx_conf->def.chan->band;
->>>>>>> 0751f865
 	sta = sta_info_get(sdata, peer);
 	if (sta) {
 		qos = test_sta_flag(sta, WLAN_STA_WME);
@@ -3229,19 +3139,6 @@
 {
 	struct ieee80211_sub_if_data *sdata = IEEE80211_WDEV_TO_SUB_IF(wdev);
 	struct ieee80211_chanctx_conf *chanctx_conf;
-<<<<<<< HEAD
-	struct ieee80211_channel *chan = NULL;
-
-	rcu_read_lock();
-	chanctx_conf = rcu_dereference(sdata->vif.chanctx_conf);
-	if (chanctx_conf) {
-		*type = chanctx_conf->channel_type;
-		chan = chanctx_conf->channel;
-	}
-	rcu_read_unlock();
-
-	return chan;
-=======
 	int ret = -ENODATA;
 
 	rcu_read_lock();
@@ -3253,7 +3150,6 @@
 	rcu_read_unlock();
 
 	return ret;
->>>>>>> 0751f865
 }
 
 #ifdef CONFIG_PM
