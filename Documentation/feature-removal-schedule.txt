--- conflicted
+++ resolved
@@ -548,7 +548,6 @@
 
 ----------------------------
 
-<<<<<<< HEAD
 What: 	PCI DMA unmap state API
 When:	August 2012
 Why:	PCI DMA unmap state API (include/linux/pci-dma.h) was replaced
@@ -564,7 +563,7 @@
 Who:	FUJITA Tomonori <fujita.tomonori@lab.ntt.co.jp>
 
 ----------------------------
-=======
+
 What:	iwlwifi disable_hw_scan module parameters
 When:	2.6.40
 Why:	Hareware scan is the prefer method for iwlwifi devices for
@@ -573,5 +572,4 @@
 
 Who:	Wey-Yi Guy <wey-yi.w.guy@intel.com>
 
-----------------------------
->>>>>>> 15a6321d
+----------------------------