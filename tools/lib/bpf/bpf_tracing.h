/* SPDX-License-Identifier: (LGPL-2.1 OR BSD-2-Clause) */
#ifndef __BPF_TRACING_H__
#define __BPF_TRACING_H__

/* Scan the ARCH passed in from ARCH env variable (see Makefile) */
#if defined(__TARGET_ARCH_x86)
	#define bpf_target_x86
	#define bpf_target_defined
#elif defined(__TARGET_ARCH_s390)
	#define bpf_target_s390
	#define bpf_target_defined
#elif defined(__TARGET_ARCH_arm)
	#define bpf_target_arm
	#define bpf_target_defined
#elif defined(__TARGET_ARCH_arm64)
	#define bpf_target_arm64
	#define bpf_target_defined
#elif defined(__TARGET_ARCH_mips)
	#define bpf_target_mips
	#define bpf_target_defined
#elif defined(__TARGET_ARCH_powerpc)
	#define bpf_target_powerpc
	#define bpf_target_defined
#elif defined(__TARGET_ARCH_sparc)
	#define bpf_target_sparc
	#define bpf_target_defined
#elif defined(__TARGET_ARCH_riscv)
	#define bpf_target_riscv
	#define bpf_target_defined
#else

/* Fall back to what the compiler says */
#if defined(__x86_64__)
	#define bpf_target_x86
	#define bpf_target_defined
#elif defined(__s390__)
	#define bpf_target_s390
	#define bpf_target_defined
#elif defined(__arm__)
	#define bpf_target_arm
	#define bpf_target_defined
#elif defined(__aarch64__)
	#define bpf_target_arm64
	#define bpf_target_defined
#elif defined(__mips__)
	#define bpf_target_mips
	#define bpf_target_defined
#elif defined(__powerpc__)
	#define bpf_target_powerpc
	#define bpf_target_defined
#elif defined(__sparc__)
	#define bpf_target_sparc
	#define bpf_target_defined
<<<<<<< HEAD
=======
#elif defined(__riscv) && __riscv_xlen == 64
	#define bpf_target_riscv
	#define bpf_target_defined
>>>>>>> df0cc57e
#endif /* no compiler target */

#endif

#ifndef __BPF_TARGET_MISSING
#define __BPF_TARGET_MISSING "GCC error \"Must specify a BPF target arch via __TARGET_ARCH_xxx\""
#endif

#if defined(bpf_target_x86)

#if defined(__KERNEL__) || defined(__VMLINUX_H__)

#define PT_REGS_PARM1(x) ((x)->di)
#define PT_REGS_PARM2(x) ((x)->si)
#define PT_REGS_PARM3(x) ((x)->dx)
#define PT_REGS_PARM4(x) ((x)->cx)
#define PT_REGS_PARM5(x) ((x)->r8)
#define PT_REGS_RET(x) ((x)->sp)
#define PT_REGS_FP(x) ((x)->bp)
#define PT_REGS_RC(x) ((x)->ax)
#define PT_REGS_SP(x) ((x)->sp)
#define PT_REGS_IP(x) ((x)->ip)

#define PT_REGS_PARM1_CORE(x) BPF_CORE_READ((x), di)
#define PT_REGS_PARM2_CORE(x) BPF_CORE_READ((x), si)
#define PT_REGS_PARM3_CORE(x) BPF_CORE_READ((x), dx)
#define PT_REGS_PARM4_CORE(x) BPF_CORE_READ((x), cx)
#define PT_REGS_PARM5_CORE(x) BPF_CORE_READ((x), r8)
#define PT_REGS_RET_CORE(x) BPF_CORE_READ((x), sp)
#define PT_REGS_FP_CORE(x) BPF_CORE_READ((x), bp)
#define PT_REGS_RC_CORE(x) BPF_CORE_READ((x), ax)
#define PT_REGS_SP_CORE(x) BPF_CORE_READ((x), sp)
#define PT_REGS_IP_CORE(x) BPF_CORE_READ((x), ip)

#else

#ifdef __i386__
/* i386 kernel is built with -mregparm=3 */
#define PT_REGS_PARM1(x) ((x)->eax)
#define PT_REGS_PARM2(x) ((x)->edx)
#define PT_REGS_PARM3(x) ((x)->ecx)
#define PT_REGS_PARM4(x) 0
#define PT_REGS_PARM5(x) 0
#define PT_REGS_RET(x) ((x)->esp)
#define PT_REGS_FP(x) ((x)->ebp)
#define PT_REGS_RC(x) ((x)->eax)
#define PT_REGS_SP(x) ((x)->esp)
#define PT_REGS_IP(x) ((x)->eip)

#define PT_REGS_PARM1_CORE(x) BPF_CORE_READ((x), eax)
#define PT_REGS_PARM2_CORE(x) BPF_CORE_READ((x), edx)
#define PT_REGS_PARM3_CORE(x) BPF_CORE_READ((x), ecx)
#define PT_REGS_PARM4_CORE(x) 0
#define PT_REGS_PARM5_CORE(x) 0
#define PT_REGS_RET_CORE(x) BPF_CORE_READ((x), esp)
#define PT_REGS_FP_CORE(x) BPF_CORE_READ((x), ebp)
#define PT_REGS_RC_CORE(x) BPF_CORE_READ((x), eax)
#define PT_REGS_SP_CORE(x) BPF_CORE_READ((x), esp)
#define PT_REGS_IP_CORE(x) BPF_CORE_READ((x), eip)

#else

#define PT_REGS_PARM1(x) ((x)->rdi)
#define PT_REGS_PARM2(x) ((x)->rsi)
#define PT_REGS_PARM3(x) ((x)->rdx)
#define PT_REGS_PARM4(x) ((x)->rcx)
#define PT_REGS_PARM5(x) ((x)->r8)
#define PT_REGS_RET(x) ((x)->rsp)
#define PT_REGS_FP(x) ((x)->rbp)
#define PT_REGS_RC(x) ((x)->rax)
#define PT_REGS_SP(x) ((x)->rsp)
#define PT_REGS_IP(x) ((x)->rip)

#define PT_REGS_PARM1_CORE(x) BPF_CORE_READ((x), rdi)
#define PT_REGS_PARM2_CORE(x) BPF_CORE_READ((x), rsi)
#define PT_REGS_PARM3_CORE(x) BPF_CORE_READ((x), rdx)
#define PT_REGS_PARM4_CORE(x) BPF_CORE_READ((x), rcx)
#define PT_REGS_PARM5_CORE(x) BPF_CORE_READ((x), r8)
#define PT_REGS_RET_CORE(x) BPF_CORE_READ((x), rsp)
#define PT_REGS_FP_CORE(x) BPF_CORE_READ((x), rbp)
#define PT_REGS_RC_CORE(x) BPF_CORE_READ((x), rax)
#define PT_REGS_SP_CORE(x) BPF_CORE_READ((x), rsp)
#define PT_REGS_IP_CORE(x) BPF_CORE_READ((x), rip)

#endif
#endif

#elif defined(bpf_target_s390)

/* s390 provides user_pt_regs instead of struct pt_regs to userspace */
struct pt_regs;
#define PT_REGS_S390 const volatile user_pt_regs
#define PT_REGS_PARM1(x) (((PT_REGS_S390 *)(x))->gprs[2])
#define PT_REGS_PARM2(x) (((PT_REGS_S390 *)(x))->gprs[3])
#define PT_REGS_PARM3(x) (((PT_REGS_S390 *)(x))->gprs[4])
#define PT_REGS_PARM4(x) (((PT_REGS_S390 *)(x))->gprs[5])
#define PT_REGS_PARM5(x) (((PT_REGS_S390 *)(x))->gprs[6])
#define PT_REGS_RET(x) (((PT_REGS_S390 *)(x))->gprs[14])
/* Works only with CONFIG_FRAME_POINTER */
#define PT_REGS_FP(x) (((PT_REGS_S390 *)(x))->gprs[11])
#define PT_REGS_RC(x) (((PT_REGS_S390 *)(x))->gprs[2])
#define PT_REGS_SP(x) (((PT_REGS_S390 *)(x))->gprs[15])
#define PT_REGS_IP(x) (((PT_REGS_S390 *)(x))->psw.addr)

#define PT_REGS_PARM1_CORE(x) BPF_CORE_READ((PT_REGS_S390 *)(x), gprs[2])
#define PT_REGS_PARM2_CORE(x) BPF_CORE_READ((PT_REGS_S390 *)(x), gprs[3])
#define PT_REGS_PARM3_CORE(x) BPF_CORE_READ((PT_REGS_S390 *)(x), gprs[4])
#define PT_REGS_PARM4_CORE(x) BPF_CORE_READ((PT_REGS_S390 *)(x), gprs[5])
#define PT_REGS_PARM5_CORE(x) BPF_CORE_READ((PT_REGS_S390 *)(x), gprs[6])
#define PT_REGS_RET_CORE(x) BPF_CORE_READ((PT_REGS_S390 *)(x), gprs[14])
#define PT_REGS_FP_CORE(x) BPF_CORE_READ((PT_REGS_S390 *)(x), gprs[11])
#define PT_REGS_RC_CORE(x) BPF_CORE_READ((PT_REGS_S390 *)(x), gprs[2])
#define PT_REGS_SP_CORE(x) BPF_CORE_READ((PT_REGS_S390 *)(x), gprs[15])
#define PT_REGS_IP_CORE(x) BPF_CORE_READ((PT_REGS_S390 *)(x), psw.addr)

#elif defined(bpf_target_arm)

#define PT_REGS_PARM1(x) ((x)->uregs[0])
#define PT_REGS_PARM2(x) ((x)->uregs[1])
#define PT_REGS_PARM3(x) ((x)->uregs[2])
#define PT_REGS_PARM4(x) ((x)->uregs[3])
#define PT_REGS_PARM5(x) ((x)->uregs[4])
#define PT_REGS_RET(x) ((x)->uregs[14])
#define PT_REGS_FP(x) ((x)->uregs[11]) /* Works only with CONFIG_FRAME_POINTER */
#define PT_REGS_RC(x) ((x)->uregs[0])
#define PT_REGS_SP(x) ((x)->uregs[13])
#define PT_REGS_IP(x) ((x)->uregs[12])

#define PT_REGS_PARM1_CORE(x) BPF_CORE_READ((x), uregs[0])
#define PT_REGS_PARM2_CORE(x) BPF_CORE_READ((x), uregs[1])
#define PT_REGS_PARM3_CORE(x) BPF_CORE_READ((x), uregs[2])
#define PT_REGS_PARM4_CORE(x) BPF_CORE_READ((x), uregs[3])
#define PT_REGS_PARM5_CORE(x) BPF_CORE_READ((x), uregs[4])
#define PT_REGS_RET_CORE(x) BPF_CORE_READ((x), uregs[14])
#define PT_REGS_FP_CORE(x) BPF_CORE_READ((x), uregs[11])
#define PT_REGS_RC_CORE(x) BPF_CORE_READ((x), uregs[0])
#define PT_REGS_SP_CORE(x) BPF_CORE_READ((x), uregs[13])
#define PT_REGS_IP_CORE(x) BPF_CORE_READ((x), uregs[12])

#elif defined(bpf_target_arm64)

/* arm64 provides struct user_pt_regs instead of struct pt_regs to userspace */
struct pt_regs;
#define PT_REGS_ARM64 const volatile struct user_pt_regs
#define PT_REGS_PARM1(x) (((PT_REGS_ARM64 *)(x))->regs[0])
#define PT_REGS_PARM2(x) (((PT_REGS_ARM64 *)(x))->regs[1])
#define PT_REGS_PARM3(x) (((PT_REGS_ARM64 *)(x))->regs[2])
#define PT_REGS_PARM4(x) (((PT_REGS_ARM64 *)(x))->regs[3])
#define PT_REGS_PARM5(x) (((PT_REGS_ARM64 *)(x))->regs[4])
#define PT_REGS_RET(x) (((PT_REGS_ARM64 *)(x))->regs[30])
/* Works only with CONFIG_FRAME_POINTER */
#define PT_REGS_FP(x) (((PT_REGS_ARM64 *)(x))->regs[29])
#define PT_REGS_RC(x) (((PT_REGS_ARM64 *)(x))->regs[0])
#define PT_REGS_SP(x) (((PT_REGS_ARM64 *)(x))->sp)
#define PT_REGS_IP(x) (((PT_REGS_ARM64 *)(x))->pc)

#define PT_REGS_PARM1_CORE(x) BPF_CORE_READ((PT_REGS_ARM64 *)(x), regs[0])
#define PT_REGS_PARM2_CORE(x) BPF_CORE_READ((PT_REGS_ARM64 *)(x), regs[1])
#define PT_REGS_PARM3_CORE(x) BPF_CORE_READ((PT_REGS_ARM64 *)(x), regs[2])
#define PT_REGS_PARM4_CORE(x) BPF_CORE_READ((PT_REGS_ARM64 *)(x), regs[3])
#define PT_REGS_PARM5_CORE(x) BPF_CORE_READ((PT_REGS_ARM64 *)(x), regs[4])
#define PT_REGS_RET_CORE(x) BPF_CORE_READ((PT_REGS_ARM64 *)(x), regs[30])
#define PT_REGS_FP_CORE(x) BPF_CORE_READ((PT_REGS_ARM64 *)(x), regs[29])
#define PT_REGS_RC_CORE(x) BPF_CORE_READ((PT_REGS_ARM64 *)(x), regs[0])
#define PT_REGS_SP_CORE(x) BPF_CORE_READ((PT_REGS_ARM64 *)(x), sp)
#define PT_REGS_IP_CORE(x) BPF_CORE_READ((PT_REGS_ARM64 *)(x), pc)

#elif defined(bpf_target_mips)

#define PT_REGS_PARM1(x) ((x)->regs[4])
#define PT_REGS_PARM2(x) ((x)->regs[5])
#define PT_REGS_PARM3(x) ((x)->regs[6])
#define PT_REGS_PARM4(x) ((x)->regs[7])
#define PT_REGS_PARM5(x) ((x)->regs[8])
#define PT_REGS_RET(x) ((x)->regs[31])
#define PT_REGS_FP(x) ((x)->regs[30]) /* Works only with CONFIG_FRAME_POINTER */
#define PT_REGS_RC(x) ((x)->regs[2])
#define PT_REGS_SP(x) ((x)->regs[29])
#define PT_REGS_IP(x) ((x)->cp0_epc)

#define PT_REGS_PARM1_CORE(x) BPF_CORE_READ((x), regs[4])
#define PT_REGS_PARM2_CORE(x) BPF_CORE_READ((x), regs[5])
#define PT_REGS_PARM3_CORE(x) BPF_CORE_READ((x), regs[6])
#define PT_REGS_PARM4_CORE(x) BPF_CORE_READ((x), regs[7])
#define PT_REGS_PARM5_CORE(x) BPF_CORE_READ((x), regs[8])
#define PT_REGS_RET_CORE(x) BPF_CORE_READ((x), regs[31])
#define PT_REGS_FP_CORE(x) BPF_CORE_READ((x), regs[30])
#define PT_REGS_RC_CORE(x) BPF_CORE_READ((x), regs[2])
#define PT_REGS_SP_CORE(x) BPF_CORE_READ((x), regs[29])
#define PT_REGS_IP_CORE(x) BPF_CORE_READ((x), cp0_epc)

#elif defined(bpf_target_powerpc)

#define PT_REGS_PARM1(x) ((x)->gpr[3])
#define PT_REGS_PARM2(x) ((x)->gpr[4])
#define PT_REGS_PARM3(x) ((x)->gpr[5])
#define PT_REGS_PARM4(x) ((x)->gpr[6])
#define PT_REGS_PARM5(x) ((x)->gpr[7])
#define PT_REGS_RC(x) ((x)->gpr[3])
#define PT_REGS_SP(x) ((x)->sp)
#define PT_REGS_IP(x) ((x)->nip)

#define PT_REGS_PARM1_CORE(x) BPF_CORE_READ((x), gpr[3])
#define PT_REGS_PARM2_CORE(x) BPF_CORE_READ((x), gpr[4])
#define PT_REGS_PARM3_CORE(x) BPF_CORE_READ((x), gpr[5])
#define PT_REGS_PARM4_CORE(x) BPF_CORE_READ((x), gpr[6])
#define PT_REGS_PARM5_CORE(x) BPF_CORE_READ((x), gpr[7])
#define PT_REGS_RC_CORE(x) BPF_CORE_READ((x), gpr[3])
#define PT_REGS_SP_CORE(x) BPF_CORE_READ((x), sp)
#define PT_REGS_IP_CORE(x) BPF_CORE_READ((x), nip)

#elif defined(bpf_target_sparc)

#define PT_REGS_PARM1(x) ((x)->u_regs[UREG_I0])
#define PT_REGS_PARM2(x) ((x)->u_regs[UREG_I1])
#define PT_REGS_PARM3(x) ((x)->u_regs[UREG_I2])
#define PT_REGS_PARM4(x) ((x)->u_regs[UREG_I3])
#define PT_REGS_PARM5(x) ((x)->u_regs[UREG_I4])
#define PT_REGS_RET(x) ((x)->u_regs[UREG_I7])
#define PT_REGS_RC(x) ((x)->u_regs[UREG_I0])
#define PT_REGS_SP(x) ((x)->u_regs[UREG_FP])

#define PT_REGS_PARM1_CORE(x) BPF_CORE_READ((x), u_regs[UREG_I0])
#define PT_REGS_PARM2_CORE(x) BPF_CORE_READ((x), u_regs[UREG_I1])
#define PT_REGS_PARM3_CORE(x) BPF_CORE_READ((x), u_regs[UREG_I2])
#define PT_REGS_PARM4_CORE(x) BPF_CORE_READ((x), u_regs[UREG_I3])
#define PT_REGS_PARM5_CORE(x) BPF_CORE_READ((x), u_regs[UREG_I4])
#define PT_REGS_RET_CORE(x) BPF_CORE_READ((x), u_regs[UREG_I7])
#define PT_REGS_RC_CORE(x) BPF_CORE_READ((x), u_regs[UREG_I0])
#define PT_REGS_SP_CORE(x) BPF_CORE_READ((x), u_regs[UREG_FP])

/* Should this also be a bpf_target check for the sparc case? */
#if defined(__arch64__)
#define PT_REGS_IP(x) ((x)->tpc)
#define PT_REGS_IP_CORE(x) BPF_CORE_READ((x), tpc)
#else
#define PT_REGS_IP(x) ((x)->pc)
#define PT_REGS_IP_CORE(x) BPF_CORE_READ((x), pc)
#endif

#elif defined(bpf_target_riscv)

struct pt_regs;
#define PT_REGS_RV const volatile struct user_regs_struct
#define PT_REGS_PARM1(x) (((PT_REGS_RV *)(x))->a0)
#define PT_REGS_PARM2(x) (((PT_REGS_RV *)(x))->a1)
#define PT_REGS_PARM3(x) (((PT_REGS_RV *)(x))->a2)
#define PT_REGS_PARM4(x) (((PT_REGS_RV *)(x))->a3)
#define PT_REGS_PARM5(x) (((PT_REGS_RV *)(x))->a4)
#define PT_REGS_RET(x) (((PT_REGS_RV *)(x))->ra)
#define PT_REGS_FP(x) (((PT_REGS_RV *)(x))->s5)
#define PT_REGS_RC(x) (((PT_REGS_RV *)(x))->a5)
#define PT_REGS_SP(x) (((PT_REGS_RV *)(x))->sp)
#define PT_REGS_IP(x) (((PT_REGS_RV *)(x))->epc)

#define PT_REGS_PARM1_CORE(x) BPF_CORE_READ((PT_REGS_RV *)(x), a0)
#define PT_REGS_PARM2_CORE(x) BPF_CORE_READ((PT_REGS_RV *)(x), a1)
#define PT_REGS_PARM3_CORE(x) BPF_CORE_READ((PT_REGS_RV *)(x), a2)
#define PT_REGS_PARM4_CORE(x) BPF_CORE_READ((PT_REGS_RV *)(x), a3)
#define PT_REGS_PARM5_CORE(x) BPF_CORE_READ((PT_REGS_RV *)(x), a4)
#define PT_REGS_RET_CORE(x) BPF_CORE_READ((PT_REGS_RV *)(x), ra)
#define PT_REGS_FP_CORE(x) BPF_CORE_READ((PT_REGS_RV *)(x), fp)
#define PT_REGS_RC_CORE(x) BPF_CORE_READ((PT_REGS_RV *)(x), a5)
#define PT_REGS_SP_CORE(x) BPF_CORE_READ((PT_REGS_RV *)(x), sp)
#define PT_REGS_IP_CORE(x) BPF_CORE_READ((PT_REGS_RV *)(x), epc)

#endif

#if defined(bpf_target_powerpc)
#define BPF_KPROBE_READ_RET_IP(ip, ctx)		({ (ip) = (ctx)->link; })
#define BPF_KRETPROBE_READ_RET_IP		BPF_KPROBE_READ_RET_IP
#elif defined(bpf_target_sparc)
#define BPF_KPROBE_READ_RET_IP(ip, ctx)		({ (ip) = PT_REGS_RET(ctx); })
#define BPF_KRETPROBE_READ_RET_IP		BPF_KPROBE_READ_RET_IP
#elif defined(bpf_target_defined)
#define BPF_KPROBE_READ_RET_IP(ip, ctx)					    \
	({ bpf_probe_read_kernel(&(ip), sizeof(ip), (void *)PT_REGS_RET(ctx)); })
#define BPF_KRETPROBE_READ_RET_IP(ip, ctx)				    \
	({ bpf_probe_read_kernel(&(ip), sizeof(ip),			    \
			  (void *)(PT_REGS_FP(ctx) + sizeof(ip))); })
#endif

#if !defined(bpf_target_defined)

#define PT_REGS_PARM1(x) ({ _Pragma(__BPF_TARGET_MISSING); 0l; })
#define PT_REGS_PARM2(x) ({ _Pragma(__BPF_TARGET_MISSING); 0l; })
#define PT_REGS_PARM3(x) ({ _Pragma(__BPF_TARGET_MISSING); 0l; })
#define PT_REGS_PARM4(x) ({ _Pragma(__BPF_TARGET_MISSING); 0l; })
#define PT_REGS_PARM5(x) ({ _Pragma(__BPF_TARGET_MISSING); 0l; })
#define PT_REGS_RET(x) ({ _Pragma(__BPF_TARGET_MISSING); 0l; })
#define PT_REGS_FP(x) ({ _Pragma(__BPF_TARGET_MISSING); 0l; })
#define PT_REGS_RC(x) ({ _Pragma(__BPF_TARGET_MISSING); 0l; })
#define PT_REGS_SP(x) ({ _Pragma(__BPF_TARGET_MISSING); 0l; })
#define PT_REGS_IP(x) ({ _Pragma(__BPF_TARGET_MISSING); 0l; })

#define PT_REGS_PARM1_CORE(x) ({ _Pragma(__BPF_TARGET_MISSING); 0l; })
#define PT_REGS_PARM2_CORE(x) ({ _Pragma(__BPF_TARGET_MISSING); 0l; })
#define PT_REGS_PARM3_CORE(x) ({ _Pragma(__BPF_TARGET_MISSING); 0l; })
#define PT_REGS_PARM4_CORE(x) ({ _Pragma(__BPF_TARGET_MISSING); 0l; })
#define PT_REGS_PARM5_CORE(x) ({ _Pragma(__BPF_TARGET_MISSING); 0l; })
#define PT_REGS_RET_CORE(x) ({ _Pragma(__BPF_TARGET_MISSING); 0l; })
#define PT_REGS_FP_CORE(x) ({ _Pragma(__BPF_TARGET_MISSING); 0l; })
#define PT_REGS_RC_CORE(x) ({ _Pragma(__BPF_TARGET_MISSING); 0l; })
#define PT_REGS_SP_CORE(x) ({ _Pragma(__BPF_TARGET_MISSING); 0l; })
#define PT_REGS_IP_CORE(x) ({ _Pragma(__BPF_TARGET_MISSING); 0l; })

#define BPF_KPROBE_READ_RET_IP(ip, ctx) ({ _Pragma(__BPF_TARGET_MISSING); 0l; })
#define BPF_KRETPROBE_READ_RET_IP(ip, ctx) ({ _Pragma(__BPF_TARGET_MISSING); 0l; })

#endif /* !defined(bpf_target_defined) */

#ifndef ___bpf_concat
#define ___bpf_concat(a, b) a ## b
#endif
#ifndef ___bpf_apply
#define ___bpf_apply(fn, n) ___bpf_concat(fn, n)
#endif
#ifndef ___bpf_nth
#define ___bpf_nth(_, _1, _2, _3, _4, _5, _6, _7, _8, _9, _a, _b, _c, N, ...) N
#endif
#ifndef ___bpf_narg
#define ___bpf_narg(...) \
	___bpf_nth(_, ##__VA_ARGS__, 12, 11, 10, 9, 8, 7, 6, 5, 4, 3, 2, 1, 0)
#endif

#define ___bpf_ctx_cast0() ctx
#define ___bpf_ctx_cast1(x) ___bpf_ctx_cast0(), (void *)ctx[0]
#define ___bpf_ctx_cast2(x, args...) ___bpf_ctx_cast1(args), (void *)ctx[1]
#define ___bpf_ctx_cast3(x, args...) ___bpf_ctx_cast2(args), (void *)ctx[2]
#define ___bpf_ctx_cast4(x, args...) ___bpf_ctx_cast3(args), (void *)ctx[3]
#define ___bpf_ctx_cast5(x, args...) ___bpf_ctx_cast4(args), (void *)ctx[4]
#define ___bpf_ctx_cast6(x, args...) ___bpf_ctx_cast5(args), (void *)ctx[5]
#define ___bpf_ctx_cast7(x, args...) ___bpf_ctx_cast6(args), (void *)ctx[6]
#define ___bpf_ctx_cast8(x, args...) ___bpf_ctx_cast7(args), (void *)ctx[7]
#define ___bpf_ctx_cast9(x, args...) ___bpf_ctx_cast8(args), (void *)ctx[8]
#define ___bpf_ctx_cast10(x, args...) ___bpf_ctx_cast9(args), (void *)ctx[9]
#define ___bpf_ctx_cast11(x, args...) ___bpf_ctx_cast10(args), (void *)ctx[10]
#define ___bpf_ctx_cast12(x, args...) ___bpf_ctx_cast11(args), (void *)ctx[11]
#define ___bpf_ctx_cast(args...) \
	___bpf_apply(___bpf_ctx_cast, ___bpf_narg(args))(args)

/*
 * BPF_PROG is a convenience wrapper for generic tp_btf/fentry/fexit and
 * similar kinds of BPF programs, that accept input arguments as a single
 * pointer to untyped u64 array, where each u64 can actually be a typed
 * pointer or integer of different size. Instead of requring user to write
 * manual casts and work with array elements by index, BPF_PROG macro
 * allows user to declare a list of named and typed input arguments in the
 * same syntax as for normal C function. All the casting is hidden and
 * performed transparently, while user code can just assume working with
 * function arguments of specified type and name.
 *
 * Original raw context argument is preserved as well as 'ctx' argument.
 * This is useful when using BPF helpers that expect original context
 * as one of the parameters (e.g., for bpf_perf_event_output()).
 */
#define BPF_PROG(name, args...)						    \
name(unsigned long long *ctx);						    \
static __attribute__((always_inline)) typeof(name(0))			    \
____##name(unsigned long long *ctx, ##args);				    \
typeof(name(0)) name(unsigned long long *ctx)				    \
{									    \
	_Pragma("GCC diagnostic push")					    \
	_Pragma("GCC diagnostic ignored \"-Wint-conversion\"")		    \
	return ____##name(___bpf_ctx_cast(args));			    \
	_Pragma("GCC diagnostic pop")					    \
}									    \
static __attribute__((always_inline)) typeof(name(0))			    \
____##name(unsigned long long *ctx, ##args)

struct pt_regs;

#define ___bpf_kprobe_args0() ctx
#define ___bpf_kprobe_args1(x) \
	___bpf_kprobe_args0(), (void *)PT_REGS_PARM1(ctx)
#define ___bpf_kprobe_args2(x, args...) \
	___bpf_kprobe_args1(args), (void *)PT_REGS_PARM2(ctx)
#define ___bpf_kprobe_args3(x, args...) \
	___bpf_kprobe_args2(args), (void *)PT_REGS_PARM3(ctx)
#define ___bpf_kprobe_args4(x, args...) \
	___bpf_kprobe_args3(args), (void *)PT_REGS_PARM4(ctx)
#define ___bpf_kprobe_args5(x, args...) \
	___bpf_kprobe_args4(args), (void *)PT_REGS_PARM5(ctx)
#define ___bpf_kprobe_args(args...) \
	___bpf_apply(___bpf_kprobe_args, ___bpf_narg(args))(args)

/*
 * BPF_KPROBE serves the same purpose for kprobes as BPF_PROG for
 * tp_btf/fentry/fexit BPF programs. It hides the underlying platform-specific
 * low-level way of getting kprobe input arguments from struct pt_regs, and
 * provides a familiar typed and named function arguments syntax and
 * semantics of accessing kprobe input paremeters.
 *
 * Original struct pt_regs* context is preserved as 'ctx' argument. This might
 * be necessary when using BPF helpers like bpf_perf_event_output().
 */
#define BPF_KPROBE(name, args...)					    \
name(struct pt_regs *ctx);						    \
static __attribute__((always_inline)) typeof(name(0))			    \
____##name(struct pt_regs *ctx, ##args);				    \
typeof(name(0)) name(struct pt_regs *ctx)				    \
{									    \
	_Pragma("GCC diagnostic push")					    \
	_Pragma("GCC diagnostic ignored \"-Wint-conversion\"")		    \
	return ____##name(___bpf_kprobe_args(args));			    \
	_Pragma("GCC diagnostic pop")					    \
}									    \
static __attribute__((always_inline)) typeof(name(0))			    \
____##name(struct pt_regs *ctx, ##args)

#define ___bpf_kretprobe_args0() ctx
#define ___bpf_kretprobe_args1(x) \
	___bpf_kretprobe_args0(), (void *)PT_REGS_RC(ctx)
#define ___bpf_kretprobe_args(args...) \
	___bpf_apply(___bpf_kretprobe_args, ___bpf_narg(args))(args)

/*
 * BPF_KRETPROBE is similar to BPF_KPROBE, except, it only provides optional
 * return value (in addition to `struct pt_regs *ctx`), but no input
 * arguments, because they will be clobbered by the time probed function
 * returns.
 */
#define BPF_KRETPROBE(name, args...)					    \
name(struct pt_regs *ctx);						    \
static __attribute__((always_inline)) typeof(name(0))			    \
____##name(struct pt_regs *ctx, ##args);				    \
typeof(name(0)) name(struct pt_regs *ctx)				    \
{									    \
	_Pragma("GCC diagnostic push")					    \
	_Pragma("GCC diagnostic ignored \"-Wint-conversion\"")		    \
	return ____##name(___bpf_kretprobe_args(args));			    \
	_Pragma("GCC diagnostic pop")					    \
}									    \
static __always_inline typeof(name(0)) ____##name(struct pt_regs *ctx, ##args)

#endif<|MERGE_RESOLUTION|>--- conflicted
+++ resolved
@@ -51,12 +51,9 @@
 #elif defined(__sparc__)
 	#define bpf_target_sparc
 	#define bpf_target_defined
-<<<<<<< HEAD
-=======
 #elif defined(__riscv) && __riscv_xlen == 64
 	#define bpf_target_riscv
 	#define bpf_target_defined
->>>>>>> df0cc57e
 #endif /* no compiler target */
 
 #endif
