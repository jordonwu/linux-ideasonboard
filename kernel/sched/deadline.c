/*
 * Deadline Scheduling Class (SCHED_DEADLINE)
 *
 * Earliest Deadline First (EDF) + Constant Bandwidth Server (CBS).
 *
 * Tasks that periodically executes their instances for less than their
 * runtime won't miss any of their deadlines.
 * Tasks that are not periodic or sporadic or that tries to execute more
 * than their reserved bandwidth will be slowed down (and may potentially
 * miss some of their deadlines), and won't affect any other task.
 *
 * Copyright (C) 2012 Dario Faggioli <raistlin@linux.it>,
 *                    Juri Lelli <juri.lelli@gmail.com>,
 *                    Michael Trimarchi <michael@amarulasolutions.com>,
 *                    Fabio Checconi <fchecconi@gmail.com>
 */
#include "sched.h"

#include <linux/slab.h>

struct dl_bandwidth def_dl_bandwidth;

static inline struct task_struct *dl_task_of(struct sched_dl_entity *dl_se)
{
	return container_of(dl_se, struct task_struct, dl);
}

static inline struct rq *rq_of_dl_rq(struct dl_rq *dl_rq)
{
	return container_of(dl_rq, struct rq, dl);
}

static inline struct dl_rq *dl_rq_of_se(struct sched_dl_entity *dl_se)
{
	struct task_struct *p = dl_task_of(dl_se);
	struct rq *rq = task_rq(p);

	return &rq->dl;
}

static inline int on_dl_rq(struct sched_dl_entity *dl_se)
{
	return !RB_EMPTY_NODE(&dl_se->rb_node);
}

static inline int is_leftmost(struct task_struct *p, struct dl_rq *dl_rq)
{
	struct sched_dl_entity *dl_se = &p->dl;

	return dl_rq->rb_leftmost == &dl_se->rb_node;
}

void init_dl_bandwidth(struct dl_bandwidth *dl_b, u64 period, u64 runtime)
{
	raw_spin_lock_init(&dl_b->dl_runtime_lock);
	dl_b->dl_period = period;
	dl_b->dl_runtime = runtime;
}

void init_dl_bw(struct dl_bw *dl_b)
{
	raw_spin_lock_init(&dl_b->lock);
	raw_spin_lock(&def_dl_bandwidth.dl_runtime_lock);
	if (global_rt_runtime() == RUNTIME_INF)
		dl_b->bw = -1;
	else
		dl_b->bw = to_ratio(global_rt_period(), global_rt_runtime());
	raw_spin_unlock(&def_dl_bandwidth.dl_runtime_lock);
	dl_b->total_bw = 0;
}

void init_dl_rq(struct dl_rq *dl_rq, struct rq *rq)
{
	dl_rq->rb_root = RB_ROOT;

#ifdef CONFIG_SMP
	/* zero means no -deadline tasks */
	dl_rq->earliest_dl.curr = dl_rq->earliest_dl.next = 0;

	dl_rq->dl_nr_migratory = 0;
	dl_rq->overloaded = 0;
	dl_rq->pushable_dl_tasks_root = RB_ROOT;
#else
	init_dl_bw(&dl_rq->dl_bw);
#endif
}

#ifdef CONFIG_SMP

static inline int dl_overloaded(struct rq *rq)
{
	return atomic_read(&rq->rd->dlo_count);
}

static inline void dl_set_overload(struct rq *rq)
{
	if (!rq->online)
		return;

	cpumask_set_cpu(rq->cpu, rq->rd->dlo_mask);
	/*
	 * Must be visible before the overload count is
	 * set (as in sched_rt.c).
	 *
	 * Matched by the barrier in pull_dl_task().
	 */
	smp_wmb();
	atomic_inc(&rq->rd->dlo_count);
}

static inline void dl_clear_overload(struct rq *rq)
{
	if (!rq->online)
		return;

	atomic_dec(&rq->rd->dlo_count);
	cpumask_clear_cpu(rq->cpu, rq->rd->dlo_mask);
}

static void update_dl_migration(struct dl_rq *dl_rq)
{
	if (dl_rq->dl_nr_migratory && dl_rq->dl_nr_running > 1) {
		if (!dl_rq->overloaded) {
			dl_set_overload(rq_of_dl_rq(dl_rq));
			dl_rq->overloaded = 1;
		}
	} else if (dl_rq->overloaded) {
		dl_clear_overload(rq_of_dl_rq(dl_rq));
		dl_rq->overloaded = 0;
	}
}

static void inc_dl_migration(struct sched_dl_entity *dl_se, struct dl_rq *dl_rq)
{
	struct task_struct *p = dl_task_of(dl_se);

	if (p->nr_cpus_allowed > 1)
		dl_rq->dl_nr_migratory++;

	update_dl_migration(dl_rq);
}

static void dec_dl_migration(struct sched_dl_entity *dl_se, struct dl_rq *dl_rq)
{
	struct task_struct *p = dl_task_of(dl_se);

	if (p->nr_cpus_allowed > 1)
		dl_rq->dl_nr_migratory--;

	update_dl_migration(dl_rq);
}

/*
 * The list of pushable -deadline task is not a plist, like in
 * sched_rt.c, it is an rb-tree with tasks ordered by deadline.
 */
static void enqueue_pushable_dl_task(struct rq *rq, struct task_struct *p)
{
	struct dl_rq *dl_rq = &rq->dl;
	struct rb_node **link = &dl_rq->pushable_dl_tasks_root.rb_node;
	struct rb_node *parent = NULL;
	struct task_struct *entry;
	int leftmost = 1;

	BUG_ON(!RB_EMPTY_NODE(&p->pushable_dl_tasks));

	while (*link) {
		parent = *link;
		entry = rb_entry(parent, struct task_struct,
				 pushable_dl_tasks);
		if (dl_entity_preempt(&p->dl, &entry->dl))
			link = &parent->rb_left;
		else {
			link = &parent->rb_right;
			leftmost = 0;
		}
	}

	if (leftmost)
		dl_rq->pushable_dl_tasks_leftmost = &p->pushable_dl_tasks;

	rb_link_node(&p->pushable_dl_tasks, parent, link);
	rb_insert_color(&p->pushable_dl_tasks, &dl_rq->pushable_dl_tasks_root);
}

static void dequeue_pushable_dl_task(struct rq *rq, struct task_struct *p)
{
	struct dl_rq *dl_rq = &rq->dl;

	if (RB_EMPTY_NODE(&p->pushable_dl_tasks))
		return;

	if (dl_rq->pushable_dl_tasks_leftmost == &p->pushable_dl_tasks) {
		struct rb_node *next_node;

		next_node = rb_next(&p->pushable_dl_tasks);
		dl_rq->pushable_dl_tasks_leftmost = next_node;
	}

	rb_erase(&p->pushable_dl_tasks, &dl_rq->pushable_dl_tasks_root);
	RB_CLEAR_NODE(&p->pushable_dl_tasks);
}

static inline int has_pushable_dl_tasks(struct rq *rq)
{
	return !RB_EMPTY_ROOT(&rq->dl.pushable_dl_tasks_root);
}

static int push_dl_task(struct rq *rq);

static inline bool need_pull_dl_task(struct rq *rq, struct task_struct *prev)
{
	return dl_task(prev);
}

static inline void set_post_schedule(struct rq *rq)
{
	rq->post_schedule = has_pushable_dl_tasks(rq);
}

#else

static inline
void enqueue_pushable_dl_task(struct rq *rq, struct task_struct *p)
{
}

static inline
void dequeue_pushable_dl_task(struct rq *rq, struct task_struct *p)
{
}

static inline
void inc_dl_migration(struct sched_dl_entity *dl_se, struct dl_rq *dl_rq)
{
}

static inline
void dec_dl_migration(struct sched_dl_entity *dl_se, struct dl_rq *dl_rq)
{
}

static inline bool need_pull_dl_task(struct rq *rq, struct task_struct *prev)
{
	return false;
}

static inline int pull_dl_task(struct rq *rq)
{
	return 0;
}

static inline void set_post_schedule(struct rq *rq)
{
}
#endif /* CONFIG_SMP */

static void enqueue_task_dl(struct rq *rq, struct task_struct *p, int flags);
static void __dequeue_task_dl(struct rq *rq, struct task_struct *p, int flags);
static void check_preempt_curr_dl(struct rq *rq, struct task_struct *p,
				  int flags);

/*
 * We are being explicitly informed that a new instance is starting,
 * and this means that:
 *  - the absolute deadline of the entity has to be placed at
 *    current time + relative deadline;
 *  - the runtime of the entity has to be set to the maximum value.
 *
 * The capability of specifying such event is useful whenever a -deadline
 * entity wants to (try to!) synchronize its behaviour with the scheduler's
 * one, and to (try to!) reconcile itself with its own scheduling
 * parameters.
 */
static inline void setup_new_dl_entity(struct sched_dl_entity *dl_se,
				       struct sched_dl_entity *pi_se)
{
	struct dl_rq *dl_rq = dl_rq_of_se(dl_se);
	struct rq *rq = rq_of_dl_rq(dl_rq);

	WARN_ON(!dl_se->dl_new || dl_se->dl_throttled);

	/*
	 * We use the regular wall clock time to set deadlines in the
	 * future; in fact, we must consider execution overheads (time
	 * spent on hardirq context, etc.).
	 */
	dl_se->deadline = rq_clock(rq) + pi_se->dl_deadline;
	dl_se->runtime = pi_se->dl_runtime;
	dl_se->dl_new = 0;
}

/*
 * Pure Earliest Deadline First (EDF) scheduling does not deal with the
 * possibility of a entity lasting more than what it declared, and thus
 * exhausting its runtime.
 *
 * Here we are interested in making runtime overrun possible, but we do
 * not want a entity which is misbehaving to affect the scheduling of all
 * other entities.
 * Therefore, a budgeting strategy called Constant Bandwidth Server (CBS)
 * is used, in order to confine each entity within its own bandwidth.
 *
 * This function deals exactly with that, and ensures that when the runtime
 * of a entity is replenished, its deadline is also postponed. That ensures
 * the overrunning entity can't interfere with other entity in the system and
 * can't make them miss their deadlines. Reasons why this kind of overruns
 * could happen are, typically, a entity voluntarily trying to overcome its
 * runtime, or it just underestimated it during sched_setattr().
 */
static void replenish_dl_entity(struct sched_dl_entity *dl_se,
				struct sched_dl_entity *pi_se)
{
	struct dl_rq *dl_rq = dl_rq_of_se(dl_se);
	struct rq *rq = rq_of_dl_rq(dl_rq);

	BUG_ON(pi_se->dl_runtime <= 0);

	/*
	 * This could be the case for a !-dl task that is boosted.
	 * Just go with full inherited parameters.
	 */
	if (dl_se->dl_deadline == 0) {
		dl_se->deadline = rq_clock(rq) + pi_se->dl_deadline;
		dl_se->runtime = pi_se->dl_runtime;
	}

	/*
	 * We keep moving the deadline away until we get some
	 * available runtime for the entity. This ensures correct
	 * handling of situations where the runtime overrun is
	 * arbitrary large.
	 */
	while (dl_se->runtime <= 0) {
		dl_se->deadline += pi_se->dl_period;
		dl_se->runtime += pi_se->dl_runtime;
	}

	/*
	 * At this point, the deadline really should be "in
	 * the future" with respect to rq->clock. If it's
	 * not, we are, for some reason, lagging too much!
	 * Anyway, after having warn userspace abut that,
	 * we still try to keep the things running by
	 * resetting the deadline and the budget of the
	 * entity.
	 */
	if (dl_time_before(dl_se->deadline, rq_clock(rq))) {
		printk_deferred_once("sched: DL replenish lagged to much\n");
		dl_se->deadline = rq_clock(rq) + pi_se->dl_deadline;
		dl_se->runtime = pi_se->dl_runtime;
	}
}

/*
 * Here we check if --at time t-- an entity (which is probably being
 * [re]activated or, in general, enqueued) can use its remaining runtime
 * and its current deadline _without_ exceeding the bandwidth it is
 * assigned (function returns true if it can't). We are in fact applying
 * one of the CBS rules: when a task wakes up, if the residual runtime
 * over residual deadline fits within the allocated bandwidth, then we
 * can keep the current (absolute) deadline and residual budget without
 * disrupting the schedulability of the system. Otherwise, we should
 * refill the runtime and set the deadline a period in the future,
 * because keeping the current (absolute) deadline of the task would
 * result in breaking guarantees promised to other tasks (refer to
 * Documentation/scheduler/sched-deadline.txt for more informations).
 *
 * This function returns true if:
 *
 *   runtime / (deadline - t) > dl_runtime / dl_period ,
 *
 * IOW we can't recycle current parameters.
 *
 * Notice that the bandwidth check is done against the period. For
 * task with deadline equal to period this is the same of using
 * dl_deadline instead of dl_period in the equation above.
 */
static bool dl_entity_overflow(struct sched_dl_entity *dl_se,
			       struct sched_dl_entity *pi_se, u64 t)
{
	u64 left, right;

	/*
	 * left and right are the two sides of the equation above,
	 * after a bit of shuffling to use multiplications instead
	 * of divisions.
	 *
	 * Note that none of the time values involved in the two
	 * multiplications are absolute: dl_deadline and dl_runtime
	 * are the relative deadline and the maximum runtime of each
	 * instance, runtime is the runtime left for the last instance
	 * and (deadline - t), since t is rq->clock, is the time left
	 * to the (absolute) deadline. Even if overflowing the u64 type
	 * is very unlikely to occur in both cases, here we scale down
	 * as we want to avoid that risk at all. Scaling down by 10
	 * means that we reduce granularity to 1us. We are fine with it,
	 * since this is only a true/false check and, anyway, thinking
	 * of anything below microseconds resolution is actually fiction
	 * (but still we want to give the user that illusion >;).
	 */
	left = (pi_se->dl_period >> DL_SCALE) * (dl_se->runtime >> DL_SCALE);
	right = ((dl_se->deadline - t) >> DL_SCALE) *
		(pi_se->dl_runtime >> DL_SCALE);

	return dl_time_before(right, left);
}

/*
 * When a -deadline entity is queued back on the runqueue, its runtime and
 * deadline might need updating.
 *
 * The policy here is that we update the deadline of the entity only if:
 *  - the current deadline is in the past,
 *  - using the remaining runtime with the current deadline would make
 *    the entity exceed its bandwidth.
 */
static void update_dl_entity(struct sched_dl_entity *dl_se,
			     struct sched_dl_entity *pi_se)
{
	struct dl_rq *dl_rq = dl_rq_of_se(dl_se);
	struct rq *rq = rq_of_dl_rq(dl_rq);

	/*
	 * The arrival of a new instance needs special treatment, i.e.,
	 * the actual scheduling parameters have to be "renewed".
	 */
	if (dl_se->dl_new) {
		setup_new_dl_entity(dl_se, pi_se);
		return;
	}

	if (dl_time_before(dl_se->deadline, rq_clock(rq)) ||
	    dl_entity_overflow(dl_se, pi_se, rq_clock(rq))) {
		dl_se->deadline = rq_clock(rq) + pi_se->dl_deadline;
		dl_se->runtime = pi_se->dl_runtime;
	}
}

/*
 * If the entity depleted all its runtime, and if we want it to sleep
 * while waiting for some new execution time to become available, we
 * set the bandwidth enforcement timer to the replenishment instant
 * and try to activate it.
 *
 * Notice that it is important for the caller to know if the timer
 * actually started or not (i.e., the replenishment instant is in
 * the future or in the past).
 */
static int start_dl_timer(struct sched_dl_entity *dl_se, bool boosted)
{
	struct dl_rq *dl_rq = dl_rq_of_se(dl_se);
	struct rq *rq = rq_of_dl_rq(dl_rq);
	ktime_t now, act;
	ktime_t soft, hard;
	unsigned long range;
	s64 delta;

	if (boosted)
		return 0;
	/*
	 * We want the timer to fire at the deadline, but considering
	 * that it is actually coming from rq->clock and not from
	 * hrtimer's time base reading.
	 */
	act = ns_to_ktime(dl_se->deadline);
	now = hrtimer_cb_get_time(&dl_se->dl_timer);
	delta = ktime_to_ns(now) - rq_clock(rq);
	act = ktime_add_ns(act, delta);

	/*
	 * If the expiry time already passed, e.g., because the value
	 * chosen as the deadline is too small, don't even try to
	 * start the timer in the past!
	 */
	if (ktime_us_delta(act, now) < 0)
		return 0;

	hrtimer_set_expires(&dl_se->dl_timer, act);

	soft = hrtimer_get_softexpires(&dl_se->dl_timer);
	hard = hrtimer_get_expires(&dl_se->dl_timer);
	range = ktime_to_ns(ktime_sub(hard, soft));
	__hrtimer_start_range_ns(&dl_se->dl_timer, soft,
				 range, HRTIMER_MODE_ABS, 0);

	return hrtimer_active(&dl_se->dl_timer);
}

/*
 * This is the bandwidth enforcement timer callback. If here, we know
 * a task is not on its dl_rq, since the fact that the timer was running
 * means the task is throttled and needs a runtime replenishment.
 *
 * However, what we actually do depends on the fact the task is active,
 * (it is on its rq) or has been removed from there by a call to
 * dequeue_task_dl(). In the former case we must issue the runtime
 * replenishment and add the task back to the dl_rq; in the latter, we just
 * do nothing but clearing dl_throttled, so that runtime and deadline
 * updating (and the queueing back to dl_rq) will be done by the
 * next call to enqueue_task_dl().
 */
static enum hrtimer_restart dl_task_timer(struct hrtimer *timer)
{
	struct sched_dl_entity *dl_se = container_of(timer,
						     struct sched_dl_entity,
						     dl_timer);
	struct task_struct *p = dl_task_of(dl_se);
	struct rq *rq;
again:
	rq = task_rq(p);
	raw_spin_lock(&rq->lock);

	if (rq != task_rq(p)) {
		/* Task was moved, retrying. */
		raw_spin_unlock(&rq->lock);
		goto again;
	}

	/*
	 * We need to take care of several possible races here:
	 *
	 *   - the task might have changed its scheduling policy
	 *     to something different than SCHED_DEADLINE
	 *   - the task might have changed its reservation parameters
	 *     (through sched_setattr())
	 *   - the task might have been boosted by someone else and
	 *     might be in the boosting/deboosting path
	 *
	 * In all this cases we bail out, as the task is already
	 * in the runqueue or is going to be enqueued back anyway.
	 */
	if (!dl_task(p) || dl_se->dl_new ||
	    dl_se->dl_boosted || !dl_se->dl_throttled)
		goto unlock;

	sched_clock_tick();
	update_rq_clock(rq);
	dl_se->dl_throttled = 0;
	dl_se->dl_yielded = 0;
	if (task_on_rq_queued(p)) {
		enqueue_task_dl(rq, p, ENQUEUE_REPLENISH);
		if (dl_task(rq->curr))
			check_preempt_curr_dl(rq, p, 0);
		else
			resched_curr(rq);
#ifdef CONFIG_SMP
		/*
		 * Queueing this task back might have overloaded rq,
		 * check if we need to kick someone away.
		 */
		if (has_pushable_dl_tasks(rq))
			push_dl_task(rq);
#endif
	}
unlock:
	raw_spin_unlock(&rq->lock);

	return HRTIMER_NORESTART;
}

void init_dl_task_timer(struct sched_dl_entity *dl_se)
{
	struct hrtimer *timer = &dl_se->dl_timer;

	hrtimer_init(timer, CLOCK_MONOTONIC, HRTIMER_MODE_REL);
	timer->function = dl_task_timer;
}

static
int dl_runtime_exceeded(struct rq *rq, struct sched_dl_entity *dl_se)
{
	int dmiss = dl_time_before(dl_se->deadline, rq_clock(rq));
	int rorun = dl_se->runtime <= 0;

	if (!rorun && !dmiss)
		return 0;

	/*
	 * If we are beyond our current deadline and we are still
	 * executing, then we have already used some of the runtime of
	 * the next instance. Thus, if we do not account that, we are
	 * stealing bandwidth from the system at each deadline miss!
	 */
	if (dmiss) {
		dl_se->runtime = rorun ? dl_se->runtime : 0;
		dl_se->runtime -= rq_clock(rq) - dl_se->deadline;
	}

	return 1;
}

extern bool sched_rt_bandwidth_account(struct rt_rq *rt_rq);

/*
 * Update the current task's runtime statistics (provided it is still
 * a -deadline task and has not been removed from the dl_rq).
 */
static void update_curr_dl(struct rq *rq)
{
	struct task_struct *curr = rq->curr;
	struct sched_dl_entity *dl_se = &curr->dl;
	u64 delta_exec;

	if (!dl_task(curr) || !on_dl_rq(dl_se))
		return;

	/*
	 * Consumed budget is computed considering the time as
	 * observed by schedulable tasks (excluding time spent
	 * in hardirq context, etc.). Deadlines are instead
	 * computed using hard walltime. This seems to be the more
	 * natural solution, but the full ramifications of this
	 * approach need further study.
	 */
	delta_exec = rq_clock_task(rq) - curr->se.exec_start;
	if (unlikely((s64)delta_exec <= 0))
		return;

	schedstat_set(curr->se.statistics.exec_max,
		      max(curr->se.statistics.exec_max, delta_exec));

	curr->se.sum_exec_runtime += delta_exec;
	account_group_exec_runtime(curr, delta_exec);

	curr->se.exec_start = rq_clock_task(rq);
	cpuacct_charge(curr, delta_exec);

	sched_rt_avg_update(rq, delta_exec);

	dl_se->runtime -= dl_se->dl_yielded ? 0 : delta_exec;
	if (dl_runtime_exceeded(rq, dl_se)) {
		__dequeue_task_dl(rq, curr, 0);
		if (likely(start_dl_timer(dl_se, curr->dl.dl_boosted)))
			dl_se->dl_throttled = 1;
		else
			enqueue_task_dl(rq, curr, ENQUEUE_REPLENISH);

		if (!is_leftmost(curr, &rq->dl))
			resched_curr(rq);
	}

	/*
	 * Because -- for now -- we share the rt bandwidth, we need to
	 * account our runtime there too, otherwise actual rt tasks
	 * would be able to exceed the shared quota.
	 *
	 * Account to the root rt group for now.
	 *
	 * The solution we're working towards is having the RT groups scheduled
	 * using deadline servers -- however there's a few nasties to figure
	 * out before that can happen.
	 */
	if (rt_bandwidth_enabled()) {
		struct rt_rq *rt_rq = &rq->rt;

		raw_spin_lock(&rt_rq->rt_runtime_lock);
		/*
		 * We'll let actual RT tasks worry about the overflow here, we
		 * have our own CBS to keep us inline; only account when RT
		 * bandwidth is relevant.
		 */
		if (sched_rt_bandwidth_account(rt_rq))
			rt_rq->rt_time += delta_exec;
		raw_spin_unlock(&rt_rq->rt_runtime_lock);
	}
}

#ifdef CONFIG_SMP

static struct task_struct *pick_next_earliest_dl_task(struct rq *rq, int cpu);

static inline u64 next_deadline(struct rq *rq)
{
	struct task_struct *next = pick_next_earliest_dl_task(rq, rq->cpu);

	if (next && dl_prio(next->prio))
		return next->dl.deadline;
	else
		return 0;
}

static void inc_dl_deadline(struct dl_rq *dl_rq, u64 deadline)
{
	struct rq *rq = rq_of_dl_rq(dl_rq);

	if (dl_rq->earliest_dl.curr == 0 ||
	    dl_time_before(deadline, dl_rq->earliest_dl.curr)) {
		/*
		 * If the dl_rq had no -deadline tasks, or if the new task
		 * has shorter deadline than the current one on dl_rq, we
		 * know that the previous earliest becomes our next earliest,
		 * as the new task becomes the earliest itself.
		 */
		dl_rq->earliest_dl.next = dl_rq->earliest_dl.curr;
		dl_rq->earliest_dl.curr = deadline;
		cpudl_set(&rq->rd->cpudl, rq->cpu, deadline, 1);
	} else if (dl_rq->earliest_dl.next == 0 ||
		   dl_time_before(deadline, dl_rq->earliest_dl.next)) {
		/*
		 * On the other hand, if the new -deadline task has a
		 * a later deadline than the earliest one on dl_rq, but
		 * it is earlier than the next (if any), we must
		 * recompute the next-earliest.
		 */
		dl_rq->earliest_dl.next = next_deadline(rq);
	}
}

static void dec_dl_deadline(struct dl_rq *dl_rq, u64 deadline)
{
	struct rq *rq = rq_of_dl_rq(dl_rq);

	/*
	 * Since we may have removed our earliest (and/or next earliest)
	 * task we must recompute them.
	 */
	if (!dl_rq->dl_nr_running) {
		dl_rq->earliest_dl.curr = 0;
		dl_rq->earliest_dl.next = 0;
		cpudl_set(&rq->rd->cpudl, rq->cpu, 0, 0);
	} else {
		struct rb_node *leftmost = dl_rq->rb_leftmost;
		struct sched_dl_entity *entry;

		entry = rb_entry(leftmost, struct sched_dl_entity, rb_node);
		dl_rq->earliest_dl.curr = entry->deadline;
		dl_rq->earliest_dl.next = next_deadline(rq);
		cpudl_set(&rq->rd->cpudl, rq->cpu, entry->deadline, 1);
	}
}

#else

static inline void inc_dl_deadline(struct dl_rq *dl_rq, u64 deadline) {}
static inline void dec_dl_deadline(struct dl_rq *dl_rq, u64 deadline) {}

#endif /* CONFIG_SMP */

static inline
void inc_dl_tasks(struct sched_dl_entity *dl_se, struct dl_rq *dl_rq)
{
	int prio = dl_task_of(dl_se)->prio;
	u64 deadline = dl_se->deadline;

	WARN_ON(!dl_prio(prio));
	dl_rq->dl_nr_running++;
	add_nr_running(rq_of_dl_rq(dl_rq), 1);

	inc_dl_deadline(dl_rq, deadline);
	inc_dl_migration(dl_se, dl_rq);
}

static inline
void dec_dl_tasks(struct sched_dl_entity *dl_se, struct dl_rq *dl_rq)
{
	int prio = dl_task_of(dl_se)->prio;

	WARN_ON(!dl_prio(prio));
	WARN_ON(!dl_rq->dl_nr_running);
	dl_rq->dl_nr_running--;
	sub_nr_running(rq_of_dl_rq(dl_rq), 1);

	dec_dl_deadline(dl_rq, dl_se->deadline);
	dec_dl_migration(dl_se, dl_rq);
}

static void __enqueue_dl_entity(struct sched_dl_entity *dl_se)
{
	struct dl_rq *dl_rq = dl_rq_of_se(dl_se);
	struct rb_node **link = &dl_rq->rb_root.rb_node;
	struct rb_node *parent = NULL;
	struct sched_dl_entity *entry;
	int leftmost = 1;

	BUG_ON(!RB_EMPTY_NODE(&dl_se->rb_node));

	while (*link) {
		parent = *link;
		entry = rb_entry(parent, struct sched_dl_entity, rb_node);
		if (dl_time_before(dl_se->deadline, entry->deadline))
			link = &parent->rb_left;
		else {
			link = &parent->rb_right;
			leftmost = 0;
		}
	}

	if (leftmost)
		dl_rq->rb_leftmost = &dl_se->rb_node;

	rb_link_node(&dl_se->rb_node, parent, link);
	rb_insert_color(&dl_se->rb_node, &dl_rq->rb_root);

	inc_dl_tasks(dl_se, dl_rq);
}

static void __dequeue_dl_entity(struct sched_dl_entity *dl_se)
{
	struct dl_rq *dl_rq = dl_rq_of_se(dl_se);

	if (RB_EMPTY_NODE(&dl_se->rb_node))
		return;

	if (dl_rq->rb_leftmost == &dl_se->rb_node) {
		struct rb_node *next_node;

		next_node = rb_next(&dl_se->rb_node);
		dl_rq->rb_leftmost = next_node;
	}

	rb_erase(&dl_se->rb_node, &dl_rq->rb_root);
	RB_CLEAR_NODE(&dl_se->rb_node);

	dec_dl_tasks(dl_se, dl_rq);
}

static void
enqueue_dl_entity(struct sched_dl_entity *dl_se,
		  struct sched_dl_entity *pi_se, int flags)
{
	BUG_ON(on_dl_rq(dl_se));

	/*
	 * If this is a wakeup or a new instance, the scheduling
	 * parameters of the task might need updating. Otherwise,
	 * we want a replenishment of its runtime.
	 */
	if (!dl_se->dl_new && flags & ENQUEUE_REPLENISH)
		replenish_dl_entity(dl_se, pi_se);
	else
		update_dl_entity(dl_se, pi_se);

	__enqueue_dl_entity(dl_se);
}

static void dequeue_dl_entity(struct sched_dl_entity *dl_se)
{
	__dequeue_dl_entity(dl_se);
}

static void enqueue_task_dl(struct rq *rq, struct task_struct *p, int flags)
{
	struct task_struct *pi_task = rt_mutex_get_top_task(p);
	struct sched_dl_entity *pi_se = &p->dl;

	/*
	 * Use the scheduling parameters of the top pi-waiter
	 * task if we have one and its (relative) deadline is
	 * smaller than our one... OTW we keep our runtime and
	 * deadline.
	 */
	if (pi_task && p->dl.dl_boosted && dl_prio(pi_task->normal_prio)) {
		pi_se = &pi_task->dl;
	} else if (!dl_prio(p->normal_prio)) {
		/*
		 * Special case in which we have a !SCHED_DEADLINE task
		 * that is going to be deboosted, but exceedes its
		 * runtime while doing so. No point in replenishing
		 * it, as it's going to return back to its original
		 * scheduling class after this.
		 */
		BUG_ON(!p->dl.dl_boosted || flags != ENQUEUE_REPLENISH);
		return;
	}

	/*
	 * If p is throttled, we do nothing. In fact, if it exhausted
	 * its budget it needs a replenishment and, since it now is on
	 * its rq, the bandwidth timer callback (which clearly has not
	 * run yet) will take care of this.
	 */
	if (p->dl.dl_throttled)
		return;

	enqueue_dl_entity(&p->dl, pi_se, flags);

	if (!task_current(rq, p) && p->nr_cpus_allowed > 1)
		enqueue_pushable_dl_task(rq, p);
}

static void __dequeue_task_dl(struct rq *rq, struct task_struct *p, int flags)
{
	dequeue_dl_entity(&p->dl);
	dequeue_pushable_dl_task(rq, p);
}

static void dequeue_task_dl(struct rq *rq, struct task_struct *p, int flags)
{
	update_curr_dl(rq);
	__dequeue_task_dl(rq, p, flags);
}

/*
 * Yield task semantic for -deadline tasks is:
 *
 *   get off from the CPU until our next instance, with
 *   a new runtime. This is of little use now, since we
 *   don't have a bandwidth reclaiming mechanism. Anyway,
 *   bandwidth reclaiming is planned for the future, and
 *   yield_task_dl will indicate that some spare budget
 *   is available for other task instances to use it.
 */
static void yield_task_dl(struct rq *rq)
{
	struct task_struct *p = rq->curr;

	/*
	 * We make the task go to sleep until its current deadline by
	 * forcing its runtime to zero. This way, update_curr_dl() stops
	 * it and the bandwidth timer will wake it up and will give it
	 * new scheduling parameters (thanks to dl_yielded=1).
	 */
	if (p->dl.runtime > 0) {
		rq->curr->dl.dl_yielded = 1;
		p->dl.runtime = 0;
	}
	update_curr_dl(rq);
}

#ifdef CONFIG_SMP

static int find_later_rq(struct task_struct *task);

static int
select_task_rq_dl(struct task_struct *p, int cpu, int sd_flag, int flags)
{
	struct task_struct *curr;
	struct rq *rq;

	if (p->nr_cpus_allowed == 1)
		goto out;

	if (sd_flag != SD_BALANCE_WAKE)
		goto out;

	rq = cpu_rq(cpu);

	rcu_read_lock();
	curr = ACCESS_ONCE(rq->curr); /* unlocked access */

	/*
	 * If we are dealing with a -deadline task, we must
	 * decide where to wake it up.
	 * If it has a later deadline and the current task
	 * on this rq can't move (provided the waking task
	 * can!) we prefer to send it somewhere else. On the
	 * other hand, if it has a shorter deadline, we
	 * try to make it stay here, it might be important.
	 */
	if (unlikely(dl_task(curr)) &&
	    (curr->nr_cpus_allowed < 2 ||
	     !dl_entity_preempt(&p->dl, &curr->dl)) &&
	    (p->nr_cpus_allowed > 1)) {
		int target = find_later_rq(p);

		if (target != -1)
			cpu = target;
	}
	rcu_read_unlock();

out:
	return cpu;
}

static void check_preempt_equal_dl(struct rq *rq, struct task_struct *p)
{
	/*
	 * Current can't be migrated, useless to reschedule,
	 * let's hope p can move out.
	 */
	if (rq->curr->nr_cpus_allowed == 1 ||
	    cpudl_find(&rq->rd->cpudl, rq->curr, NULL) == -1)
		return;

	/*
	 * p is migratable, so let's not schedule it and
	 * see if it is pushed or pulled somewhere else.
	 */
	if (p->nr_cpus_allowed != 1 &&
	    cpudl_find(&rq->rd->cpudl, p, NULL) != -1)
		return;

	resched_curr(rq);
}

static int pull_dl_task(struct rq *this_rq);

#endif /* CONFIG_SMP */

/*
 * Only called when both the current and waking task are -deadline
 * tasks.
 */
static void check_preempt_curr_dl(struct rq *rq, struct task_struct *p,
				  int flags)
{
	if (dl_entity_preempt(&p->dl, &rq->curr->dl)) {
		resched_curr(rq);
		return;
	}

#ifdef CONFIG_SMP
	/*
	 * In the unlikely case current and p have the same deadline
	 * let us try to decide what's the best thing to do...
	 */
	if ((p->dl.deadline == rq->curr->dl.deadline) &&
	    !test_tsk_need_resched(rq->curr))
		check_preempt_equal_dl(rq, p);
#endif /* CONFIG_SMP */
}

#ifdef CONFIG_SCHED_HRTICK
static void start_hrtick_dl(struct rq *rq, struct task_struct *p)
{
	hrtick_start(rq, p->dl.runtime);
}
#endif

static struct sched_dl_entity *pick_next_dl_entity(struct rq *rq,
						   struct dl_rq *dl_rq)
{
	struct rb_node *left = dl_rq->rb_leftmost;

	if (!left)
		return NULL;

	return rb_entry(left, struct sched_dl_entity, rb_node);
}

struct task_struct *pick_next_task_dl(struct rq *rq, struct task_struct *prev)
{
	struct sched_dl_entity *dl_se;
	struct task_struct *p;
	struct dl_rq *dl_rq;

	dl_rq = &rq->dl;

	if (need_pull_dl_task(rq, prev)) {
		pull_dl_task(rq);
		/*
		 * pull_rt_task() can drop (and re-acquire) rq->lock; this
		 * means a stop task can slip in, in which case we need to
		 * re-start task selection.
		 */
		if (rq->stop && task_on_rq_queued(rq->stop))
			return RETRY_TASK;
	}

	/*
	 * When prev is DL, we may throttle it in put_prev_task().
	 * So, we update time before we check for dl_nr_running.
	 */
	if (prev->sched_class == &dl_sched_class)
		update_curr_dl(rq);

	if (unlikely(!dl_rq->dl_nr_running))
		return NULL;

	put_prev_task(rq, prev);

	dl_se = pick_next_dl_entity(rq, dl_rq);
	BUG_ON(!dl_se);

	p = dl_task_of(dl_se);
	p->se.exec_start = rq_clock_task(rq);

	/* Running task will never be pushed. */
       dequeue_pushable_dl_task(rq, p);

#ifdef CONFIG_SCHED_HRTICK
	if (hrtick_enabled(rq))
		start_hrtick_dl(rq, p);
#endif

	set_post_schedule(rq);

	return p;
}

static void put_prev_task_dl(struct rq *rq, struct task_struct *p)
{
	update_curr_dl(rq);

	if (on_dl_rq(&p->dl) && p->nr_cpus_allowed > 1)
		enqueue_pushable_dl_task(rq, p);
}

static void task_tick_dl(struct rq *rq, struct task_struct *p, int queued)
{
	update_curr_dl(rq);

#ifdef CONFIG_SCHED_HRTICK
	if (hrtick_enabled(rq) && queued && p->dl.runtime > 0)
		start_hrtick_dl(rq, p);
#endif
}

static void task_fork_dl(struct task_struct *p)
{
	/*
	 * SCHED_DEADLINE tasks cannot fork and this is achieved through
	 * sched_fork()
	 */
}

static void task_dead_dl(struct task_struct *p)
{
	struct hrtimer *timer = &p->dl.dl_timer;
	struct dl_bw *dl_b = dl_bw_of(task_cpu(p));

	/*
	 * Since we are TASK_DEAD we won't slip out of the domain!
	 */
	raw_spin_lock_irq(&dl_b->lock);
	dl_b->total_bw -= p->dl.dl_bw;
	raw_spin_unlock_irq(&dl_b->lock);

	hrtimer_cancel(timer);
}

static void set_curr_task_dl(struct rq *rq)
{
	struct task_struct *p = rq->curr;

	p->se.exec_start = rq_clock_task(rq);

	/* You can't push away the running task */
	dequeue_pushable_dl_task(rq, p);
}

#ifdef CONFIG_SMP

/* Only try algorithms three times */
#define DL_MAX_TRIES 3

static int pick_dl_task(struct rq *rq, struct task_struct *p, int cpu)
{
	if (!task_running(rq, p) &&
	    cpumask_test_cpu(cpu, tsk_cpus_allowed(p)))
		return 1;
	return 0;
}

/* Returns the second earliest -deadline task, NULL otherwise */
static struct task_struct *pick_next_earliest_dl_task(struct rq *rq, int cpu)
{
	struct rb_node *next_node = rq->dl.rb_leftmost;
	struct sched_dl_entity *dl_se;
	struct task_struct *p = NULL;

next_node:
	next_node = rb_next(next_node);
	if (next_node) {
		dl_se = rb_entry(next_node, struct sched_dl_entity, rb_node);
		p = dl_task_of(dl_se);

		if (pick_dl_task(rq, p, cpu))
			return p;

		goto next_node;
	}

	return NULL;
}

static DEFINE_PER_CPU(cpumask_var_t, local_cpu_mask_dl);

static int find_later_rq(struct task_struct *task)
{
	struct sched_domain *sd;
	struct cpumask *later_mask = this_cpu_cpumask_var_ptr(local_cpu_mask_dl);
	int this_cpu = smp_processor_id();
	int best_cpu, cpu = task_cpu(task);

	/* Make sure the mask is initialized first */
	if (unlikely(!later_mask))
		return -1;

	if (task->nr_cpus_allowed == 1)
		return -1;

	/*
	 * We have to consider system topology and task affinity
	 * first, then we can look for a suitable cpu.
	 */
	cpumask_copy(later_mask, task_rq(task)->rd->span);
	cpumask_and(later_mask, later_mask, cpu_active_mask);
	cpumask_and(later_mask, later_mask, &task->cpus_allowed);
	best_cpu = cpudl_find(&task_rq(task)->rd->cpudl,
			task, later_mask);
	if (best_cpu == -1)
		return -1;

	/*
	 * If we are here, some target has been found,
	 * the most suitable of which is cached in best_cpu.
	 * This is, among the runqueues where the current tasks
	 * have later deadlines than the task's one, the rq
	 * with the latest possible one.
	 *
	 * Now we check how well this matches with task's
	 * affinity and system topology.
	 *
	 * The last cpu where the task run is our first
	 * guess, since it is most likely cache-hot there.
	 */
	if (cpumask_test_cpu(cpu, later_mask))
		return cpu;
	/*
	 * Check if this_cpu is to be skipped (i.e., it is
	 * not in the mask) or not.
	 */
	if (!cpumask_test_cpu(this_cpu, later_mask))
		this_cpu = -1;

	rcu_read_lock();
	for_each_domain(cpu, sd) {
		if (sd->flags & SD_WAKE_AFFINE) {

			/*
			 * If possible, preempting this_cpu is
			 * cheaper than migrating.
			 */
			if (this_cpu != -1 &&
			    cpumask_test_cpu(this_cpu, sched_domain_span(sd))) {
				rcu_read_unlock();
				return this_cpu;
			}

			/*
			 * Last chance: if best_cpu is valid and is
			 * in the mask, that becomes our choice.
			 */
			if (best_cpu < nr_cpu_ids &&
			    cpumask_test_cpu(best_cpu, sched_domain_span(sd))) {
				rcu_read_unlock();
				return best_cpu;
			}
		}
	}
	rcu_read_unlock();

	/*
	 * At this point, all our guesses failed, we just return
	 * 'something', and let the caller sort the things out.
	 */
	if (this_cpu != -1)
		return this_cpu;

	cpu = cpumask_any(later_mask);
	if (cpu < nr_cpu_ids)
		return cpu;

	return -1;
}

/* Locks the rq it finds */
static struct rq *find_lock_later_rq(struct task_struct *task, struct rq *rq)
{
	struct rq *later_rq = NULL;
	int tries;
	int cpu;

	for (tries = 0; tries < DL_MAX_TRIES; tries++) {
		cpu = find_later_rq(task);

		if ((cpu == -1) || (cpu == rq->cpu))
			break;

		later_rq = cpu_rq(cpu);

		/* Retry if something changed. */
		if (double_lock_balance(rq, later_rq)) {
			if (unlikely(task_rq(task) != rq ||
				     !cpumask_test_cpu(later_rq->cpu,
				                       &task->cpus_allowed) ||
				     task_running(rq, task) ||
				     !task_on_rq_queued(task))) {
				double_unlock_balance(rq, later_rq);
				later_rq = NULL;
				break;
			}
		}

		/*
		 * If the rq we found has no -deadline task, or
		 * its earliest one has a later deadline than our
		 * task, the rq is a good one.
		 */
		if (!later_rq->dl.dl_nr_running ||
		    dl_time_before(task->dl.deadline,
				   later_rq->dl.earliest_dl.curr))
			break;

		/* Otherwise we try again. */
		double_unlock_balance(rq, later_rq);
		later_rq = NULL;
	}

	return later_rq;
}

static struct task_struct *pick_next_pushable_dl_task(struct rq *rq)
{
	struct task_struct *p;

	if (!has_pushable_dl_tasks(rq))
		return NULL;

	p = rb_entry(rq->dl.pushable_dl_tasks_leftmost,
		     struct task_struct, pushable_dl_tasks);

	BUG_ON(rq->cpu != task_cpu(p));
	BUG_ON(task_current(rq, p));
	BUG_ON(p->nr_cpus_allowed <= 1);

	BUG_ON(!task_on_rq_queued(p));
	BUG_ON(!dl_task(p));

	return p;
}

/*
 * See if the non running -deadline tasks on this rq
 * can be sent to some other CPU where they can preempt
 * and start executing.
 */
static int push_dl_task(struct rq *rq)
{
	struct task_struct *next_task;
	struct rq *later_rq;

	if (!rq->dl.overloaded)
		return 0;

	next_task = pick_next_pushable_dl_task(rq);
	if (!next_task)
		return 0;

retry:
	if (unlikely(next_task == rq->curr)) {
		WARN_ON(1);
		return 0;
	}

	/*
	 * If next_task preempts rq->curr, and rq->curr
	 * can move away, it makes sense to just reschedule
	 * without going further in pushing next_task.
	 */
	if (dl_task(rq->curr) &&
	    dl_time_before(next_task->dl.deadline, rq->curr->dl.deadline) &&
	    rq->curr->nr_cpus_allowed > 1) {
		resched_curr(rq);
		return 0;
	}

	/* We might release rq lock */
	get_task_struct(next_task);

	/* Will lock the rq it'll find */
	later_rq = find_lock_later_rq(next_task, rq);
	if (!later_rq) {
		struct task_struct *task;

		/*
		 * We must check all this again, since
		 * find_lock_later_rq releases rq->lock and it is
		 * then possible that next_task has migrated.
		 */
		task = pick_next_pushable_dl_task(rq);
		if (task_cpu(next_task) == rq->cpu && task == next_task) {
			/*
			 * The task is still there. We don't try
			 * again, some other cpu will pull it when ready.
			 */
			dequeue_pushable_dl_task(rq, next_task);
			goto out;
		}

		if (!task)
			/* No more tasks */
			goto out;

		put_task_struct(next_task);
		next_task = task;
		goto retry;
	}

	deactivate_task(rq, next_task, 0);
	set_task_cpu(next_task, later_rq->cpu);
	activate_task(later_rq, next_task, 0);

	resched_curr(later_rq);

	double_unlock_balance(rq, later_rq);

out:
	put_task_struct(next_task);

	return 1;
}

static void push_dl_tasks(struct rq *rq)
{
	/* Terminates as it moves a -deadline task */
	while (push_dl_task(rq))
		;
}

static int pull_dl_task(struct rq *this_rq)
{
	int this_cpu = this_rq->cpu, ret = 0, cpu;
	struct task_struct *p;
	struct rq *src_rq;
	u64 dmin = LONG_MAX;

	if (likely(!dl_overloaded(this_rq)))
		return 0;

	/*
	 * Match the barrier from dl_set_overloaded; this guarantees that if we
	 * see overloaded we must also see the dlo_mask bit.
	 */
	smp_rmb();

	for_each_cpu(cpu, this_rq->rd->dlo_mask) {
		if (this_cpu == cpu)
			continue;

		src_rq = cpu_rq(cpu);

		/*
		 * It looks racy, abd it is! However, as in sched_rt.c,
		 * we are fine with this.
		 */
		if (this_rq->dl.dl_nr_running &&
		    dl_time_before(this_rq->dl.earliest_dl.curr,
				   src_rq->dl.earliest_dl.next))
			continue;

		/* Might drop this_rq->lock */
		double_lock_balance(this_rq, src_rq);

		/*
		 * If there are no more pullable tasks on the
		 * rq, we're done with it.
		 */
		if (src_rq->dl.dl_nr_running <= 1)
			goto skip;

		p = pick_next_earliest_dl_task(src_rq, this_cpu);

		/*
		 * We found a task to be pulled if:
		 *  - it preempts our current (if there's one),
		 *  - it will preempt the last one we pulled (if any).
		 */
		if (p && dl_time_before(p->dl.deadline, dmin) &&
		    (!this_rq->dl.dl_nr_running ||
		     dl_time_before(p->dl.deadline,
				    this_rq->dl.earliest_dl.curr))) {
			WARN_ON(p == src_rq->curr);
			WARN_ON(!task_on_rq_queued(p));

			/*
			 * Then we pull iff p has actually an earlier
			 * deadline than the current task of its runqueue.
			 */
			if (dl_time_before(p->dl.deadline,
					   src_rq->curr->dl.deadline))
				goto skip;

			ret = 1;

			deactivate_task(src_rq, p, 0);
			set_task_cpu(p, this_cpu);
			activate_task(this_rq, p, 0);
			dmin = p->dl.deadline;

			/* Is there any other task even earlier? */
		}
skip:
		double_unlock_balance(this_rq, src_rq);
	}

	return ret;
}

static void post_schedule_dl(struct rq *rq)
{
	push_dl_tasks(rq);
}

/*
 * Since the task is not running and a reschedule is not going to happen
 * anytime soon on its runqueue, we try pushing it away now.
 */
static void task_woken_dl(struct rq *rq, struct task_struct *p)
{
	if (!task_running(rq, p) &&
	    !test_tsk_need_resched(rq->curr) &&
	    has_pushable_dl_tasks(rq) &&
	    p->nr_cpus_allowed > 1 &&
	    dl_task(rq->curr) &&
	    (rq->curr->nr_cpus_allowed < 2 ||
	     !dl_entity_preempt(&p->dl, &rq->curr->dl))) {
		push_dl_tasks(rq);
	}
}

static void set_cpus_allowed_dl(struct task_struct *p,
				const struct cpumask *new_mask)
{
	struct rq *rq;
	struct root_domain *src_rd;
	int weight;

	BUG_ON(!dl_task(p));

	rq = task_rq(p);
	src_rd = rq->rd;
	/*
	 * Migrating a SCHED_DEADLINE task between exclusive
	 * cpusets (different root_domains) entails a bandwidth
	 * update. We already made space for us in the destination
	 * domain (see cpuset_can_attach()).
	 */
	if (!cpumask_intersects(src_rd->span, new_mask)) {
		struct dl_bw *src_dl_b;

		src_dl_b = dl_bw_of(cpu_of(rq));
		/*
		 * We now free resources of the root_domain we are migrating
		 * off. In the worst case, sched_setattr() may temporary fail
		 * until we complete the update.
		 */
		raw_spin_lock(&src_dl_b->lock);
		__dl_clear(src_dl_b, p->dl.dl_bw);
		raw_spin_unlock(&src_dl_b->lock);
	}

	/*
	 * Update only if the task is actually running (i.e.,
	 * it is on the rq AND it is not throttled).
	 */
	if (!on_dl_rq(&p->dl))
		return;

	weight = cpumask_weight(new_mask);

	/*
	 * Only update if the process changes its state from whether it
	 * can migrate or not.
	 */
	if ((p->nr_cpus_allowed > 1) == (weight > 1))
		return;

	/*
	 * The process used to be able to migrate OR it can now migrate
	 */
	if (weight <= 1) {
		if (!task_current(rq, p))
			dequeue_pushable_dl_task(rq, p);
		BUG_ON(!rq->dl.dl_nr_migratory);
		rq->dl.dl_nr_migratory--;
	} else {
		if (!task_current(rq, p))
			enqueue_pushable_dl_task(rq, p);
		rq->dl.dl_nr_migratory++;
	}

	update_dl_migration(&rq->dl);
}

/* Assumes rq->lock is held */
static void rq_online_dl(struct rq *rq)
{
	if (rq->dl.overloaded)
		dl_set_overload(rq);

	if (rq->dl.dl_nr_running > 0)
		cpudl_set(&rq->rd->cpudl, rq->cpu, rq->dl.earliest_dl.curr, 1);
}

/* Assumes rq->lock is held */
static void rq_offline_dl(struct rq *rq)
{
	if (rq->dl.overloaded)
		dl_clear_overload(rq);

	cpudl_set(&rq->rd->cpudl, rq->cpu, 0, 0);
}

void init_sched_dl_class(void)
{
	unsigned int i;

	for_each_possible_cpu(i)
		zalloc_cpumask_var_node(&per_cpu(local_cpu_mask_dl, i),
					GFP_KERNEL, cpu_to_node(i));
}

#endif /* CONFIG_SMP */

/*
 *  Ensure p's dl_timer is cancelled. May drop rq->lock for a while.
 */
static void cancel_dl_timer(struct rq *rq, struct task_struct *p)
{
	struct hrtimer *dl_timer = &p->dl.dl_timer;

	/* Nobody will change task's class if pi_lock is held */
	lockdep_assert_held(&p->pi_lock);

	if (hrtimer_active(dl_timer)) {
		int ret = hrtimer_try_to_cancel(dl_timer);

		if (unlikely(ret == -1)) {
			/*
			 * Note, p may migrate OR new deadline tasks
			 * may appear in rq when we are unlocking it.
			 * A caller of us must be fine with that.
			 */
			raw_spin_unlock(&rq->lock);
			hrtimer_cancel(dl_timer);
			raw_spin_lock(&rq->lock);
		}
	}
}

static void switched_from_dl(struct rq *rq, struct task_struct *p)
{
	cancel_dl_timer(rq, p);

	__dl_clear_params(p);

	/*
	 * Since this might be the only -deadline task on the rq,
	 * this is the right place to try to pull some other one
	 * from an overloaded cpu, if any.
	 */
	if (!task_on_rq_queued(p) || rq->dl.dl_nr_running)
		return;

	if (pull_dl_task(rq))
		resched_curr(rq);
}

/*
 * When switching to -deadline, we may overload the rq, then
 * we try to push someone off, if possible.
 */
static void switched_to_dl(struct rq *rq, struct task_struct *p)
{
	int check_resched = 1;

	/*
	 * If p is throttled, don't consider the possibility
	 * of preempting rq->curr, the check will be done right
	 * after its runtime will get replenished.
	 */
	if (unlikely(p->dl.dl_throttled))
		return;

	if (task_on_rq_queued(p) && rq->curr != p) {
#ifdef CONFIG_SMP
		if (p->nr_cpus_allowed > 1 && rq->dl.overloaded &&
			push_dl_task(rq) && rq != task_rq(p))
			/* Only reschedule if pushing failed */
			check_resched = 0;
#endif /* CONFIG_SMP */
		if (check_resched) {
			if (dl_task(rq->curr))
				check_preempt_curr_dl(rq, p, 0);
			else
				resched_curr(rq);
		}
	}
}

/*
 * If the scheduling parameters of a -deadline task changed,
 * a push or pull operation might be needed.
 */
static void prio_changed_dl(struct rq *rq, struct task_struct *p,
			    int oldprio)
{
	if (task_on_rq_queued(p) || rq->curr == p) {
#ifdef CONFIG_SMP
		/*
		 * This might be too much, but unfortunately
		 * we don't have the old deadline value, and
		 * we can't argue if the task is increasing
		 * or lowering its prio, so...
		 */
		if (!rq->dl.overloaded)
			pull_dl_task(rq);

		/*
		 * If we now have a earlier deadline task than p,
		 * then reschedule, provided p is still on this
		 * runqueue.
		 */
		if (dl_time_before(rq->dl.earliest_dl.curr, p->dl.deadline) &&
		    rq->curr == p)
			resched_curr(rq);
#else
		/*
		 * Again, we don't know if p has a earlier
		 * or later deadline, so let's blindly set a
		 * (maybe not needed) rescheduling point.
		 */
		resched_curr(rq);
#endif /* CONFIG_SMP */
	} else
		switched_to_dl(rq, p);
}

const struct sched_class dl_sched_class = {
	.next			= &rt_sched_class,
	.enqueue_task		= enqueue_task_dl,
	.dequeue_task		= dequeue_task_dl,
	.yield_task		= yield_task_dl,

	.check_preempt_curr	= check_preempt_curr_dl,

	.pick_next_task		= pick_next_task_dl,
	.put_prev_task		= put_prev_task_dl,

#ifdef CONFIG_SMP
	.select_task_rq		= select_task_rq_dl,
	.set_cpus_allowed       = set_cpus_allowed_dl,
	.rq_online              = rq_online_dl,
	.rq_offline             = rq_offline_dl,
	.post_schedule		= post_schedule_dl,
	.task_woken		= task_woken_dl,
#endif

	.set_curr_task		= set_curr_task_dl,
	.task_tick		= task_tick_dl,
	.task_fork              = task_fork_dl,
	.task_dead		= task_dead_dl,

	.prio_changed           = prio_changed_dl,
	.switched_from		= switched_from_dl,
	.switched_to		= switched_to_dl,
<<<<<<< HEAD
};

#ifdef CONFIG_SCHED_DEBUG
extern void print_dl_rq(struct seq_file *m, int cpu, struct dl_rq *dl_rq);

void print_dl_stats(struct seq_file *m, int cpu)
{
	print_dl_rq(m, cpu, &cpu_rq(cpu)->dl);
}
#endif /* CONFIG_SCHED_DEBUG */
=======

	.update_curr		= update_curr_dl,
};
>>>>>>> 6e998916
<|MERGE_RESOLUTION|>--- conflicted
+++ resolved
@@ -1747,7 +1747,8 @@
 	.prio_changed           = prio_changed_dl,
 	.switched_from		= switched_from_dl,
 	.switched_to		= switched_to_dl,
-<<<<<<< HEAD
+
+	.update_curr		= update_curr_dl,
 };
 
 #ifdef CONFIG_SCHED_DEBUG
@@ -1757,9 +1758,4 @@
 {
 	print_dl_rq(m, cpu, &cpu_rq(cpu)->dl);
 }
-#endif /* CONFIG_SCHED_DEBUG */
-=======
-
-	.update_curr		= update_curr_dl,
-};
->>>>>>> 6e998916
+#endif /* CONFIG_SCHED_DEBUG */