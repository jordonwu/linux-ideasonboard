/* SPDX-License-Identifier: GPL-2.0-only */
/*
 * Media entity
 *
 * Copyright (C) 2010 Nokia Corporation
 *
 * Contacts: Laurent Pinchart <laurent.pinchart@ideasonboard.com>
 *	     Sakari Ailus <sakari.ailus@iki.fi>
 */

#ifndef _MEDIA_ENTITY_H
#define _MEDIA_ENTITY_H

#include <linux/bitmap.h>
#include <linux/bug.h>
#include <linux/container_of.h>
#include <linux/fwnode.h>
#include <linux/list.h>
#include <linux/media.h>
#include <linux/types.h>

/* Enums used internally at the media controller to represent graphs */

/**
 * enum media_gobj_type - type of a graph object
 *
 * @MEDIA_GRAPH_ENTITY:		Identify a media entity
 * @MEDIA_GRAPH_PAD:		Identify a media pad
 * @MEDIA_GRAPH_LINK:		Identify a media link
 * @MEDIA_GRAPH_INTF_DEVNODE:	Identify a media Kernel API interface via
 *				a device node
 */
enum media_gobj_type {
	MEDIA_GRAPH_ENTITY,
	MEDIA_GRAPH_PAD,
	MEDIA_GRAPH_LINK,
	MEDIA_GRAPH_INTF_DEVNODE,
};

#define MEDIA_BITS_PER_TYPE		8
#define MEDIA_BITS_PER_ID		(32 - MEDIA_BITS_PER_TYPE)
#define MEDIA_ID_MASK			 GENMASK_ULL(MEDIA_BITS_PER_ID - 1, 0)

/* Structs to represent the objects that belong to a media graph */

/**
 * struct media_gobj - Define a graph object.
 *
 * @mdev:	Pointer to the struct &media_device that owns the object
 * @id:		Non-zero object ID identifier. The ID should be unique
 *		inside a media_device, as it is composed by
 *		%MEDIA_BITS_PER_TYPE to store the type plus
 *		%MEDIA_BITS_PER_ID to store the ID
 * @list:	List entry stored in one of the per-type mdev object lists
 *
 * All objects on the media graph should have this struct embedded
 */
struct media_gobj {
	struct media_device	*mdev;
	u32			id;
	struct list_head	list;
};

#define MEDIA_ENTITY_ENUM_MAX_DEPTH	16

/**
 * struct media_entity_enum - An enumeration of media entities.
 *
 * @bmap:	Bit map in which each bit represents one entity at struct
 *		media_entity->internal_idx.
 * @idx_max:	Number of bits in bmap
 */
struct media_entity_enum {
	unsigned long *bmap;
	int idx_max;
};

/**
 * struct media_graph - Media graph traversal state
 *
 * @stack:		Graph traversal stack; the stack contains information
 *			on the media pads to be walked and the links through
 *			which they were reached.
 * @stack.pad:		pointer to &struct media_pad at the graph.
 * @stack.link:		pointer to &struct list_head.
 * @ent_enum:		Visited entities
 * @top:		The top of the stack
 */
struct media_graph {
	struct {
		struct media_pad *pad;
		struct list_head *link;
	} stack[MEDIA_ENTITY_ENUM_MAX_DEPTH];

	struct media_entity_enum ent_enum;
	int top;
};

/**
 * struct media_pipeline - Media pipeline related information
 *
 * @mdev:		The media device the pipeline is part of
 * @pads:		List of media_pipeline_pad
 * @start_count:	Media pipeline start - stop count
 */
struct media_pipeline {
	struct media_device *mdev;
	struct list_head pads;
	int start_count;
};

/**
 * struct media_pipeline_pad - A pad and associated streams part of a media
 *	pipeline
 *
 * @list:		Entry in the media_pipeline pads list
 * @pipe:		The media_pipeline that the pad and streams are part of
 * @pad:		The media pad
 * @streams:		Bitmask of streams on the pad
 *
 * This structure associate a pad and streams it carries with a media pipeline.
 * Instances of media_pipeline_pad are created by media_pipeline_start() when it
 * builds the pipeline, and stored in the &media_pad.pads list.
 * media_pipeline_stop() removes the entries from the list and deletes them.
 */
struct media_pipeline_pad {
	struct list_head list;
	struct media_pipeline *pipe;
	struct media_pad *pad;
	u64 streams;
};

/**
 * struct media_pipeline_pad_iter - Iterator for media_pipeline_for_each_pad
 *
 * @cursor: The current element
 */
struct media_pipeline_pad_iter {
	struct list_head *cursor;
};

/**
 * struct media_pipeline_entity_iter - Iterator for media_pipeline_for_each_entity
 *
 * @ent_enum: The entity enumeration tracker
 * @cursor: The current element
 */
struct media_pipeline_entity_iter {
	struct media_entity_enum ent_enum;
	struct list_head *cursor;
};

/**
 * struct media_link - A link object part of a media graph.
 *
 * @graph_obj:	Embedded structure containing the media object common data
 * @list:	Linked list associated with an entity or an interface that
 *		owns the link.
 * @gobj0:	Part of a union. Used to get the pointer for the first
 *		graph_object of the link.
 * @source:	Part of a union. Used only if the first object (gobj0) is
 *		a pad. In that case, it represents the source pad.
 * @intf:	Part of a union. Used only if the first object (gobj0) is
 *		an interface.
 * @gobj1:	Part of a union. Used to get the pointer for the second
 *		graph_object of the link.
 * @sink:	Part of a union. Used only if the second object (gobj1) is
 *		a pad. In that case, it represents the sink pad.
 * @entity:	Part of a union. Used only if the second object (gobj1) is
 *		an entity.
 * @reverse:	Pointer to the link for the reverse direction of a pad to pad
 *		link.
 * @flags:	Link flags, as defined in uapi/media.h (MEDIA_LNK_FL_*)
 * @is_backlink: Indicate if the link is a backlink.
 */
struct media_link {
	struct media_gobj graph_obj;
	struct list_head list;
	union {
		struct media_gobj *gobj0;
		struct media_pad *source;
		struct media_interface *intf;
	};
	union {
		struct media_gobj *gobj1;
		struct media_pad *sink;
		struct media_entity *entity;
	};
	struct media_link *reverse;
	unsigned long flags;
	bool is_backlink;
};

/**
 * enum media_pad_signal_type - type of the signal inside a media pad
 *
 * @PAD_SIGNAL_DEFAULT:
 *	Default signal. Use this when all inputs or all outputs are
 *	uniquely identified by the pad number.
 * @PAD_SIGNAL_ANALOG:
 *	The pad contains an analog signal. It can be Radio Frequency,
 *	Intermediate Frequency, a baseband signal or sub-carriers.
 *	Tuner inputs, IF-PLL demodulators, composite and s-video signals
 *	should use it.
 * @PAD_SIGNAL_DV:
 *	Contains a digital video signal, with can be a bitstream of samples
 *	taken from an analog TV video source. On such case, it usually
 *	contains the VBI data on it.
 * @PAD_SIGNAL_AUDIO:
 *	Contains an Intermediate Frequency analog signal from an audio
 *	sub-carrier or an audio bitstream. IF signals are provided by tuners
 *	and consumed by	audio AM/FM decoders. Bitstream audio is provided by
 *	an audio decoder.
 */
enum media_pad_signal_type {
	PAD_SIGNAL_DEFAULT = 0,
	PAD_SIGNAL_ANALOG,
	PAD_SIGNAL_DV,
	PAD_SIGNAL_AUDIO,
};

/**
 * struct media_pad - A media pad graph object.
 *
 * @graph_obj:	Embedded structure containing the media object common data
 * @entity:	Entity this pad belongs to
 * @index:	Pad index in the entity pads array, numbered from 0 to n
 * @sig_type:	Type of the signal inside a media pad
 * @flags:	Pad flags, as defined in
 *		:ref:`include/uapi/linux/media.h <media_header>`
 *		(seek for ``MEDIA_PAD_FL_*``)
 * @pipe:	Pipeline this pad belongs to. Use media_entity_pipeline() to
 *		access this field.
 */
struct media_pad {
	struct media_gobj graph_obj;	/* must be first field in struct */
	struct media_entity *entity;
	u16 index;
	enum media_pad_signal_type sig_type;
	unsigned long flags;

	/*
	 * The fields below are private, and should only be accessed via
	 * appropriate functions.
	 */
	struct media_pipeline *pipe;
};

/**
 * struct media_entity_operations - Media entity operations
 * @get_fwnode_pad:	Return the pad number based on a fwnode endpoint or
 *			a negative value on error. This operation can be used
 *			to map a fwnode to a media pad number. Optional.
 * @link_setup:		Notify the entity of link changes. The operation can
 *			return an error, in which case link setup will be
 *			cancelled. Optional.
 * @link_validate:	Return whether a link is valid from the entity point of
 *			view. The media_pipeline_start() function
 *			validates all links by calling this operation. Optional.
 * @has_route:		Return whether the specified streams (expressed as a
 *			bitmask) on pad0 are routed to pad1. The return value
 *			is the bitmask of the corresponding streams on pad1 (0
 *			if none of the streams are routed to pad1). pad0 and
 *			pad1 are guaranteed to not both be sinks or sources.
 *			Never call the .has_route() operation directly, always
 *			use media_entity_has_route(). Optional: If the
 *			operation isn't implemented all pads will be considered
 *			as connected, with the same streams.
 *
 * .. note::
 *
 *    Those these callbacks are called with struct &media_device.graph_mutex
 *    mutex held.
 */
struct media_entity_operations {
	int (*get_fwnode_pad)(struct media_entity *entity,
			      struct fwnode_endpoint *endpoint);
	int (*link_setup)(struct media_entity *entity,
			  const struct media_pad *local,
			  const struct media_pad *remote, u32 flags);
	int (*link_validate)(struct media_link *link);
	u64 (*has_route)(struct media_entity *entity, unsigned int pad0,
			 u64 streams, unsigned int pad1);
};

/**
 * enum media_entity_type - Media entity type
 *
 * @MEDIA_ENTITY_TYPE_BASE:
 *	The entity isn't embedded in another subsystem structure.
 * @MEDIA_ENTITY_TYPE_VIDEO_DEVICE:
 *	The entity is embedded in a struct video_device instance.
 * @MEDIA_ENTITY_TYPE_V4L2_SUBDEV:
 *	The entity is embedded in a struct v4l2_subdev instance.
 *
 * Media entity objects are often not instantiated directly, but the media
 * entity structure is inherited by (through embedding) other subsystem-specific
 * structures. The media entity type identifies the type of the subclass
 * structure that implements a media entity instance.
 *
 * This allows runtime type identification of media entities and safe casting to
 * the correct object type. For instance, a media entity structure instance
 * embedded in a v4l2_subdev structure instance will have the type
 * %MEDIA_ENTITY_TYPE_V4L2_SUBDEV and can safely be cast to a &v4l2_subdev
 * structure using the container_of() macro.
 */
enum media_entity_type {
	MEDIA_ENTITY_TYPE_BASE,
	MEDIA_ENTITY_TYPE_VIDEO_DEVICE,
	MEDIA_ENTITY_TYPE_V4L2_SUBDEV,
};

/**
 * struct media_entity - A media entity graph object.
 *
 * @graph_obj:	Embedded structure containing the media object common data.
 * @name:	Entity name.
 * @obj_type:	Type of the object that implements the media_entity.
 * @function:	Entity main function, as defined in
 *		:ref:`include/uapi/linux/media.h <media_header>`
 *		(seek for ``MEDIA_ENT_F_*``)
 * @flags:	Entity flags, as defined in
 *		:ref:`include/uapi/linux/media.h <media_header>`
 *		(seek for ``MEDIA_ENT_FL_*``)
 * @num_pads:	Number of sink and source pads.
 * @num_links:	Total number of links, forward and back, enabled and disabled.
 * @num_backlinks: Number of backlinks
 * @internal_idx: An unique internal entity specific number. The numbers are
 *		re-used if entities are unregistered or registered again.
 * @pads:	Pads array with the size defined by @num_pads.
 * @links:	List of data links.
 * @ops:	Entity operations.
 * @use_count:	Use count for the entity.
 * @info:	Union with devnode information.  Kept just for backward
 *		compatibility.
 * @info.dev:	Contains device major and minor info.
 * @info.dev.major: device node major, if the device is a devnode.
 * @info.dev.minor: device node minor, if the device is a devnode.
 * @major:	Devnode major number (zero if not applicable). Kept just
 *		for backward compatibility.
 * @minor:	Devnode minor number (zero if not applicable). Kept just
 *		for backward compatibility.
 *
 * .. note::
 *
 *    The @use_count reference count must never be negative, but is a signed
 *    integer on purpose: a simple ``WARN_ON(<0)`` check can be used to detect
 *    reference count bugs that would make it negative.
 */
struct media_entity {
	struct media_gobj graph_obj;	/* must be first field in struct */
	const char *name;
	enum media_entity_type obj_type;
	u32 function;
	unsigned long flags;

	u16 num_pads;
	u16 num_links;
	u16 num_backlinks;
	int internal_idx;

	struct media_pad *pads;
	struct list_head links;

	const struct media_entity_operations *ops;

	int use_count;

	union {
		struct {
			u32 major;
			u32 minor;
		} dev;
	} info;
};

/**
 * media_entity_for_each_pad - Iterate on all pads in an entity
 * @entity: The entity the pads belong to
 * @iter: The iterator pad
 *
 * Iterate on all pads in a media entity.
 */
#define media_entity_for_each_pad(entity, iter)			\
	for (iter = (entity)->pads;				\
	     iter < &(entity)->pads[(entity)->num_pads];	\
	     ++iter)

/**
 * struct media_interface - A media interface graph object.
 *
 * @graph_obj:		embedded graph object
 * @links:		List of links pointing to graph entities
 * @type:		Type of the interface as defined in
 *			:ref:`include/uapi/linux/media.h <media_header>`
 *			(seek for ``MEDIA_INTF_T_*``)
 * @flags:		Interface flags as defined in
 *			:ref:`include/uapi/linux/media.h <media_header>`
 *			(seek for ``MEDIA_INTF_FL_*``)
 *
 * .. note::
 *
 *    Currently, no flags for &media_interface is defined.
 */
struct media_interface {
	struct media_gobj		graph_obj;
	struct list_head		links;
	u32				type;
	u32				flags;
};

/**
 * struct media_intf_devnode - A media interface via a device node.
 *
 * @intf:	embedded interface object
 * @major:	Major number of a device node
 * @minor:	Minor number of a device node
 */
struct media_intf_devnode {
	struct media_interface		intf;

	/* Should match the fields at media_v2_intf_devnode */
	u32				major;
	u32				minor;
};

/**
 * media_entity_id() - return the media entity graph object id
 *
 * @entity:	pointer to &media_entity
 */
static inline u32 media_entity_id(struct media_entity *entity)
{
	return entity->graph_obj.id;
}

/**
 * media_type() - return the media object type
 *
 * @gobj:	Pointer to the struct &media_gobj graph object
 */
static inline enum media_gobj_type media_type(struct media_gobj *gobj)
{
	return gobj->id >> MEDIA_BITS_PER_ID;
}

/**
 * media_id() - return the media object ID
 *
 * @gobj:	Pointer to the struct &media_gobj graph object
 */
static inline u32 media_id(struct media_gobj *gobj)
{
	return gobj->id & MEDIA_ID_MASK;
}

/**
 * media_gobj_gen_id() - encapsulates type and ID on at the object ID
 *
 * @type:	object type as define at enum &media_gobj_type.
 * @local_id:	next ID, from struct &media_device.id.
 */
static inline u32 media_gobj_gen_id(enum media_gobj_type type, u64 local_id)
{
	u32 id;

	id = type << MEDIA_BITS_PER_ID;
	id |= local_id & MEDIA_ID_MASK;

	return id;
}

/**
 * is_media_entity_v4l2_video_device() - Check if the entity is a video_device
 * @entity:	pointer to entity
 *
 * Return: %true if the entity is an instance of a video_device object and can
 * safely be cast to a struct video_device using the container_of() macro, or
 * %false otherwise.
 */
static inline bool is_media_entity_v4l2_video_device(struct media_entity *entity)
{
	return entity && entity->obj_type == MEDIA_ENTITY_TYPE_VIDEO_DEVICE;
}

/**
 * is_media_entity_v4l2_subdev() - Check if the entity is a v4l2_subdev
 * @entity:	pointer to entity
 *
 * Return: %true if the entity is an instance of a &v4l2_subdev object and can
 * safely be cast to a struct &v4l2_subdev using the container_of() macro, or
 * %false otherwise.
 */
static inline bool is_media_entity_v4l2_subdev(struct media_entity *entity)
{
	return entity && entity->obj_type == MEDIA_ENTITY_TYPE_V4L2_SUBDEV;
}

/**
 * media_entity_enum_init - Initialise an entity enumeration
 *
 * @ent_enum: Entity enumeration to be initialised
 * @mdev: The related media device
 *
 * Return: zero on success or a negative error code.
 */
__must_check int media_entity_enum_init(struct media_entity_enum *ent_enum,
					struct media_device *mdev);

/**
 * media_entity_enum_cleanup - Release resources of an entity enumeration
 *
 * @ent_enum: Entity enumeration to be released
 */
void media_entity_enum_cleanup(struct media_entity_enum *ent_enum);

/**
 * media_entity_enum_zero - Clear the entire enum
 *
 * @ent_enum: Entity enumeration to be cleared
 */
static inline void media_entity_enum_zero(struct media_entity_enum *ent_enum)
{
	bitmap_zero(ent_enum->bmap, ent_enum->idx_max);
}

/**
 * media_entity_enum_set - Mark a single entity in the enum
 *
 * @ent_enum: Entity enumeration
 * @entity: Entity to be marked
 */
static inline void media_entity_enum_set(struct media_entity_enum *ent_enum,
					 struct media_entity *entity)
{
	if (WARN_ON(entity->internal_idx >= ent_enum->idx_max))
		return;

	__set_bit(entity->internal_idx, ent_enum->bmap);
}

/**
 * media_entity_enum_clear - Unmark a single entity in the enum
 *
 * @ent_enum: Entity enumeration
 * @entity: Entity to be unmarked
 */
static inline void media_entity_enum_clear(struct media_entity_enum *ent_enum,
					   struct media_entity *entity)
{
	if (WARN_ON(entity->internal_idx >= ent_enum->idx_max))
		return;

	__clear_bit(entity->internal_idx, ent_enum->bmap);
}

/**
 * media_entity_enum_test - Test whether the entity is marked
 *
 * @ent_enum: Entity enumeration
 * @entity: Entity to be tested
 *
 * Returns %true if the entity was marked.
 */
static inline bool media_entity_enum_test(struct media_entity_enum *ent_enum,
					  struct media_entity *entity)
{
	if (WARN_ON(entity->internal_idx >= ent_enum->idx_max))
		return true;

	return test_bit(entity->internal_idx, ent_enum->bmap);
}

/**
 * media_entity_enum_test_and_set - Test whether the entity is marked,
 *	and mark it
 *
 * @ent_enum: Entity enumeration
 * @entity: Entity to be tested
 *
 * Returns %true if the entity was marked, and mark it before doing so.
 */
static inline bool
media_entity_enum_test_and_set(struct media_entity_enum *ent_enum,
			       struct media_entity *entity)
{
	if (WARN_ON(entity->internal_idx >= ent_enum->idx_max))
		return true;

	return __test_and_set_bit(entity->internal_idx, ent_enum->bmap);
}

/**
 * media_entity_enum_empty - Test whether the entire enum is empty
 *
 * @ent_enum: Entity enumeration
 *
 * Return: %true if the entity was empty.
 */
static inline bool media_entity_enum_empty(struct media_entity_enum *ent_enum)
{
	return bitmap_empty(ent_enum->bmap, ent_enum->idx_max);
}

/**
 * media_entity_enum_intersects - Test whether two enums intersect
 *
 * @ent_enum1: First entity enumeration
 * @ent_enum2: Second entity enumeration
 *
 * Return: %true if entity enumerations @ent_enum1 and @ent_enum2 intersect,
 * otherwise %false.
 */
static inline bool media_entity_enum_intersects(
	struct media_entity_enum *ent_enum1,
	struct media_entity_enum *ent_enum2)
{
	WARN_ON(ent_enum1->idx_max != ent_enum2->idx_max);

	return bitmap_intersects(ent_enum1->bmap, ent_enum2->bmap,
				 min(ent_enum1->idx_max, ent_enum2->idx_max));
}

/**
 * gobj_to_entity - returns the struct &media_entity pointer from the
 *	@gobj contained on it.
 *
 * @gobj: Pointer to the struct &media_gobj graph object
 */
#define gobj_to_entity(gobj) \
		container_of(gobj, struct media_entity, graph_obj)

/**
 * gobj_to_pad - returns the struct &media_pad pointer from the
 *	@gobj contained on it.
 *
 * @gobj: Pointer to the struct &media_gobj graph object
 */
#define gobj_to_pad(gobj) \
		container_of(gobj, struct media_pad, graph_obj)

/**
 * gobj_to_link - returns the struct &media_link pointer from the
 *	@gobj contained on it.
 *
 * @gobj: Pointer to the struct &media_gobj graph object
 */
#define gobj_to_link(gobj) \
		container_of(gobj, struct media_link, graph_obj)

/**
 * gobj_to_intf - returns the struct &media_interface pointer from the
 *	@gobj contained on it.
 *
 * @gobj: Pointer to the struct &media_gobj graph object
 */
#define gobj_to_intf(gobj) \
		container_of(gobj, struct media_interface, graph_obj)

/**
 * intf_to_devnode - returns the struct media_intf_devnode pointer from the
 *	@intf contained on it.
 *
 * @intf: Pointer to struct &media_intf_devnode
 */
#define intf_to_devnode(intf) \
		container_of(intf, struct media_intf_devnode, intf)

/**
 *  media_gobj_create - Initialize a graph object
 *
 * @mdev:	Pointer to the &media_device that contains the object
 * @type:	Type of the object
 * @gobj:	Pointer to the struct &media_gobj graph object
 *
 * This routine initializes the embedded struct &media_gobj inside a
 * media graph object. It is called automatically if ``media_*_create``
 * function calls are used. However, if the object (entity, link, pad,
 * interface) is embedded on some other object, this function should be
 * called before registering the object at the media controller.
 */
void media_gobj_create(struct media_device *mdev,
		    enum media_gobj_type type,
		    struct media_gobj *gobj);

/**
 *  media_gobj_destroy - Stop using a graph object on a media device
 *
 * @gobj:	Pointer to the struct &media_gobj graph object
 *
 * This should be called by all routines like media_device_unregister()
 * that remove/destroy media graph objects.
 */
void media_gobj_destroy(struct media_gobj *gobj);

/**
 * media_entity_pads_init() - Initialize the entity pads
 *
 * @entity:	entity where the pads belong
 * @num_pads:	total number of sink and source pads
 * @pads:	Array of @num_pads pads.
 *
 * The pads array is managed by the entity driver and passed to
 * media_entity_pads_init() where its pointer will be stored in the
 * &media_entity structure.
 *
 * If no pads are needed, drivers could either directly fill
 * &media_entity->num_pads with 0 and &media_entity->pads with %NULL or call
 * this function that will do the same.
 *
 * As the number of pads is known in advance, the pads array is not allocated
 * dynamically but is managed by the entity driver. Most drivers will embed the
 * pads array in a driver-specific structure, avoiding dynamic allocation.
 *
 * Drivers must set the direction of every pad in the pads array before calling
 * media_entity_pads_init(). The function will initialize the other pads fields.
 */
int media_entity_pads_init(struct media_entity *entity, u16 num_pads,
		      struct media_pad *pads);

/**
 * media_entity_cleanup() - free resources associated with an entity
 *
 * @entity:	entity where the pads belong
 *
 * This function must be called during the cleanup phase after unregistering
 * the entity (currently, it does nothing).
 *
 * Calling media_entity_cleanup() on a media_entity whose memory has been
 * zeroed but that has not been initialized with media_entity_pad_init() is
 * valid and is a no-op.
 */
#if IS_ENABLED(CONFIG_MEDIA_CONTROLLER)
static inline void media_entity_cleanup(struct media_entity *entity) {}
#else
#define media_entity_cleanup(entity) do { } while (false)
#endif

/**
 * media_get_pad_index() - retrieves a pad index from an entity
 *
 * @entity:	entity where the pads belong
 * @is_sink:	true if the pad is a sink, false if it is a source
 * @sig_type:	type of signal of the pad to be search
 *
 * This helper function finds the first pad index inside an entity that
 * satisfies both @is_sink and @sig_type conditions.
 *
 * Return:
 *
 * On success, return the pad number. If the pad was not found or the media
 * entity is a NULL pointer, return -EINVAL.
 */
int media_get_pad_index(struct media_entity *entity, bool is_sink,
			enum media_pad_signal_type sig_type);

/**
 * media_create_pad_link() - creates a link between two entities.
 *
 * @source:	pointer to &media_entity of the source pad.
 * @source_pad:	number of the source pad in the pads array
 * @sink:	pointer to &media_entity of the sink pad.
 * @sink_pad:	number of the sink pad in the pads array.
 * @flags:	Link flags, as defined in
 *		:ref:`include/uapi/linux/media.h <media_header>`
 *		( seek for ``MEDIA_LNK_FL_*``)
 *
 * Valid values for flags:
 *
 * %MEDIA_LNK_FL_ENABLED
 *   Indicates that the link is enabled and can be used to transfer media data.
 *   When two or more links target a sink pad, only one of them can be
 *   enabled at a time.
 *
 * %MEDIA_LNK_FL_IMMUTABLE
 *   Indicates that the link enabled state can't be modified at runtime. If
 *   %MEDIA_LNK_FL_IMMUTABLE is set, then %MEDIA_LNK_FL_ENABLED must also be
 *   set, since an immutable link is always enabled.
 *
 * .. note::
 *
 *    Before calling this function, media_entity_pads_init() and
 *    media_device_register_entity() should be called previously for both ends.
 */
__must_check int media_create_pad_link(struct media_entity *source,
			u16 source_pad, struct media_entity *sink,
			u16 sink_pad, u32 flags);

/**
 * media_create_pad_links() - creates a link between two entities.
 *
 * @mdev: Pointer to the media_device that contains the object
 * @source_function: Function of the source entities. Used only if @source is
 *	NULL.
 * @source: pointer to &media_entity of the source pad. If NULL, it will use
 *	all entities that matches the @sink_function.
 * @source_pad: number of the source pad in the pads array
 * @sink_function: Function of the sink entities. Used only if @sink is NULL.
 * @sink: pointer to &media_entity of the sink pad. If NULL, it will use
 *	all entities that matches the @sink_function.
 * @sink_pad: number of the sink pad in the pads array.
 * @flags: Link flags, as defined in include/uapi/linux/media.h.
 * @allow_both_undefined: if %true, then both @source and @sink can be NULL.
 *	In such case, it will create a crossbar between all entities that
 *	matches @source_function to all entities that matches @sink_function.
 *	If %false, it will return 0 and won't create any link if both @source
 *	and @sink are NULL.
 *
 * Valid values for flags:
 *
 * A %MEDIA_LNK_FL_ENABLED flag indicates that the link is enabled and can be
 *	used to transfer media data. If multiple links are created and this
 *	flag is passed as an argument, only the first created link will have
 *	this flag.
 *
 * A %MEDIA_LNK_FL_IMMUTABLE flag indicates that the link enabled state can't
 *	be modified at runtime. If %MEDIA_LNK_FL_IMMUTABLE is set, then
 *	%MEDIA_LNK_FL_ENABLED must also be set since an immutable link is
 *	always enabled.
 *
 * It is common for some devices to have multiple source and/or sink entities
 * of the same type that should be linked. While media_create_pad_link()
 * creates link by link, this function is meant to allow 1:n, n:1 and even
 * cross-bar (n:n) links.
 *
 * .. note::
 *
 *    Before calling this function, media_entity_pads_init() and
 *    media_device_register_entity() should be called previously for the
 *    entities to be linked.
 */
int media_create_pad_links(const struct media_device *mdev,
			   const u32 source_function,
			   struct media_entity *source,
			   const u16 source_pad,
			   const u32 sink_function,
			   struct media_entity *sink,
			   const u16 sink_pad,
			   u32 flags,
			   const bool allow_both_undefined);

void __media_entity_remove_links(struct media_entity *entity);

/**
 * media_entity_remove_links() - remove all links associated with an entity
 *
 * @entity:	pointer to &media_entity
 *
 * .. note::
 *
 *    This is called automatically when an entity is unregistered via
 *    media_device_register_entity().
 */
void media_entity_remove_links(struct media_entity *entity);

/**
 * __media_entity_setup_link - Configure a media link without locking
 * @link: The link being configured
 * @flags: Link configuration flags
 *
 * The bulk of link setup is handled by the two entities connected through the
 * link. This function notifies both entities of the link configuration change.
 *
 * If the link is immutable or if the current and new configuration are
 * identical, return immediately.
 *
 * The user is expected to hold link->source->parent->mutex. If not,
 * media_entity_setup_link() should be used instead.
 */
int __media_entity_setup_link(struct media_link *link, u32 flags);

/**
 * media_entity_setup_link() - changes the link flags properties in runtime
 *
 * @link:	pointer to &media_link
 * @flags:	the requested new link flags
 *
 * The only configurable property is the %MEDIA_LNK_FL_ENABLED link flag
 * to enable/disable a link. Links marked with the
 * %MEDIA_LNK_FL_IMMUTABLE link flag can not be enabled or disabled.
 *
 * When a link is enabled or disabled, the media framework calls the
 * link_setup operation for the two entities at the source and sink of the
 * link, in that order. If the second link_setup call fails, another
 * link_setup call is made on the first entity to restore the original link
 * flags.
 *
 * Media device drivers can be notified of link setup operations by setting the
 * &media_device.link_notify pointer to a callback function. If provided, the
 * notification callback will be called before enabling and after disabling
 * links.
 *
 * Entity drivers must implement the link_setup operation if any of their links
 * is non-immutable. The operation must either configure the hardware or store
 * the configuration information to be applied later.
 *
 * Link configuration must not have any side effect on other links. If an
 * enabled link at a sink pad prevents another link at the same pad from
 * being enabled, the link_setup operation must return %-EBUSY and can't
 * implicitly disable the first enabled link.
 *
 * .. note::
 *
 *    The valid values of the flags for the link is the same as described
 *    on media_create_pad_link(), for pad to pad links or the same as described
 *    on media_create_intf_link(), for interface to entity links.
 */
int media_entity_setup_link(struct media_link *link, u32 flags);

/**
 * media_entity_find_link - Find a link between two pads
 * @source: Source pad
 * @sink: Sink pad
 *
 * Return: returns a pointer to the link between the two entities. If no
 * such link exists, return %NULL.
 */
struct media_link *media_entity_find_link(struct media_pad *source,
		struct media_pad *sink);

/**
 * media_entity_remote_pad - Find the pad at the remote end of a link
 * @pad: Pad at the local end of the link
 *
 * Search for a remote pad connected to the given pad by iterating over all
 * links originating or terminating at that pad until an enabled link is found.
 *
 * Return: returns a pointer to the pad at the remote end of the first found
 * enabled link, or %NULL if no enabled link has been found.
 */
struct media_pad *media_entity_remote_pad(const struct media_pad *pad);

/**
<<<<<<< HEAD
 * media_pad_is_streaming - Test if a pad is part of a streaming pipeline
 * @pad: The pad
 *
 * Return: True if the pad is part of a pipeline started with the
 * media_pipeline_start() function, false otherwise.
 */
static inline bool media_pad_is_streaming(const struct media_pad *pad)
{
	return pad->pipe;
}

/**
=======
 * media_entity_remote_pad_unique - Find a remote pad connected to an entity
 * @entity: The entity
 * @type: The type of pad to find (MEDIA_PAD_FL_SINK or MEDIA_PAD_FL_SOURCE)
 *
 * Search for and return a remote pad of @type connected to @entity through an
 * enabled link. If multiple (or no) remote pads match these criteria, an error
 * is returned.
 *
 * The uniqueness constraint makes this helper function suitable for entities
 * that support a single active source or sink at a time.
 *
 * Return: A pointer to the remote pad, or one of the following error pointers
 * if an error occurs:
 *
 * * -ENOTUNIQ - Multiple links are enabled
 * * -ENOLINK - No connected pad found
 */
struct media_pad *
media_entity_remote_pad_unique(const struct media_entity *entity,
			       unsigned int type);

/**
 * media_entity_remote_source_pad - Find a remote source pad connected to an entity
 * @entity: The entity
 *
 * Search for and return a remote source pad connected to @entity through an
 * enabled link. If multiple (or no) remote pads match these criteria, an error
 * is returned.
 *
 * The uniqueness constraint makes this helper function suitable for entities
 * that support a single active source at a time.
 *
 * Return: A pointer to the remote pad, or one of the following error pointers
 * if an error occurs:
 *
 * * -ENOTUNIQ - Multiple links are enabled
 * * -ENOLINK - No connected pad found
 */
static inline struct media_pad *
media_entity_remote_source_pad(const struct media_entity *entity)
{
	return media_entity_remote_pad_unique(entity, MEDIA_PAD_FL_SOURCE);
}

/**
 * media_pad_remote_pad - Find a remote pad connected to a pad
 * @pad: The pad
 *
 * Search for and return a remote pad connected to @pad through an enabled
 * link. If multiple (or no) remote pads are found, an error is returned.
 *
 * The uniqueness constraint makes this helper function suitable for entities
 * that support a single active source at a time on a given pad.
 *
 * Return: A pointer to the remote pad, or one of the following error pointers
 * if an error occurs:
 *
 * * -ENOTUNIQ - Multiple links are enabled
 * * -ENOLINK - No connected pad found
 */
struct media_pad *media_pad_remote_pad(const struct media_pad *pad);

/**
>>>>>>> b51f3bca
 * media_entity_is_streaming - Test if an entity is part of a streaming pipeline
 * @entity: The entity
 *
 * Return: True if the entity is part of a pipeline started with the
 * media_pipeline_start() function, false otherwise.
 */
static inline bool media_entity_is_streaming(const struct media_entity *entity)
{
	struct media_pad *pad;

	media_entity_for_each_pad(entity, pad) {
		if (media_pad_is_streaming(pad))
			return true;
	}

	return false;
}

/**
 * media_entity_pipeline - Get the media pipeline an entity is part of
 * @entity: The entity
 *
 * This function returns the media pipeline that an entity has been associated
 * with when constructing the pipeline with media_pipeline_start(). The pointer
 * remains valid until media_pipeline_stop() is called.
 *
 * In general, entities can be part of multiple pipelines, when carrying
 * multiple streams (either on different pads, or on the same pad using
 * multiplexed streams). This function is ill-defined in that case. It
 * currently returns the pipeline associated with the first pad of the entity.
 *
 * Return: The media_pipeline the entity is part of, or NULL if the entity is
 * not part of any pipeline.
 */
struct media_pipeline *media_entity_pipeline(struct media_entity *entity);

/**
 * media_entity_get_fwnode_pad - Get pad number from fwnode
 *
 * @entity: The entity
 * @fwnode: Pointer to the fwnode_handle which should be used to find the pad
 * @direction_flags: Expected direction of the pad, as defined in
 *		     :ref:`include/uapi/linux/media.h <media_header>`
 *		     (seek for ``MEDIA_PAD_FL_*``)
 *
 * This function can be used to resolve the media pad number from
 * a fwnode. This is useful for devices which use more complex
 * mappings of media pads.
 *
 * If the entity does not implement the get_fwnode_pad() operation
 * then this function searches the entity for the first pad that
 * matches the @direction_flags.
 *
 * Return: returns the pad number on success or a negative error code.
 */
int media_entity_get_fwnode_pad(struct media_entity *entity,
				struct fwnode_handle *fwnode,
				unsigned long direction_flags);

/**
 * media_graph_walk_init - Allocate resources used by graph walk.
 *
 * @graph: Media graph structure that will be used to walk the graph
 * @mdev: Pointer to the &media_device that contains the object
 *
 * This function is deprecated, use media_pipeline_for_each_pad() instead.
 *
 * The caller is required to hold the media_device graph_mutex during the graph
 * walk until the graph state is released.
 *
 * Returns zero on success or a negative error code otherwise.
 */
__must_check int media_graph_walk_init(
	struct media_graph *graph, struct media_device *mdev);

/**
 * media_graph_walk_cleanup - Release resources used by graph walk.
 *
 * @graph: Media graph structure that will be used to walk the graph
 *
 * This function is deprecated, use media_pipeline_for_each_pad() instead.
 */
void media_graph_walk_cleanup(struct media_graph *graph);

/**
 * media_graph_walk_start - Start walking the media graph at a given pad
 *
 * @graph: Media graph structure that will be used to walk the graph
 * @pad: Starting pad
 *
 * This function is deprecated, use media_pipeline_for_each_pad() instead.
 *
 * Before using this function, media_graph_walk_init() must be
 * used to allocate resources used for walking the graph. This
 * function initializes the graph traversal structure to walk the
 * entities graph starting at the given pad. The traversal
 * structure must not be modified by the caller during graph
 * traversal. After the graph walk, the resources must be released
 * using media_graph_walk_cleanup().
 */
void media_graph_walk_start(struct media_graph *graph, struct media_pad *pad);

/**
 * media_graph_walk_next - Get the next entity in the graph
 * @graph: Media graph structure
 *
 * This function is deprecated, use media_pipeline_for_each_pad() instead.
 *
 * Perform a depth-first traversal of the given media entities graph.
 *
 * The graph structure must have been previously initialized with a call to
 * media_graph_walk_start().
 *
 * Return: returns the next entity in the graph, identified by the pad through
 * which it has been reached. If the whole graph has been traversed, return
 * %NULL.
 */
struct media_pad *media_graph_walk_next(struct media_graph *graph);

/**
 * media_pipeline_start - Mark a pipeline as streaming
 * @pad: Starting pad
 * @pipe: Media pipeline to be assigned to all pads in the pipeline.
 *
 * Mark all pads connected to a given pad through enabled routes or links,
 * either directly or indirectly, as streaming. The given pipeline object is
 * assigned to every pad in the pipeline and stored in the media_pad pipe
 * field.
 *
 * Calls to this function can be nested, in which case the same number of
 * media_pipeline_stop() calls will be required to stop streaming. The
 * pipeline pointer must be identical for all nested calls to
 * media_pipeline_start().
 */
__must_check int media_pipeline_start(struct media_pad *pad,
				      struct media_pipeline *pipe);
/**
 * __media_pipeline_start - Mark a pipeline as streaming
 *
 * @pad: Starting pad
 * @pipe: Media pipeline to be assigned to all pads in the pipeline.
 *
 * ..note:: This is the non-locking version of media_pipeline_start()
 */
__must_check int __media_pipeline_start(struct media_pad *pad,
					struct media_pipeline *pipe);

/**
 * media_pipeline_stop - Mark a pipeline as not streaming
 * @pad: Starting pad
 *
 * Mark all pads connected to a given pad through enabled routes or links,
 * either directly or indirectly, as not streaming.
 *
 * If multiple calls to media_pipeline_start() have been made, the same
 * number of calls to this function are required to mark the pipeline as not
 * streaming and reset the media_pad pipe field to %NULL.
 */
void media_pipeline_stop(struct media_pad *pad);

/**
 * __media_pipeline_stop - Mark a pipeline as not streaming
 *
 * @pad: Starting pad
 *
 * .. note:: This is the non-locking version of media_pipeline_stop()
 */
void __media_pipeline_stop(struct media_pad *pad);

struct media_pad *
__media_pipeline_pad_iter_next(struct media_pipeline *pipe,
			       struct media_pipeline_pad_iter *iter,
			       struct media_pad *pad);

/**
 * media_pipeline_for_each_pad - Iterate on all pads in a media pipeline
 * @pipe: The pipeline
 * @iter: The iterator (struct media_pipeline_pad_iter)
 * @pad: The iterator pad
 *
 * Iterate on all pads in a media pipeline. This is only valid after the
 * pipeline has been built with media_pipeline_start() and before it gets
 * destroyed with media_pipeline_stop().
 */
#define media_pipeline_for_each_pad(pipe, iter, pad)			\
	for (pad = __media_pipeline_pad_iter_next((pipe), iter, NULL);	\
	     pad != NULL;						\
	     pad = __media_pipeline_pad_iter_next((pipe), iter, pad))

/**
 * media_pipeline_entity_iter_init - Initialize a pipeline entity iterator
 * @pipe: The pipeline
 * @iter: The iterator
 *
 * This function must be called to initialize the iterator before using it in a
 * media_pipeline_for_each_entity() loop. The iterator must be destroyed by a
 * call to media_pipeline_entity_iter_cleanup after the loop (including in code
 * paths that break from the loop).
 *
 * The same iterator can be used in multiple consecutive loops without being
 * destroyed and reinitialized.
 *
 * Return: 0 on success or a negative error code otherwise.
 */
int media_pipeline_entity_iter_init(struct media_pipeline *pipe,
				    struct media_pipeline_entity_iter *iter);

/**
 * media_pipeline_entity_iter_cleanup - Destroy a pipeline entity iterator
 * @iter: The iterator
 *
 * This function must be called to destroy iterators initialized with
 * media_pipeline_entity_iter_init().
 */
void media_pipeline_entity_iter_cleanup(struct media_pipeline_entity_iter *iter);

struct media_entity *
__media_pipeline_entity_iter_next(struct media_pipeline *pipe,
				  struct media_pipeline_entity_iter *iter,
				  struct media_entity *entity);

/**
 * media_pipeline_for_each_entity - Iterate on all entities in a media pipeline
 * @pipe: The pipeline
 * @iter: The iterator (struct media_pipeline_entity_iter)
 * @entity: The iterator entity
 *
 * Iterate on all entities in a media pipeline. This is only valid after the
 * pipeline has been built with media_pipeline_start() and before it gets
 * destroyed with media_pipeline_stop(). The iterator must be initialized with
 * media_pipeline_entity_iter_init() before iteration, and destroyed with
 * media_pipeline_entity_iter_cleanup() after (including in code paths that
 * break from the loop).
 */
#define media_pipeline_for_each_entity(pipe, iter, entity)			\
	for (entity = __media_pipeline_entity_iter_next((pipe), iter, NULL);	\
	     entity != NULL;							\
	     entity = __media_pipeline_entity_iter_next((pipe), iter, entity))

/**
 * media_devnode_create() - creates and initializes a device node interface
 *
 * @mdev:	pointer to struct &media_device
 * @type:	type of the interface, as given by
 *		:ref:`include/uapi/linux/media.h <media_header>`
 *		( seek for ``MEDIA_INTF_T_*``) macros.
 * @flags:	Interface flags, as defined in
 *		:ref:`include/uapi/linux/media.h <media_header>`
 *		( seek for ``MEDIA_INTF_FL_*``)
 * @major:	Device node major number.
 * @minor:	Device node minor number.
 *
 * Return: if succeeded, returns a pointer to the newly allocated
 *	&media_intf_devnode pointer.
 *
 * .. note::
 *
 *    Currently, no flags for &media_interface is defined.
 */
struct media_intf_devnode *
__must_check media_devnode_create(struct media_device *mdev,
				  u32 type, u32 flags,
				  u32 major, u32 minor);
/**
 * media_devnode_remove() - removes a device node interface
 *
 * @devnode:	pointer to &media_intf_devnode to be freed.
 *
 * When a device node interface is removed, all links to it are automatically
 * removed.
 */
void media_devnode_remove(struct media_intf_devnode *devnode);

/**
 * media_create_intf_link() - creates a link between an entity and an interface
 *
 * @entity:	pointer to %media_entity
 * @intf:	pointer to %media_interface
 * @flags:	Link flags, as defined in
 *		:ref:`include/uapi/linux/media.h <media_header>`
 *		( seek for ``MEDIA_LNK_FL_*``)
 *
 *
 * Valid values for flags:
 *
 * %MEDIA_LNK_FL_ENABLED
 *   Indicates that the interface is connected to the entity hardware.
 *   That's the default value for interfaces. An interface may be disabled if
 *   the hardware is busy due to the usage of some other interface that it is
 *   currently controlling the hardware.
 *
 *   A typical example is an hybrid TV device that handle only one type of
 *   stream on a given time. So, when the digital TV is streaming,
 *   the V4L2 interfaces won't be enabled, as such device is not able to
 *   also stream analog TV or radio.
 *
 * .. note::
 *
 *    Before calling this function, media_devnode_create() should be called for
 *    the interface and media_device_register_entity() should be called for the
 *    interface that will be part of the link.
 */
struct media_link *
__must_check media_create_intf_link(struct media_entity *entity,
				    struct media_interface *intf,
				    u32 flags);
/**
 * __media_remove_intf_link() - remove a single interface link
 *
 * @link:	pointer to &media_link.
 *
 * .. note:: This is an unlocked version of media_remove_intf_link()
 */
void __media_remove_intf_link(struct media_link *link);

/**
 * media_remove_intf_link() - remove a single interface link
 *
 * @link:	pointer to &media_link.
 *
 * .. note:: Prefer to use this one, instead of __media_remove_intf_link()
 */
void media_remove_intf_link(struct media_link *link);

/**
 * __media_remove_intf_links() - remove all links associated with an interface
 *
 * @intf:	pointer to &media_interface
 *
 * .. note:: This is an unlocked version of media_remove_intf_links().
 */
void __media_remove_intf_links(struct media_interface *intf);

/**
 * media_remove_intf_links() - remove all links associated with an interface
 *
 * @intf:	pointer to &media_interface
 *
 * .. note::
 *
 *   #) This is called automatically when an entity is unregistered via
 *      media_device_register_entity() and by media_devnode_remove().
 *
 *   #) Prefer to use this one, instead of __media_remove_intf_links().
 */
void media_remove_intf_links(struct media_interface *intf);

/**
 * media_entity_call - Calls a struct media_entity_operations operation on
 *	an entity
 *
 * @entity: entity where the @operation will be called
 * @operation: type of the operation. Should be the name of a member of
 *	struct &media_entity_operations.
 *
 * This helper function will check if @operation is not %NULL. On such case,
 * it will issue a call to @operation\(@entity, @args\).
 */

#define media_entity_call(entity, operation, args...)			\
	(((entity)->ops && (entity)->ops->operation) ?			\
	 (entity)->ops->operation((entity) , ##args) : -ENOIOCTLCMD)

/**
 * media_create_ancillary_link() - create an ancillary link between two
 *				   instances of &media_entity
 *
 * @primary:	pointer to the primary &media_entity
 * @ancillary:	pointer to the ancillary &media_entity
 *
 * Create an ancillary link between two entities, indicating that they
 * represent two connected pieces of hardware that form a single logical unit.
 * A typical example is a camera lens controller being linked to the sensor that
 * it is supporting.
 *
 * The function sets both MEDIA_LNK_FL_ENABLED and MEDIA_LNK_FL_IMMUTABLE for
 * the new link.
 */
struct media_link *
media_create_ancillary_link(struct media_entity *primary,
			    struct media_entity *ancillary);

#endif<|MERGE_RESOLUTION|>--- conflicted
+++ resolved
@@ -931,20 +931,6 @@
 struct media_pad *media_entity_remote_pad(const struct media_pad *pad);
 
 /**
-<<<<<<< HEAD
- * media_pad_is_streaming - Test if a pad is part of a streaming pipeline
- * @pad: The pad
- *
- * Return: True if the pad is part of a pipeline started with the
- * media_pipeline_start() function, false otherwise.
- */
-static inline bool media_pad_is_streaming(const struct media_pad *pad)
-{
-	return pad->pipe;
-}
-
-/**
-=======
  * media_entity_remote_pad_unique - Find a remote pad connected to an entity
  * @entity: The entity
  * @type: The type of pad to find (MEDIA_PAD_FL_SINK or MEDIA_PAD_FL_SOURCE)
@@ -1008,7 +994,18 @@
 struct media_pad *media_pad_remote_pad(const struct media_pad *pad);
 
 /**
->>>>>>> b51f3bca
+ * media_pad_is_streaming - Test if a pad is part of a streaming pipeline
+ * @pad: The pad
+ *
+ * Return: True if the pad is part of a pipeline started with the
+ * media_pipeline_start() function, false otherwise.
+ */
+static inline bool media_pad_is_streaming(const struct media_pad *pad)
+{
+	return pad->pipe;
+}
+
+/**
  * media_entity_is_streaming - Test if an entity is part of a streaming pipeline
  * @entity: The entity
  *
