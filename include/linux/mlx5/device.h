/*
 * Copyright (c) 2013-2015, Mellanox Technologies. All rights reserved.
 *
 * This software is available to you under a choice of one of two
 * licenses.  You may choose to be licensed under the terms of the GNU
 * General Public License (GPL) Version 2, available from the file
 * COPYING in the main directory of this source tree, or the
 * OpenIB.org BSD license below:
 *
 *     Redistribution and use in source and binary forms, with or
 *     without modification, are permitted provided that the following
 *     conditions are met:
 *
 *      - Redistributions of source code must retain the above
 *        copyright notice, this list of conditions and the following
 *        disclaimer.
 *
 *      - Redistributions in binary form must reproduce the above
 *        copyright notice, this list of conditions and the following
 *        disclaimer in the documentation and/or other materials
 *        provided with the distribution.
 *
 * THE SOFTWARE IS PROVIDED "AS IS", WITHOUT WARRANTY OF ANY KIND,
 * EXPRESS OR IMPLIED, INCLUDING BUT NOT LIMITED TO THE WARRANTIES OF
 * MERCHANTABILITY, FITNESS FOR A PARTICULAR PURPOSE AND
 * NONINFRINGEMENT. IN NO EVENT SHALL THE AUTHORS OR COPYRIGHT HOLDERS
 * BE LIABLE FOR ANY CLAIM, DAMAGES OR OTHER LIABILITY, WHETHER IN AN
 * ACTION OF CONTRACT, TORT OR OTHERWISE, ARISING FROM, OUT OF OR IN
 * CONNECTION WITH THE SOFTWARE OR THE USE OR OTHER DEALINGS IN THE
 * SOFTWARE.
 */

#ifndef MLX5_DEVICE_H
#define MLX5_DEVICE_H

#include <linux/types.h>
#include <rdma/ib_verbs.h>
#include <linux/mlx5/mlx5_ifc.h>

#if defined(__LITTLE_ENDIAN)
#define MLX5_SET_HOST_ENDIANNESS	0
#elif defined(__BIG_ENDIAN)
#define MLX5_SET_HOST_ENDIANNESS	0x80
#else
#error Host endianness not defined
#endif

/* helper macros */
#define __mlx5_nullp(typ) ((struct mlx5_ifc_##typ##_bits *)0)
#define __mlx5_bit_sz(typ, fld) sizeof(__mlx5_nullp(typ)->fld)
#define __mlx5_bit_off(typ, fld) (offsetof(struct mlx5_ifc_##typ##_bits, fld))
#define __mlx5_16_off(typ, fld) (__mlx5_bit_off(typ, fld) / 16)
#define __mlx5_dw_off(typ, fld) (__mlx5_bit_off(typ, fld) / 32)
#define __mlx5_64_off(typ, fld) (__mlx5_bit_off(typ, fld) / 64)
#define __mlx5_16_bit_off(typ, fld) (16 - __mlx5_bit_sz(typ, fld) - (__mlx5_bit_off(typ, fld) & 0xf))
#define __mlx5_dw_bit_off(typ, fld) (32 - __mlx5_bit_sz(typ, fld) - (__mlx5_bit_off(typ, fld) & 0x1f))
#define __mlx5_mask(typ, fld) ((u32)((1ull << __mlx5_bit_sz(typ, fld)) - 1))
#define __mlx5_dw_mask(typ, fld) (__mlx5_mask(typ, fld) << __mlx5_dw_bit_off(typ, fld))
#define __mlx5_mask16(typ, fld) ((u16)((1ull << __mlx5_bit_sz(typ, fld)) - 1))
#define __mlx5_16_mask(typ, fld) (__mlx5_mask16(typ, fld) << __mlx5_16_bit_off(typ, fld))
#define __mlx5_st_sz_bits(typ) sizeof(struct mlx5_ifc_##typ##_bits)

#define MLX5_FLD_SZ_BYTES(typ, fld) (__mlx5_bit_sz(typ, fld) / 8)
#define MLX5_ST_SZ_BYTES(typ) (sizeof(struct mlx5_ifc_##typ##_bits) / 8)
#define MLX5_ST_SZ_DW(typ) (sizeof(struct mlx5_ifc_##typ##_bits) / 32)
#define MLX5_ST_SZ_QW(typ) (sizeof(struct mlx5_ifc_##typ##_bits) / 64)
#define MLX5_UN_SZ_BYTES(typ) (sizeof(union mlx5_ifc_##typ##_bits) / 8)
#define MLX5_UN_SZ_DW(typ) (sizeof(union mlx5_ifc_##typ##_bits) / 32)
#define MLX5_BYTE_OFF(typ, fld) (__mlx5_bit_off(typ, fld) / 8)
#define MLX5_ADDR_OF(typ, p, fld) ((void *)((uint8_t *)(p) + MLX5_BYTE_OFF(typ, fld)))

/* insert a value to a struct */
#define MLX5_SET(typ, p, fld, v) do { \
	u32 _v = v; \
	BUILD_BUG_ON(__mlx5_st_sz_bits(typ) % 32);             \
	*((__be32 *)(p) + __mlx5_dw_off(typ, fld)) = \
	cpu_to_be32((be32_to_cpu(*((__be32 *)(p) + __mlx5_dw_off(typ, fld))) & \
		     (~__mlx5_dw_mask(typ, fld))) | (((_v) & __mlx5_mask(typ, fld)) \
		     << __mlx5_dw_bit_off(typ, fld))); \
} while (0)

#define MLX5_ARRAY_SET(typ, p, fld, idx, v) do { \
	BUILD_BUG_ON(__mlx5_bit_off(typ, fld) % 32); \
	MLX5_SET(typ, p, fld[idx], v); \
} while (0)

#define MLX5_SET_TO_ONES(typ, p, fld) do { \
	BUILD_BUG_ON(__mlx5_st_sz_bits(typ) % 32);             \
	*((__be32 *)(p) + __mlx5_dw_off(typ, fld)) = \
	cpu_to_be32((be32_to_cpu(*((__be32 *)(p) + __mlx5_dw_off(typ, fld))) & \
		     (~__mlx5_dw_mask(typ, fld))) | ((__mlx5_mask(typ, fld)) \
		     << __mlx5_dw_bit_off(typ, fld))); \
} while (0)

#define MLX5_GET(typ, p, fld) ((be32_to_cpu(*((__be32 *)(p) +\
__mlx5_dw_off(typ, fld))) >> __mlx5_dw_bit_off(typ, fld)) & \
__mlx5_mask(typ, fld))

#define MLX5_GET_PR(typ, p, fld) ({ \
	u32 ___t = MLX5_GET(typ, p, fld); \
	pr_debug(#fld " = 0x%x\n", ___t); \
	___t; \
})

#define __MLX5_SET64(typ, p, fld, v) do { \
	BUILD_BUG_ON(__mlx5_bit_sz(typ, fld) != 64); \
	*((__be64 *)(p) + __mlx5_64_off(typ, fld)) = cpu_to_be64(v); \
} while (0)

#define MLX5_SET64(typ, p, fld, v) do { \
	BUILD_BUG_ON(__mlx5_bit_off(typ, fld) % 64); \
	__MLX5_SET64(typ, p, fld, v); \
} while (0)

#define MLX5_ARRAY_SET64(typ, p, fld, idx, v) do { \
	BUILD_BUG_ON(__mlx5_bit_off(typ, fld) % 64); \
	__MLX5_SET64(typ, p, fld[idx], v); \
} while (0)

#define MLX5_GET64(typ, p, fld) be64_to_cpu(*((__be64 *)(p) + __mlx5_64_off(typ, fld)))

#define MLX5_GET64_PR(typ, p, fld) ({ \
	u64 ___t = MLX5_GET64(typ, p, fld); \
	pr_debug(#fld " = 0x%llx\n", ___t); \
	___t; \
})

#define MLX5_GET16(typ, p, fld) ((be16_to_cpu(*((__be16 *)(p) +\
__mlx5_16_off(typ, fld))) >> __mlx5_16_bit_off(typ, fld)) & \
__mlx5_mask16(typ, fld))

#define MLX5_SET16(typ, p, fld, v) do { \
	u16 _v = v; \
	BUILD_BUG_ON(__mlx5_st_sz_bits(typ) % 16);             \
	*((__be16 *)(p) + __mlx5_16_off(typ, fld)) = \
	cpu_to_be16((be16_to_cpu(*((__be16 *)(p) + __mlx5_16_off(typ, fld))) & \
		     (~__mlx5_16_mask(typ, fld))) | (((_v) & __mlx5_mask16(typ, fld)) \
		     << __mlx5_16_bit_off(typ, fld))); \
} while (0)

/* Big endian getters */
#define MLX5_GET64_BE(typ, p, fld) (*((__be64 *)(p) +\
	__mlx5_64_off(typ, fld)))

#define MLX5_GET_BE(type_t, typ, p, fld) ({				  \
		type_t tmp;						  \
		switch (sizeof(tmp)) {					  \
		case sizeof(u8):					  \
			tmp = (__force type_t)MLX5_GET(typ, p, fld);	  \
			break;						  \
		case sizeof(u16):					  \
			tmp = (__force type_t)cpu_to_be16(MLX5_GET(typ, p, fld)); \
			break;						  \
		case sizeof(u32):					  \
			tmp = (__force type_t)cpu_to_be32(MLX5_GET(typ, p, fld)); \
			break;						  \
		case sizeof(u64):					  \
			tmp = (__force type_t)MLX5_GET64_BE(typ, p, fld); \
			break;						  \
			}						  \
		tmp;							  \
		})

enum mlx5_inline_modes {
	MLX5_INLINE_MODE_NONE,
	MLX5_INLINE_MODE_L2,
	MLX5_INLINE_MODE_IP,
	MLX5_INLINE_MODE_TCP_UDP,
};

enum {
	MLX5_MAX_COMMANDS		= 32,
	MLX5_CMD_DATA_BLOCK_SIZE	= 512,
	MLX5_PCI_CMD_XPORT		= 7,
	MLX5_MKEY_BSF_OCTO_SIZE		= 4,
	MLX5_MAX_PSVS			= 4,
};

enum {
	MLX5_EXTENDED_UD_AV		= 0x80000000,
};

enum {
	MLX5_CQ_STATE_ARMED		= 9,
	MLX5_CQ_STATE_ALWAYS_ARMED	= 0xb,
	MLX5_CQ_STATE_FIRED		= 0xa,
};

enum {
	MLX5_STAT_RATE_OFFSET	= 5,
};

enum {
	MLX5_INLINE_SEG = 0x80000000,
};

enum {
	MLX5_HW_START_PADDING = MLX5_INLINE_SEG,
};

enum {
	MLX5_MIN_PKEY_TABLE_SIZE = 128,
	MLX5_MAX_LOG_PKEY_TABLE  = 5,
};

enum {
	MLX5_MKEY_INBOX_PG_ACCESS = 1 << 31
};

enum {
	MLX5_PFAULT_SUBTYPE_WQE = 0,
	MLX5_PFAULT_SUBTYPE_RDMA = 1,
};

enum wqe_page_fault_type {
	MLX5_WQE_PF_TYPE_RMP = 0,
	MLX5_WQE_PF_TYPE_REQ_SEND_OR_WRITE = 1,
	MLX5_WQE_PF_TYPE_RESP = 2,
	MLX5_WQE_PF_TYPE_REQ_READ_OR_ATOMIC = 3,
};

enum {
	MLX5_PERM_LOCAL_READ	= 1 << 2,
	MLX5_PERM_LOCAL_WRITE	= 1 << 3,
	MLX5_PERM_REMOTE_READ	= 1 << 4,
	MLX5_PERM_REMOTE_WRITE	= 1 << 5,
	MLX5_PERM_ATOMIC	= 1 << 6,
	MLX5_PERM_UMR_EN	= 1 << 7,
};

enum {
	MLX5_PCIE_CTRL_SMALL_FENCE	= 1 << 0,
	MLX5_PCIE_CTRL_RELAXED_ORDERING	= 1 << 2,
	MLX5_PCIE_CTRL_NO_SNOOP		= 1 << 3,
	MLX5_PCIE_CTRL_TLP_PROCE_EN	= 1 << 6,
	MLX5_PCIE_CTRL_TPH_MASK		= 3 << 4,
};

enum {
	MLX5_EN_RD	= (u64)1,
	MLX5_EN_WR	= (u64)2
};

enum {
	MLX5_ADAPTER_PAGE_SHIFT		= 12,
	MLX5_ADAPTER_PAGE_SIZE		= 1 << MLX5_ADAPTER_PAGE_SHIFT,
};

enum {
	MLX5_BFREGS_PER_UAR		= 4,
	MLX5_MAX_UARS			= 1 << 8,
	MLX5_NON_FP_BFREGS_PER_UAR	= 2,
	MLX5_FP_BFREGS_PER_UAR		= MLX5_BFREGS_PER_UAR -
					  MLX5_NON_FP_BFREGS_PER_UAR,
	MLX5_MAX_BFREGS			= MLX5_MAX_UARS *
					  MLX5_NON_FP_BFREGS_PER_UAR,
	MLX5_UARS_IN_PAGE		= PAGE_SIZE / MLX5_ADAPTER_PAGE_SIZE,
	MLX5_NON_FP_BFREGS_IN_PAGE	= MLX5_NON_FP_BFREGS_PER_UAR * MLX5_UARS_IN_PAGE,
	MLX5_MIN_DYN_BFREGS		= 512,
	MLX5_MAX_DYN_BFREGS		= 1024,
};

enum {
	MLX5_MKEY_MASK_LEN		= 1ull << 0,
	MLX5_MKEY_MASK_PAGE_SIZE	= 1ull << 1,
	MLX5_MKEY_MASK_START_ADDR	= 1ull << 6,
	MLX5_MKEY_MASK_PD		= 1ull << 7,
	MLX5_MKEY_MASK_EN_RINVAL	= 1ull << 8,
	MLX5_MKEY_MASK_EN_SIGERR	= 1ull << 9,
	MLX5_MKEY_MASK_BSF_EN		= 1ull << 12,
	MLX5_MKEY_MASK_KEY		= 1ull << 13,
	MLX5_MKEY_MASK_QPN		= 1ull << 14,
	MLX5_MKEY_MASK_LR		= 1ull << 17,
	MLX5_MKEY_MASK_LW		= 1ull << 18,
	MLX5_MKEY_MASK_RR		= 1ull << 19,
	MLX5_MKEY_MASK_RW		= 1ull << 20,
	MLX5_MKEY_MASK_A		= 1ull << 21,
	MLX5_MKEY_MASK_SMALL_FENCE	= 1ull << 23,
	MLX5_MKEY_MASK_FREE		= 1ull << 29,
};

enum {
	MLX5_UMR_TRANSLATION_OFFSET_EN	= (1 << 4),

	MLX5_UMR_CHECK_NOT_FREE		= (1 << 5),
	MLX5_UMR_CHECK_FREE		= (2 << 5),

	MLX5_UMR_INLINE			= (1 << 7),
};

#define MLX5_UMR_MTT_ALIGNMENT 0x40
#define MLX5_UMR_MTT_MASK      (MLX5_UMR_MTT_ALIGNMENT - 1)
#define MLX5_UMR_MTT_MIN_CHUNK_SIZE MLX5_UMR_MTT_ALIGNMENT

#define MLX5_USER_INDEX_LEN (MLX5_FLD_SZ_BYTES(qpc, user_index) * 8)

enum {
	MLX5_EVENT_QUEUE_TYPE_QP = 0,
	MLX5_EVENT_QUEUE_TYPE_RQ = 1,
	MLX5_EVENT_QUEUE_TYPE_SQ = 2,
	MLX5_EVENT_QUEUE_TYPE_DCT = 6,
};

/* mlx5 components can subscribe to any one of these events via
 * mlx5_eq_notifier_register API.
 */
enum mlx5_event {
	/* Special value to subscribe to any event */
	MLX5_EVENT_TYPE_NOTIFY_ANY	   = 0x0,
	/* HW events enum start: comp events are not subscribable */
	MLX5_EVENT_TYPE_COMP		   = 0x0,
	/* HW Async events enum start: subscribable events */
	MLX5_EVENT_TYPE_PATH_MIG	   = 0x01,
	MLX5_EVENT_TYPE_COMM_EST	   = 0x02,
	MLX5_EVENT_TYPE_SQ_DRAINED	   = 0x03,
	MLX5_EVENT_TYPE_SRQ_LAST_WQE	   = 0x13,
	MLX5_EVENT_TYPE_SRQ_RQ_LIMIT	   = 0x14,

	MLX5_EVENT_TYPE_CQ_ERROR	   = 0x04,
	MLX5_EVENT_TYPE_WQ_CATAS_ERROR	   = 0x05,
	MLX5_EVENT_TYPE_PATH_MIG_FAILED	   = 0x07,
	MLX5_EVENT_TYPE_WQ_INVAL_REQ_ERROR = 0x10,
	MLX5_EVENT_TYPE_WQ_ACCESS_ERROR	   = 0x11,
	MLX5_EVENT_TYPE_SRQ_CATAS_ERROR	   = 0x12,

	MLX5_EVENT_TYPE_INTERNAL_ERROR	   = 0x08,
	MLX5_EVENT_TYPE_PORT_CHANGE	   = 0x09,
	MLX5_EVENT_TYPE_GPIO_EVENT	   = 0x15,
	MLX5_EVENT_TYPE_PORT_MODULE_EVENT  = 0x16,
	MLX5_EVENT_TYPE_TEMP_WARN_EVENT    = 0x17,
	MLX5_EVENT_TYPE_REMOTE_CONFIG	   = 0x19,
	MLX5_EVENT_TYPE_GENERAL_EVENT	   = 0x22,
	MLX5_EVENT_TYPE_MONITOR_COUNTER    = 0x24,
	MLX5_EVENT_TYPE_PPS_EVENT          = 0x25,

	MLX5_EVENT_TYPE_DB_BF_CONGESTION   = 0x1a,
	MLX5_EVENT_TYPE_STALL_EVENT	   = 0x1b,

	MLX5_EVENT_TYPE_CMD		   = 0x0a,
	MLX5_EVENT_TYPE_PAGE_REQUEST	   = 0xb,

	MLX5_EVENT_TYPE_PAGE_FAULT	   = 0xc,
	MLX5_EVENT_TYPE_NIC_VPORT_CHANGE   = 0xd,

	MLX5_EVENT_TYPE_ESW_FUNCTIONS_CHANGED = 0xe,

	MLX5_EVENT_TYPE_DCT_DRAINED        = 0x1c,

	MLX5_EVENT_TYPE_FPGA_ERROR         = 0x20,
	MLX5_EVENT_TYPE_FPGA_QP_ERROR      = 0x21,

	MLX5_EVENT_TYPE_DEVICE_TRACER      = 0x26,

	MLX5_EVENT_TYPE_MAX                = 0x100,
};

enum {
	MLX5_TRACER_SUBTYPE_OWNERSHIP_CHANGE = 0x0,
	MLX5_TRACER_SUBTYPE_TRACES_AVAILABLE = 0x1,
};

enum {
	MLX5_GENERAL_SUBTYPE_DELAY_DROP_TIMEOUT = 0x1,
	MLX5_GENERAL_SUBTYPE_PCI_POWER_CHANGE_EVENT = 0x5,
};

enum {
	MLX5_PORT_CHANGE_SUBTYPE_DOWN		= 1,
	MLX5_PORT_CHANGE_SUBTYPE_ACTIVE		= 4,
	MLX5_PORT_CHANGE_SUBTYPE_INITIALIZED	= 5,
	MLX5_PORT_CHANGE_SUBTYPE_LID		= 6,
	MLX5_PORT_CHANGE_SUBTYPE_PKEY		= 7,
	MLX5_PORT_CHANGE_SUBTYPE_GUID		= 8,
	MLX5_PORT_CHANGE_SUBTYPE_CLIENT_REREG	= 9,
};

enum {
	MLX5_DEV_CAP_FLAG_XRC		= 1LL <<  3,
	MLX5_DEV_CAP_FLAG_BAD_PKEY_CNTR	= 1LL <<  8,
	MLX5_DEV_CAP_FLAG_BAD_QKEY_CNTR	= 1LL <<  9,
	MLX5_DEV_CAP_FLAG_APM		= 1LL << 17,
	MLX5_DEV_CAP_FLAG_ATOMIC	= 1LL << 18,
	MLX5_DEV_CAP_FLAG_BLOCK_MCAST	= 1LL << 23,
	MLX5_DEV_CAP_FLAG_ON_DMND_PG	= 1LL << 24,
	MLX5_DEV_CAP_FLAG_CQ_MODER	= 1LL << 29,
	MLX5_DEV_CAP_FLAG_RESIZE_CQ	= 1LL << 30,
	MLX5_DEV_CAP_FLAG_DCT		= 1LL << 37,
	MLX5_DEV_CAP_FLAG_SIG_HAND_OVER	= 1LL << 40,
	MLX5_DEV_CAP_FLAG_CMDIF_CSUM	= 3LL << 46,
};

enum {
	MLX5_ROCE_VERSION_1		= 0,
	MLX5_ROCE_VERSION_2		= 2,
};

enum {
	MLX5_ROCE_VERSION_1_CAP		= 1 << MLX5_ROCE_VERSION_1,
	MLX5_ROCE_VERSION_2_CAP		= 1 << MLX5_ROCE_VERSION_2,
};

enum {
	MLX5_ROCE_L3_TYPE_IPV4		= 0,
	MLX5_ROCE_L3_TYPE_IPV6		= 1,
};

enum {
	MLX5_ROCE_L3_TYPE_IPV4_CAP	= 1 << 1,
	MLX5_ROCE_L3_TYPE_IPV6_CAP	= 1 << 2,
};

enum {
	MLX5_OPCODE_NOP			= 0x00,
	MLX5_OPCODE_SEND_INVAL		= 0x01,
	MLX5_OPCODE_RDMA_WRITE		= 0x08,
	MLX5_OPCODE_RDMA_WRITE_IMM	= 0x09,
	MLX5_OPCODE_SEND		= 0x0a,
	MLX5_OPCODE_SEND_IMM		= 0x0b,
	MLX5_OPCODE_LSO			= 0x0e,
	MLX5_OPCODE_RDMA_READ		= 0x10,
	MLX5_OPCODE_ATOMIC_CS		= 0x11,
	MLX5_OPCODE_ATOMIC_FA		= 0x12,
	MLX5_OPCODE_ATOMIC_MASKED_CS	= 0x14,
	MLX5_OPCODE_ATOMIC_MASKED_FA	= 0x15,
	MLX5_OPCODE_BIND_MW		= 0x18,
	MLX5_OPCODE_CONFIG_CMD		= 0x1f,
	MLX5_OPCODE_ENHANCED_MPSW	= 0x29,

	MLX5_RECV_OPCODE_RDMA_WRITE_IMM	= 0x00,
	MLX5_RECV_OPCODE_SEND		= 0x01,
	MLX5_RECV_OPCODE_SEND_IMM	= 0x02,
	MLX5_RECV_OPCODE_SEND_INVAL	= 0x03,

	MLX5_CQE_OPCODE_ERROR		= 0x1e,
	MLX5_CQE_OPCODE_RESIZE		= 0x16,

	MLX5_OPCODE_SET_PSV		= 0x20,
	MLX5_OPCODE_GET_PSV		= 0x21,
	MLX5_OPCODE_CHECK_PSV		= 0x22,
	MLX5_OPCODE_DUMP		= 0x23,
	MLX5_OPCODE_RGET_PSV		= 0x26,
	MLX5_OPCODE_RCHECK_PSV		= 0x27,

	MLX5_OPCODE_UMR			= 0x25,

};

enum {
<<<<<<< HEAD
	MLX5_OPC_MOD_TLS_TIS_STATIC_PARAMS = 0x20,
};

enum {
	MLX5_OPC_MOD_TLS_TIS_PROGRESS_PARAMS = 0x20,
=======
	MLX5_OPC_MOD_TLS_TIS_STATIC_PARAMS = 0x1,
};

enum {
	MLX5_OPC_MOD_TLS_TIS_PROGRESS_PARAMS = 0x1,
>>>>>>> bb831786
};

enum {
	MLX5_SET_PORT_RESET_QKEY	= 0,
	MLX5_SET_PORT_GUID0		= 16,
	MLX5_SET_PORT_NODE_GUID		= 17,
	MLX5_SET_PORT_SYS_GUID		= 18,
	MLX5_SET_PORT_GID_TABLE		= 19,
	MLX5_SET_PORT_PKEY_TABLE	= 20,
};

enum {
	MLX5_BW_NO_LIMIT   = 0,
	MLX5_100_MBPS_UNIT = 3,
	MLX5_GBPS_UNIT	   = 4,
};

enum {
	MLX5_MAX_PAGE_SHIFT		= 31
};

enum {
	MLX5_CAP_OFF_CMDIF_CSUM		= 46,
};

enum {
	/*
	 * Max wqe size for rdma read is 512 bytes, so this
	 * limits our max_sge_rd as the wqe needs to fit:
	 * - ctrl segment (16 bytes)
	 * - rdma segment (16 bytes)
	 * - scatter elements (16 bytes each)
	 */
	MLX5_MAX_SGE_RD	= (512 - 16 - 16) / 16
};

enum mlx5_odp_transport_cap_bits {
	MLX5_ODP_SUPPORT_SEND	 = 1 << 31,
	MLX5_ODP_SUPPORT_RECV	 = 1 << 30,
	MLX5_ODP_SUPPORT_WRITE	 = 1 << 29,
	MLX5_ODP_SUPPORT_READ	 = 1 << 28,
};

struct mlx5_odp_caps {
	char reserved[0x10];
	struct {
		__be32			rc_odp_caps;
		__be32			uc_odp_caps;
		__be32			ud_odp_caps;
	} per_transport_caps;
	char reserved2[0xe4];
};

struct mlx5_cmd_layout {
	u8		type;
	u8		rsvd0[3];
	__be32		inlen;
	__be64		in_ptr;
	__be32		in[4];
	__be32		out[4];
	__be64		out_ptr;
	__be32		outlen;
	u8		token;
	u8		sig;
	u8		rsvd1;
	u8		status_own;
};

enum mlx5_fatal_assert_bit_offsets {
	MLX5_RFR_OFFSET = 31,
};

struct health_buffer {
	__be32		assert_var[5];
	__be32		rsvd0[3];
	__be32		assert_exit_ptr;
	__be32		assert_callra;
	__be32		rsvd1[2];
	__be32		fw_ver;
	__be32		hw_id;
	__be32		rfr;
	u8		irisc_index;
	u8		synd;
	__be16		ext_synd;
};

enum mlx5_initializing_bit_offsets {
	MLX5_FW_RESET_SUPPORTED_OFFSET = 30,
};

enum mlx5_cmd_addr_l_sz_offset {
	MLX5_NIC_IFC_OFFSET = 8,
};

struct mlx5_init_seg {
	__be32			fw_rev;
	__be32			cmdif_rev_fw_sub;
	__be32			rsvd0[2];
	__be32			cmdq_addr_h;
	__be32			cmdq_addr_l_sz;
	__be32			cmd_dbell;
	__be32			rsvd1[120];
	__be32			initializing;
	struct health_buffer	health;
	__be32			rsvd2[880];
	__be32			internal_timer_h;
	__be32			internal_timer_l;
	__be32			rsvd3[2];
	__be32			health_counter;
	__be32			rsvd4[1019];
	__be64			ieee1588_clk;
	__be32			ieee1588_clk_type;
	__be32			clr_intx;
};

struct mlx5_eqe_comp {
	__be32	reserved[6];
	__be32	cqn;
};

struct mlx5_eqe_qp_srq {
	__be32	reserved1[5];
	u8	type;
	u8	reserved2[3];
	__be32	qp_srq_n;
};

struct mlx5_eqe_cq_err {
	__be32	cqn;
	u8	reserved1[7];
	u8	syndrome;
};

struct mlx5_eqe_port_state {
	u8	reserved0[8];
	u8	port;
};

struct mlx5_eqe_gpio {
	__be32	reserved0[2];
	__be64	gpio_event;
};

struct mlx5_eqe_congestion {
	u8	type;
	u8	rsvd0;
	u8	congestion_level;
};

struct mlx5_eqe_stall_vl {
	u8	rsvd0[3];
	u8	port_vl;
};

struct mlx5_eqe_cmd {
	__be32	vector;
	__be32	rsvd[6];
};

struct mlx5_eqe_page_req {
	__be16		ec_function;
	__be16		func_id;
	__be32		num_pages;
	__be32		rsvd1[5];
};

struct mlx5_eqe_page_fault {
	__be32 bytes_committed;
	union {
		struct {
			u16     reserved1;
			__be16  wqe_index;
			u16	reserved2;
			__be16  packet_length;
			__be32  token;
			u8	reserved4[8];
			__be32  pftype_wq;
		} __packed wqe;
		struct {
			__be32  r_key;
			u16	reserved1;
			__be16  packet_length;
			__be32  rdma_op_len;
			__be64  rdma_va;
			__be32  pftype_token;
		} __packed rdma;
	} __packed;
} __packed;

struct mlx5_eqe_vport_change {
	u8		rsvd0[2];
	__be16		vport_num;
	__be32		rsvd1[6];
} __packed;

struct mlx5_eqe_port_module {
	u8        reserved_at_0[1];
	u8        module;
	u8        reserved_at_2[1];
	u8        module_status;
	u8        reserved_at_4[2];
	u8        error_type;
} __packed;

struct mlx5_eqe_pps {
	u8		rsvd0[3];
	u8		pin;
	u8		rsvd1[4];
	union {
		struct {
			__be32		time_sec;
			__be32		time_nsec;
		};
		struct {
			__be64		time_stamp;
		};
	};
	u8		rsvd2[12];
} __packed;

struct mlx5_eqe_dct {
	__be32  reserved[6];
	__be32  dctn;
};

struct mlx5_eqe_temp_warning {
	__be64 sensor_warning_msb;
	__be64 sensor_warning_lsb;
} __packed;

union ev_data {
	__be32				raw[7];
	struct mlx5_eqe_cmd		cmd;
	struct mlx5_eqe_comp		comp;
	struct mlx5_eqe_qp_srq		qp_srq;
	struct mlx5_eqe_cq_err		cq_err;
	struct mlx5_eqe_port_state	port;
	struct mlx5_eqe_gpio		gpio;
	struct mlx5_eqe_congestion	cong;
	struct mlx5_eqe_stall_vl	stall_vl;
	struct mlx5_eqe_page_req	req_pages;
	struct mlx5_eqe_page_fault	page_fault;
	struct mlx5_eqe_vport_change	vport_change;
	struct mlx5_eqe_port_module	port_module;
	struct mlx5_eqe_pps		pps;
	struct mlx5_eqe_dct             dct;
	struct mlx5_eqe_temp_warning	temp_warning;
} __packed;

struct mlx5_eqe {
	u8		rsvd0;
	u8		type;
	u8		rsvd1;
	u8		sub_type;
	__be32		rsvd2[7];
	union ev_data	data;
	__be16		rsvd3;
	u8		signature;
	u8		owner;
} __packed;

struct mlx5_cmd_prot_block {
	u8		data[MLX5_CMD_DATA_BLOCK_SIZE];
	u8		rsvd0[48];
	__be64		next;
	__be32		block_num;
	u8		rsvd1;
	u8		token;
	u8		ctrl_sig;
	u8		sig;
};

enum {
	MLX5_CQE_SYND_FLUSHED_IN_ERROR = 5,
};

struct mlx5_err_cqe {
	u8	rsvd0[32];
	__be32	srqn;
	u8	rsvd1[18];
	u8	vendor_err_synd;
	u8	syndrome;
	__be32	s_wqe_opcode_qpn;
	__be16	wqe_counter;
	u8	signature;
	u8	op_own;
};

struct mlx5_cqe64 {
	u8		outer_l3_tunneled;
	u8		rsvd0;
	__be16		wqe_id;
	u8		lro_tcppsh_abort_dupack;
	u8		lro_min_ttl;
	__be16		lro_tcp_win;
	__be32		lro_ack_seq_num;
	__be32		rss_hash_result;
	u8		rss_hash_type;
	u8		ml_path;
	u8		rsvd20[2];
	__be16		check_sum;
	__be16		slid;
	__be32		flags_rqpn;
	u8		hds_ip_ext;
	u8		l4_l3_hdr_type;
	__be16		vlan_info;
	__be32		srqn; /* [31:24]: lro_num_seg, [23:0]: srqn */
	__be32		imm_inval_pkey;
	u8		rsvd40[4];
	__be32		byte_cnt;
	__be32		timestamp_h;
	__be32		timestamp_l;
	__be32		sop_drop_qpn;
	__be16		wqe_counter;
	u8		signature;
	u8		op_own;
};

struct mlx5_mini_cqe8 {
	union {
		__be32 rx_hash_result;
		struct {
			__be16 checksum;
			__be16 rsvd;
		};
		struct {
			__be16 wqe_counter;
			u8  s_wqe_opcode;
			u8  reserved;
		} s_wqe_info;
	};
	__be32 byte_cnt;
};

enum {
	MLX5_NO_INLINE_DATA,
	MLX5_INLINE_DATA32_SEG,
	MLX5_INLINE_DATA64_SEG,
	MLX5_COMPRESSED,
};

enum {
	MLX5_CQE_FORMAT_CSUM = 0x1,
};

#define MLX5_MINI_CQE_ARRAY_SIZE 8

static inline u8 mlx5_get_cqe_format(struct mlx5_cqe64 *cqe)
{
	return (cqe->op_own >> 2) & 0x3;
}

static inline u8 get_cqe_opcode(struct mlx5_cqe64 *cqe)
{
	return cqe->op_own >> 4;
}

static inline u8 get_cqe_lro_tcppsh(struct mlx5_cqe64 *cqe)
{
	return (cqe->lro_tcppsh_abort_dupack >> 6) & 1;
}

static inline u8 get_cqe_l4_hdr_type(struct mlx5_cqe64 *cqe)
{
	return (cqe->l4_l3_hdr_type >> 4) & 0x7;
}

static inline u8 get_cqe_l3_hdr_type(struct mlx5_cqe64 *cqe)
{
	return (cqe->l4_l3_hdr_type >> 2) & 0x3;
}

static inline bool cqe_is_tunneled(struct mlx5_cqe64 *cqe)
{
	return cqe->outer_l3_tunneled & 0x1;
}

static inline bool cqe_has_vlan(struct mlx5_cqe64 *cqe)
{
	return cqe->l4_l3_hdr_type & 0x1;
}

static inline u64 get_cqe_ts(struct mlx5_cqe64 *cqe)
{
	u32 hi, lo;

	hi = be32_to_cpu(cqe->timestamp_h);
	lo = be32_to_cpu(cqe->timestamp_l);

	return (u64)lo | ((u64)hi << 32);
}

#define MLX5_MPWQE_LOG_NUM_STRIDES_BASE	(9)
#define MLX5_MPWQE_LOG_STRIDE_SZ_BASE	(6)

struct mpwrq_cqe_bc {
	__be16	filler_consumed_strides;
	__be16	byte_cnt;
};

static inline u16 mpwrq_get_cqe_byte_cnt(struct mlx5_cqe64 *cqe)
{
	struct mpwrq_cqe_bc *bc = (struct mpwrq_cqe_bc *)&cqe->byte_cnt;

	return be16_to_cpu(bc->byte_cnt);
}

static inline u16 mpwrq_get_cqe_bc_consumed_strides(struct mpwrq_cqe_bc *bc)
{
	return 0x7fff & be16_to_cpu(bc->filler_consumed_strides);
}

static inline u16 mpwrq_get_cqe_consumed_strides(struct mlx5_cqe64 *cqe)
{
	struct mpwrq_cqe_bc *bc = (struct mpwrq_cqe_bc *)&cqe->byte_cnt;

	return mpwrq_get_cqe_bc_consumed_strides(bc);
}

static inline bool mpwrq_is_filler_cqe(struct mlx5_cqe64 *cqe)
{
	struct mpwrq_cqe_bc *bc = (struct mpwrq_cqe_bc *)&cqe->byte_cnt;

	return 0x8000 & be16_to_cpu(bc->filler_consumed_strides);
}

static inline u16 mpwrq_get_cqe_stride_index(struct mlx5_cqe64 *cqe)
{
	return be16_to_cpu(cqe->wqe_counter);
}

enum {
	CQE_L4_HDR_TYPE_NONE			= 0x0,
	CQE_L4_HDR_TYPE_TCP_NO_ACK		= 0x1,
	CQE_L4_HDR_TYPE_UDP			= 0x2,
	CQE_L4_HDR_TYPE_TCP_ACK_NO_DATA		= 0x3,
	CQE_L4_HDR_TYPE_TCP_ACK_AND_DATA	= 0x4,
};

enum {
	CQE_RSS_HTYPE_IP	= 0x3 << 2,
	/* cqe->rss_hash_type[3:2] - IP destination selected for hash
	 * (00 = none,  01 = IPv4, 10 = IPv6, 11 = Reserved)
	 */
	CQE_RSS_HTYPE_L4	= 0x3 << 6,
	/* cqe->rss_hash_type[7:6] - L4 destination selected for hash
	 * (00 = none, 01 = TCP. 10 = UDP, 11 = IPSEC.SPI
	 */
};

enum {
	MLX5_CQE_ROCE_L3_HEADER_TYPE_GRH	= 0x0,
	MLX5_CQE_ROCE_L3_HEADER_TYPE_IPV6	= 0x1,
	MLX5_CQE_ROCE_L3_HEADER_TYPE_IPV4	= 0x2,
};

enum {
	CQE_L2_OK	= 1 << 0,
	CQE_L3_OK	= 1 << 1,
	CQE_L4_OK	= 1 << 2,
};

struct mlx5_sig_err_cqe {
	u8		rsvd0[16];
	__be32		expected_trans_sig;
	__be32		actual_trans_sig;
	__be32		expected_reftag;
	__be32		actual_reftag;
	__be16		syndrome;
	u8		rsvd22[2];
	__be32		mkey;
	__be64		err_offset;
	u8		rsvd30[8];
	__be32		qpn;
	u8		rsvd38[2];
	u8		signature;
	u8		op_own;
};

struct mlx5_wqe_srq_next_seg {
	u8			rsvd0[2];
	__be16			next_wqe_index;
	u8			signature;
	u8			rsvd1[11];
};

union mlx5_ext_cqe {
	struct ib_grh	grh;
	u8		inl[64];
};

struct mlx5_cqe128 {
	union mlx5_ext_cqe	inl_grh;
	struct mlx5_cqe64	cqe64;
};

enum {
	MLX5_MKEY_STATUS_FREE = 1 << 6,
};

enum {
	MLX5_MKEY_REMOTE_INVAL	= 1 << 24,
	MLX5_MKEY_FLAG_SYNC_UMR = 1 << 29,
	MLX5_MKEY_BSF_EN	= 1 << 30,
	MLX5_MKEY_LEN64		= 1 << 31,
};

struct mlx5_mkey_seg {
	/* This is a two bit field occupying bits 31-30.
	 * bit 31 is always 0,
	 * bit 30 is zero for regular MRs and 1 (e.g free) for UMRs that do not have tanslation
	 */
	u8		status;
	u8		pcie_control;
	u8		flags;
	u8		version;
	__be32		qpn_mkey7_0;
	u8		rsvd1[4];
	__be32		flags_pd;
	__be64		start_addr;
	__be64		len;
	__be32		bsfs_octo_size;
	u8		rsvd2[16];
	__be32		xlt_oct_size;
	u8		rsvd3[3];
	u8		log2_page_size;
	u8		rsvd4[4];
};

#define MLX5_ATTR_EXTENDED_PORT_INFO	cpu_to_be16(0xff90)

enum {
	MLX_EXT_PORT_CAP_FLAG_EXTENDED_PORT_INFO	= 1 <<  0
};

enum {
	VPORT_STATE_DOWN		= 0x0,
	VPORT_STATE_UP			= 0x1,
};

enum {
	MLX5_VPORT_ADMIN_STATE_DOWN  = 0x0,
	MLX5_VPORT_ADMIN_STATE_UP    = 0x1,
	MLX5_VPORT_ADMIN_STATE_AUTO  = 0x2,
};

enum {
	MLX5_L3_PROT_TYPE_IPV4		= 0,
	MLX5_L3_PROT_TYPE_IPV6		= 1,
};

enum {
	MLX5_L4_PROT_TYPE_TCP		= 0,
	MLX5_L4_PROT_TYPE_UDP		= 1,
};

enum {
	MLX5_HASH_FIELD_SEL_SRC_IP	= 1 << 0,
	MLX5_HASH_FIELD_SEL_DST_IP	= 1 << 1,
	MLX5_HASH_FIELD_SEL_L4_SPORT	= 1 << 2,
	MLX5_HASH_FIELD_SEL_L4_DPORT	= 1 << 3,
	MLX5_HASH_FIELD_SEL_IPSEC_SPI	= 1 << 4,
};

enum {
	MLX5_MATCH_OUTER_HEADERS	= 1 << 0,
	MLX5_MATCH_MISC_PARAMETERS	= 1 << 1,
	MLX5_MATCH_INNER_HEADERS	= 1 << 2,
	MLX5_MATCH_MISC_PARAMETERS_2	= 1 << 3,
	MLX5_MATCH_MISC_PARAMETERS_3	= 1 << 4,
};

enum {
	MLX5_FLOW_TABLE_TYPE_NIC_RCV	= 0,
	MLX5_FLOW_TABLE_TYPE_ESWITCH	= 4,
};

enum {
	MLX5_FLOW_CONTEXT_DEST_TYPE_VPORT	= 0,
	MLX5_FLOW_CONTEXT_DEST_TYPE_FLOW_TABLE	= 1,
	MLX5_FLOW_CONTEXT_DEST_TYPE_TIR		= 2,
};

enum mlx5_list_type {
	MLX5_NVPRT_LIST_TYPE_UC   = 0x0,
	MLX5_NVPRT_LIST_TYPE_MC   = 0x1,
	MLX5_NVPRT_LIST_TYPE_VLAN = 0x2,
};

enum {
	MLX5_RQC_RQ_TYPE_MEMORY_RQ_INLINE = 0x0,
	MLX5_RQC_RQ_TYPE_MEMORY_RQ_RPM    = 0x1,
};

enum mlx5_wol_mode {
	MLX5_WOL_DISABLE        = 0,
	MLX5_WOL_SECURED_MAGIC  = 1 << 1,
	MLX5_WOL_MAGIC          = 1 << 2,
	MLX5_WOL_ARP            = 1 << 3,
	MLX5_WOL_BROADCAST      = 1 << 4,
	MLX5_WOL_MULTICAST      = 1 << 5,
	MLX5_WOL_UNICAST        = 1 << 6,
	MLX5_WOL_PHY_ACTIVITY   = 1 << 7,
};

enum mlx5_mpls_supported_fields {
	MLX5_FIELD_SUPPORT_MPLS_LABEL = 1 << 0,
	MLX5_FIELD_SUPPORT_MPLS_EXP   = 1 << 1,
	MLX5_FIELD_SUPPORT_MPLS_S_BOS = 1 << 2,
	MLX5_FIELD_SUPPORT_MPLS_TTL   = 1 << 3
};

enum mlx5_flex_parser_protos {
	MLX5_FLEX_PROTO_GENEVE	      = 1 << 3,
	MLX5_FLEX_PROTO_CW_MPLS_GRE   = 1 << 4,
	MLX5_FLEX_PROTO_CW_MPLS_UDP   = 1 << 5,
};

/* MLX5 DEV CAPs */

/* TODO: EAT.ME */
enum mlx5_cap_mode {
	HCA_CAP_OPMOD_GET_MAX	= 0,
	HCA_CAP_OPMOD_GET_CUR	= 1,
};

enum mlx5_cap_type {
	MLX5_CAP_GENERAL = 0,
	MLX5_CAP_ETHERNET_OFFLOADS,
	MLX5_CAP_ODP,
	MLX5_CAP_ATOMIC,
	MLX5_CAP_ROCE,
	MLX5_CAP_IPOIB_OFFLOADS,
	MLX5_CAP_IPOIB_ENHANCED_OFFLOADS,
	MLX5_CAP_FLOW_TABLE,
	MLX5_CAP_ESWITCH_FLOW_TABLE,
	MLX5_CAP_ESWITCH,
	MLX5_CAP_RESERVED,
	MLX5_CAP_VECTOR_CALC,
	MLX5_CAP_QOS,
	MLX5_CAP_DEBUG,
	MLX5_CAP_RESERVED_14,
	MLX5_CAP_DEV_MEM,
	MLX5_CAP_RESERVED_16,
	MLX5_CAP_TLS,
	MLX5_CAP_DEV_EVENT = 0x14,
	/* NUM OF CAP Types */
	MLX5_CAP_NUM
};

enum mlx5_pcam_reg_groups {
	MLX5_PCAM_REGS_5000_TO_507F                 = 0x0,
};

enum mlx5_pcam_feature_groups {
	MLX5_PCAM_FEATURE_ENHANCED_FEATURES         = 0x0,
};

enum mlx5_mcam_reg_groups {
	MLX5_MCAM_REGS_FIRST_128                    = 0x0,
};

enum mlx5_mcam_feature_groups {
	MLX5_MCAM_FEATURE_ENHANCED_FEATURES         = 0x0,
};

enum mlx5_qcam_reg_groups {
	MLX5_QCAM_REGS_FIRST_128                    = 0x0,
};

enum mlx5_qcam_feature_groups {
	MLX5_QCAM_FEATURE_ENHANCED_FEATURES         = 0x0,
};

/* GET Dev Caps macros */
#define MLX5_CAP_GEN(mdev, cap) \
	MLX5_GET(cmd_hca_cap, mdev->caps.hca_cur[MLX5_CAP_GENERAL], cap)

#define MLX5_CAP_GEN_64(mdev, cap) \
	MLX5_GET64(cmd_hca_cap, mdev->caps.hca_cur[MLX5_CAP_GENERAL], cap)

#define MLX5_CAP_GEN_MAX(mdev, cap) \
	MLX5_GET(cmd_hca_cap, mdev->caps.hca_max[MLX5_CAP_GENERAL], cap)

#define MLX5_CAP_ETH(mdev, cap) \
	MLX5_GET(per_protocol_networking_offload_caps,\
		 mdev->caps.hca_cur[MLX5_CAP_ETHERNET_OFFLOADS], cap)

#define MLX5_CAP_ETH_MAX(mdev, cap) \
	MLX5_GET(per_protocol_networking_offload_caps,\
		 mdev->caps.hca_max[MLX5_CAP_ETHERNET_OFFLOADS], cap)

#define MLX5_CAP_IPOIB_ENHANCED(mdev, cap) \
	MLX5_GET(per_protocol_networking_offload_caps,\
		 mdev->caps.hca_cur[MLX5_CAP_IPOIB_ENHANCED_OFFLOADS], cap)

#define MLX5_CAP_ROCE(mdev, cap) \
	MLX5_GET(roce_cap, mdev->caps.hca_cur[MLX5_CAP_ROCE], cap)

#define MLX5_CAP_ROCE_MAX(mdev, cap) \
	MLX5_GET(roce_cap, mdev->caps.hca_max[MLX5_CAP_ROCE], cap)

#define MLX5_CAP_ATOMIC(mdev, cap) \
	MLX5_GET(atomic_caps, mdev->caps.hca_cur[MLX5_CAP_ATOMIC], cap)

#define MLX5_CAP_ATOMIC_MAX(mdev, cap) \
	MLX5_GET(atomic_caps, mdev->caps.hca_max[MLX5_CAP_ATOMIC], cap)

#define MLX5_CAP_FLOWTABLE(mdev, cap) \
	MLX5_GET(flow_table_nic_cap, mdev->caps.hca_cur[MLX5_CAP_FLOW_TABLE], cap)

#define MLX5_CAP_FLOWTABLE_MAX(mdev, cap) \
	MLX5_GET(flow_table_nic_cap, mdev->caps.hca_max[MLX5_CAP_FLOW_TABLE], cap)

#define MLX5_CAP_FLOWTABLE_NIC_RX(mdev, cap) \
	MLX5_CAP_FLOWTABLE(mdev, flow_table_properties_nic_receive.cap)

#define MLX5_CAP_FLOWTABLE_NIC_RX_MAX(mdev, cap) \
	MLX5_CAP_FLOWTABLE_MAX(mdev, flow_table_properties_nic_receive.cap)

#define MLX5_CAP_FLOWTABLE_NIC_TX(mdev, cap) \
		MLX5_CAP_FLOWTABLE(mdev, flow_table_properties_nic_transmit.cap)

#define MLX5_CAP_FLOWTABLE_NIC_TX_MAX(mdev, cap) \
	MLX5_CAP_FLOWTABLE_MAX(mdev, flow_table_properties_nic_transmit.cap)

#define MLX5_CAP_FLOWTABLE_SNIFFER_RX(mdev, cap) \
	MLX5_CAP_FLOWTABLE(mdev, flow_table_properties_nic_receive_sniffer.cap)

#define MLX5_CAP_FLOWTABLE_SNIFFER_RX_MAX(mdev, cap) \
	MLX5_CAP_FLOWTABLE_MAX(mdev, flow_table_properties_nic_receive_sniffer.cap)

#define MLX5_CAP_FLOWTABLE_SNIFFER_TX(mdev, cap) \
	MLX5_CAP_FLOWTABLE(mdev, flow_table_properties_nic_transmit_sniffer.cap)

#define MLX5_CAP_FLOWTABLE_SNIFFER_TX_MAX(mdev, cap) \
	MLX5_CAP_FLOWTABLE_MAX(mdev, flow_table_properties_nic_transmit_sniffer.cap)

#define MLX5_CAP_FLOWTABLE_RDMA_RX(mdev, cap) \
	MLX5_CAP_FLOWTABLE(mdev, flow_table_properties_nic_receive_rdma.cap)

#define MLX5_CAP_FLOWTABLE_RDMA_RX_MAX(mdev, cap) \
	MLX5_CAP_FLOWTABLE_MAX(mdev, flow_table_properties_nic_receive_rdma.cap)

#define MLX5_CAP_ESW_FLOWTABLE(mdev, cap) \
	MLX5_GET(flow_table_eswitch_cap, \
		 mdev->caps.hca_cur[MLX5_CAP_ESWITCH_FLOW_TABLE], cap)

#define MLX5_CAP_ESW_FLOWTABLE_MAX(mdev, cap) \
	MLX5_GET(flow_table_eswitch_cap, \
		 mdev->caps.hca_max[MLX5_CAP_ESWITCH_FLOW_TABLE], cap)

#define MLX5_CAP_ESW_FLOWTABLE_FDB(mdev, cap) \
	MLX5_CAP_ESW_FLOWTABLE(mdev, flow_table_properties_nic_esw_fdb.cap)

#define MLX5_CAP_ESW_FLOWTABLE_FDB_MAX(mdev, cap) \
	MLX5_CAP_ESW_FLOWTABLE_MAX(mdev, flow_table_properties_nic_esw_fdb.cap)

#define MLX5_CAP_ESW_EGRESS_ACL(mdev, cap) \
	MLX5_CAP_ESW_FLOWTABLE(mdev, flow_table_properties_esw_acl_egress.cap)

#define MLX5_CAP_ESW_EGRESS_ACL_MAX(mdev, cap) \
	MLX5_CAP_ESW_FLOWTABLE_MAX(mdev, flow_table_properties_esw_acl_egress.cap)

#define MLX5_CAP_ESW_INGRESS_ACL(mdev, cap) \
	MLX5_CAP_ESW_FLOWTABLE(mdev, flow_table_properties_esw_acl_ingress.cap)

#define MLX5_CAP_ESW_INGRESS_ACL_MAX(mdev, cap) \
	MLX5_CAP_ESW_FLOWTABLE_MAX(mdev, flow_table_properties_esw_acl_ingress.cap)

#define MLX5_CAP_ESW(mdev, cap) \
	MLX5_GET(e_switch_cap, \
		 mdev->caps.hca_cur[MLX5_CAP_ESWITCH], cap)

#define MLX5_CAP_ESW_MAX(mdev, cap) \
	MLX5_GET(e_switch_cap, \
		 mdev->caps.hca_max[MLX5_CAP_ESWITCH], cap)

#define MLX5_CAP_ODP(mdev, cap)\
	MLX5_GET(odp_cap, mdev->caps.hca_cur[MLX5_CAP_ODP], cap)

#define MLX5_CAP_ODP_MAX(mdev, cap)\
	MLX5_GET(odp_cap, mdev->caps.hca_max[MLX5_CAP_ODP], cap)

#define MLX5_CAP_VECTOR_CALC(mdev, cap) \
	MLX5_GET(vector_calc_cap, \
		 mdev->caps.hca_cur[MLX5_CAP_VECTOR_CALC], cap)

#define MLX5_CAP_QOS(mdev, cap)\
	MLX5_GET(qos_cap, mdev->caps.hca_cur[MLX5_CAP_QOS], cap)

#define MLX5_CAP_DEBUG(mdev, cap)\
	MLX5_GET(debug_cap, mdev->caps.hca_cur[MLX5_CAP_DEBUG], cap)

#define MLX5_CAP_PCAM_FEATURE(mdev, fld) \
	MLX5_GET(pcam_reg, (mdev)->caps.pcam, feature_cap_mask.enhanced_features.fld)

#define MLX5_CAP_PCAM_REG(mdev, reg) \
	MLX5_GET(pcam_reg, (mdev)->caps.pcam, port_access_reg_cap_mask.regs_5000_to_507f.reg)

#define MLX5_CAP_MCAM_REG(mdev, reg) \
	MLX5_GET(mcam_reg, (mdev)->caps.mcam, mng_access_reg_cap_mask.access_regs.reg)

#define MLX5_CAP_MCAM_FEATURE(mdev, fld) \
	MLX5_GET(mcam_reg, (mdev)->caps.mcam, mng_feature_cap_mask.enhanced_features.fld)

#define MLX5_CAP_QCAM_REG(mdev, fld) \
	MLX5_GET(qcam_reg, (mdev)->caps.qcam, qos_access_reg_cap_mask.reg_cap.fld)

#define MLX5_CAP_QCAM_FEATURE(mdev, fld) \
	MLX5_GET(qcam_reg, (mdev)->caps.qcam, qos_feature_cap_mask.feature_cap.fld)

#define MLX5_CAP_FPGA(mdev, cap) \
	MLX5_GET(fpga_cap, (mdev)->caps.fpga, cap)

#define MLX5_CAP64_FPGA(mdev, cap) \
	MLX5_GET64(fpga_cap, (mdev)->caps.fpga, cap)

#define MLX5_CAP_DEV_MEM(mdev, cap)\
	MLX5_GET(device_mem_cap, mdev->caps.hca_cur[MLX5_CAP_DEV_MEM], cap)

#define MLX5_CAP64_DEV_MEM(mdev, cap)\
	MLX5_GET64(device_mem_cap, mdev->caps.hca_cur[MLX5_CAP_DEV_MEM], cap)

#define MLX5_CAP_TLS(mdev, cap) \
	MLX5_GET(tls_cap, (mdev)->caps.hca_cur[MLX5_CAP_TLS], cap)

#define MLX5_CAP_DEV_EVENT(mdev, cap)\
	MLX5_ADDR_OF(device_event_cap, (mdev)->caps.hca_cur[MLX5_CAP_DEV_EVENT], cap)

enum {
	MLX5_CMD_STAT_OK			= 0x0,
	MLX5_CMD_STAT_INT_ERR			= 0x1,
	MLX5_CMD_STAT_BAD_OP_ERR		= 0x2,
	MLX5_CMD_STAT_BAD_PARAM_ERR		= 0x3,
	MLX5_CMD_STAT_BAD_SYS_STATE_ERR		= 0x4,
	MLX5_CMD_STAT_BAD_RES_ERR		= 0x5,
	MLX5_CMD_STAT_RES_BUSY			= 0x6,
	MLX5_CMD_STAT_LIM_ERR			= 0x8,
	MLX5_CMD_STAT_BAD_RES_STATE_ERR		= 0x9,
	MLX5_CMD_STAT_IX_ERR			= 0xa,
	MLX5_CMD_STAT_NO_RES_ERR		= 0xf,
	MLX5_CMD_STAT_BAD_INP_LEN_ERR		= 0x50,
	MLX5_CMD_STAT_BAD_OUTP_LEN_ERR		= 0x51,
	MLX5_CMD_STAT_BAD_QP_STATE_ERR		= 0x10,
	MLX5_CMD_STAT_BAD_PKT_ERR		= 0x30,
	MLX5_CMD_STAT_BAD_SIZE_OUTS_CQES_ERR	= 0x40,
};

enum {
	MLX5_IEEE_802_3_COUNTERS_GROUP	      = 0x0,
	MLX5_RFC_2863_COUNTERS_GROUP	      = 0x1,
	MLX5_RFC_2819_COUNTERS_GROUP	      = 0x2,
	MLX5_RFC_3635_COUNTERS_GROUP	      = 0x3,
	MLX5_ETHERNET_EXTENDED_COUNTERS_GROUP = 0x5,
	MLX5_PER_PRIORITY_COUNTERS_GROUP      = 0x10,
	MLX5_PER_TRAFFIC_CLASS_COUNTERS_GROUP = 0x11,
	MLX5_PHYSICAL_LAYER_COUNTERS_GROUP    = 0x12,
	MLX5_PHYSICAL_LAYER_STATISTICAL_GROUP = 0x16,
	MLX5_INFINIBAND_PORT_COUNTERS_GROUP   = 0x20,
};

enum {
	MLX5_PCIE_PERFORMANCE_COUNTERS_GROUP       = 0x0,
};

static inline u16 mlx5_to_sw_pkey_sz(int pkey_sz)
{
	if (pkey_sz > MLX5_MAX_LOG_PKEY_TABLE)
		return 0;
	return MLX5_MIN_PKEY_TABLE_SIZE << pkey_sz;
}

#define MLX5_BY_PASS_NUM_REGULAR_PRIOS 16
#define MLX5_BY_PASS_NUM_DONT_TRAP_PRIOS 16
#define MLX5_BY_PASS_NUM_MULTICAST_PRIOS 1
#define MLX5_BY_PASS_NUM_PRIOS (MLX5_BY_PASS_NUM_REGULAR_PRIOS +\
				MLX5_BY_PASS_NUM_DONT_TRAP_PRIOS +\
				MLX5_BY_PASS_NUM_MULTICAST_PRIOS)

#endif /* MLX5_DEVICE_H */<|MERGE_RESOLUTION|>--- conflicted
+++ resolved
@@ -446,19 +446,11 @@
 };
 
 enum {
-<<<<<<< HEAD
-	MLX5_OPC_MOD_TLS_TIS_STATIC_PARAMS = 0x20,
-};
-
-enum {
-	MLX5_OPC_MOD_TLS_TIS_PROGRESS_PARAMS = 0x20,
-=======
 	MLX5_OPC_MOD_TLS_TIS_STATIC_PARAMS = 0x1,
 };
 
 enum {
 	MLX5_OPC_MOD_TLS_TIS_PROGRESS_PARAMS = 0x1,
->>>>>>> bb831786
 };
 
 enum {
