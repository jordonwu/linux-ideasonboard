/*
 * Copyright © 2008-2015 Intel Corporation
 *
 * Permission is hereby granted, free of charge, to any person obtaining a
 * copy of this software and associated documentation files (the "Software"),
 * to deal in the Software without restriction, including without limitation
 * the rights to use, copy, modify, merge, publish, distribute, sublicense,
 * and/or sell copies of the Software, and to permit persons to whom the
 * Software is furnished to do so, subject to the following conditions:
 *
 * The above copyright notice and this permission notice (including the next
 * paragraph) shall be included in all copies or substantial portions of the
 * Software.
 *
 * THE SOFTWARE IS PROVIDED "AS IS", WITHOUT WARRANTY OF ANY KIND, EXPRESS OR
 * IMPLIED, INCLUDING BUT NOT LIMITED TO THE WARRANTIES OF MERCHANTABILITY,
 * FITNESS FOR A PARTICULAR PURPOSE AND NONINFRINGEMENT.  IN NO EVENT SHALL
 * THE AUTHORS OR COPYRIGHT HOLDERS BE LIABLE FOR ANY CLAIM, DAMAGES OR OTHER
 * LIABILITY, WHETHER IN AN ACTION OF CONTRACT, TORT OR OTHERWISE, ARISING
 * FROM, OUT OF OR IN CONNECTION WITH THE SOFTWARE OR THE USE OR OTHER DEALINGS
 * IN THE SOFTWARE.
 *
 * Authors:
 *    Eric Anholt <eric@anholt.net>
 *
 */

#include <drm/drmP.h>
#include <drm/drm_vma_manager.h>
#include <drm/i915_drm.h>
#include "i915_drv.h"
#include "i915_gem_clflush.h"
#include "i915_vgpu.h"
#include "i915_trace.h"
#include "intel_drv.h"
#include "intel_frontbuffer.h"
#include "intel_mocs.h"
#include "intel_workarounds.h"
#include "i915_gemfs.h"
#include <linux/dma-fence-array.h>
#include <linux/kthread.h>
#include <linux/reservation.h>
#include <linux/shmem_fs.h>
#include <linux/slab.h>
#include <linux/stop_machine.h>
#include <linux/swap.h>
#include <linux/pci.h>
#include <linux/dma-buf.h>

static void i915_gem_flush_free_objects(struct drm_i915_private *i915);

static bool cpu_write_needs_clflush(struct drm_i915_gem_object *obj)
{
	if (obj->cache_dirty)
		return false;

	if (!(obj->cache_coherent & I915_BO_CACHE_COHERENT_FOR_WRITE))
		return true;

	return obj->pin_global; /* currently in use by HW, keep flushed */
}

static int
insert_mappable_node(struct i915_ggtt *ggtt,
                     struct drm_mm_node *node, u32 size)
{
	memset(node, 0, sizeof(*node));
	return drm_mm_insert_node_in_range(&ggtt->base.mm, node,
					   size, 0, I915_COLOR_UNEVICTABLE,
					   0, ggtt->mappable_end,
					   DRM_MM_INSERT_LOW);
}

static void
remove_mappable_node(struct drm_mm_node *node)
{
	drm_mm_remove_node(node);
}

/* some bookkeeping */
static void i915_gem_info_add_obj(struct drm_i915_private *dev_priv,
				  u64 size)
{
	spin_lock(&dev_priv->mm.object_stat_lock);
	dev_priv->mm.object_count++;
	dev_priv->mm.object_memory += size;
	spin_unlock(&dev_priv->mm.object_stat_lock);
}

static void i915_gem_info_remove_obj(struct drm_i915_private *dev_priv,
				     u64 size)
{
	spin_lock(&dev_priv->mm.object_stat_lock);
	dev_priv->mm.object_count--;
	dev_priv->mm.object_memory -= size;
	spin_unlock(&dev_priv->mm.object_stat_lock);
}

static int
i915_gem_wait_for_error(struct i915_gpu_error *error)
{
	int ret;

	might_sleep();

	/*
	 * Only wait 10 seconds for the gpu reset to complete to avoid hanging
	 * userspace. If it takes that long something really bad is going on and
	 * we should simply try to bail out and fail as gracefully as possible.
	 */
	ret = wait_event_interruptible_timeout(error->reset_queue,
					       !i915_reset_backoff(error),
					       I915_RESET_TIMEOUT);
	if (ret == 0) {
		DRM_ERROR("Timed out waiting for the gpu reset to complete\n");
		return -EIO;
	} else if (ret < 0) {
		return ret;
	} else {
		return 0;
	}
}

int i915_mutex_lock_interruptible(struct drm_device *dev)
{
	struct drm_i915_private *dev_priv = to_i915(dev);
	int ret;

	ret = i915_gem_wait_for_error(&dev_priv->gpu_error);
	if (ret)
		return ret;

	ret = mutex_lock_interruptible(&dev->struct_mutex);
	if (ret)
		return ret;

	return 0;
}

static u32 __i915_gem_park(struct drm_i915_private *i915)
{
	lockdep_assert_held(&i915->drm.struct_mutex);
	GEM_BUG_ON(i915->gt.active_requests);
<<<<<<< HEAD
=======
	GEM_BUG_ON(!list_empty(&i915->gt.active_rings));
>>>>>>> 01f83786

	if (!i915->gt.awake)
		return I915_EPOCH_INVALID;

	GEM_BUG_ON(i915->gt.epoch == I915_EPOCH_INVALID);

	/*
	 * Be paranoid and flush a concurrent interrupt to make sure
	 * we don't reactivate any irq tasklets after parking.
	 *
	 * FIXME: Note that even though we have waited for execlists to be idle,
	 * there may still be an in-flight interrupt even though the CSB
	 * is now empty. synchronize_irq() makes sure that a residual interrupt
	 * is completed before we continue, but it doesn't prevent the HW from
	 * raising a spurious interrupt later. To complete the shield we should
	 * coordinate disabling the CS irq with flushing the interrupts.
	 */
	synchronize_irq(i915->drm.irq);

	intel_engines_park(i915);
<<<<<<< HEAD
	i915_gem_timelines_park(i915);

	i915_pmu_gt_parked(i915);
=======
	i915_timelines_park(i915);

	i915_pmu_gt_parked(i915);
	i915_vma_parked(i915);
>>>>>>> 01f83786

	i915->gt.awake = false;

	if (INTEL_GEN(i915) >= 6)
		gen6_rps_idle(i915);

	intel_display_power_put(i915, POWER_DOMAIN_GT_IRQ);

	intel_runtime_pm_put(i915);

	return i915->gt.epoch;
}

void i915_gem_park(struct drm_i915_private *i915)
{
	lockdep_assert_held(&i915->drm.struct_mutex);
	GEM_BUG_ON(i915->gt.active_requests);

	if (!i915->gt.awake)
		return;

	/* Defer the actual call to __i915_gem_park() to prevent ping-pongs */
	mod_delayed_work(i915->wq, &i915->gt.idle_work, msecs_to_jiffies(100));
}

void i915_gem_unpark(struct drm_i915_private *i915)
{
	lockdep_assert_held(&i915->drm.struct_mutex);
	GEM_BUG_ON(!i915->gt.active_requests);

	if (i915->gt.awake)
		return;

	intel_runtime_pm_get_noresume(i915);

	/*
	 * It seems that the DMC likes to transition between the DC states a lot
	 * when there are no connected displays (no active power domains) during
	 * command submission.
	 *
	 * This activity has negative impact on the performance of the chip with
	 * huge latencies observed in the interrupt handler and elsewhere.
	 *
	 * Work around it by grabbing a GT IRQ power domain whilst there is any
	 * GT activity, preventing any DC state transitions.
	 */
	intel_display_power_get(i915, POWER_DOMAIN_GT_IRQ);

	i915->gt.awake = true;
	if (unlikely(++i915->gt.epoch == 0)) /* keep 0 as invalid */
		i915->gt.epoch = 1;

	intel_enable_gt_powersave(i915);
	i915_update_gfx_val(i915);
	if (INTEL_GEN(i915) >= 6)
		gen6_rps_busy(i915);
	i915_pmu_gt_unparked(i915);

	intel_engines_unpark(i915);

	i915_queue_hangcheck(i915);

	queue_delayed_work(i915->wq,
			   &i915->gt.retire_work,
			   round_jiffies_up_relative(HZ));
}

int
i915_gem_get_aperture_ioctl(struct drm_device *dev, void *data,
			    struct drm_file *file)
{
	struct drm_i915_private *dev_priv = to_i915(dev);
	struct i915_ggtt *ggtt = &dev_priv->ggtt;
	struct drm_i915_gem_get_aperture *args = data;
	struct i915_vma *vma;
	u64 pinned;

	pinned = ggtt->base.reserved;
	mutex_lock(&dev->struct_mutex);
	list_for_each_entry(vma, &ggtt->base.active_list, vm_link)
		if (i915_vma_is_pinned(vma))
			pinned += vma->node.size;
	list_for_each_entry(vma, &ggtt->base.inactive_list, vm_link)
		if (i915_vma_is_pinned(vma))
			pinned += vma->node.size;
	mutex_unlock(&dev->struct_mutex);

	args->aper_size = ggtt->base.total;
	args->aper_available_size = args->aper_size - pinned;

	return 0;
}

static int i915_gem_object_get_pages_phys(struct drm_i915_gem_object *obj)
{
	struct address_space *mapping = obj->base.filp->f_mapping;
	drm_dma_handle_t *phys;
	struct sg_table *st;
	struct scatterlist *sg;
	char *vaddr;
	int i;
	int err;

	if (WARN_ON(i915_gem_object_needs_bit17_swizzle(obj)))
		return -EINVAL;

	/* Always aligning to the object size, allows a single allocation
	 * to handle all possible callers, and given typical object sizes,
	 * the alignment of the buddy allocation will naturally match.
	 */
	phys = drm_pci_alloc(obj->base.dev,
			     roundup_pow_of_two(obj->base.size),
			     roundup_pow_of_two(obj->base.size));
	if (!phys)
		return -ENOMEM;

	vaddr = phys->vaddr;
	for (i = 0; i < obj->base.size / PAGE_SIZE; i++) {
		struct page *page;
		char *src;

		page = shmem_read_mapping_page(mapping, i);
		if (IS_ERR(page)) {
			err = PTR_ERR(page);
			goto err_phys;
		}

		src = kmap_atomic(page);
		memcpy(vaddr, src, PAGE_SIZE);
		drm_clflush_virt_range(vaddr, PAGE_SIZE);
		kunmap_atomic(src);

		put_page(page);
		vaddr += PAGE_SIZE;
	}

	i915_gem_chipset_flush(to_i915(obj->base.dev));

	st = kmalloc(sizeof(*st), GFP_KERNEL);
	if (!st) {
		err = -ENOMEM;
		goto err_phys;
	}

	if (sg_alloc_table(st, 1, GFP_KERNEL)) {
		kfree(st);
		err = -ENOMEM;
		goto err_phys;
	}

	sg = st->sgl;
	sg->offset = 0;
	sg->length = obj->base.size;

	sg_dma_address(sg) = phys->busaddr;
	sg_dma_len(sg) = obj->base.size;

	obj->phys_handle = phys;

	__i915_gem_object_set_pages(obj, st, sg->length);

	return 0;

err_phys:
	drm_pci_free(obj->base.dev, phys);

	return err;
}

static void __start_cpu_write(struct drm_i915_gem_object *obj)
{
	obj->read_domains = I915_GEM_DOMAIN_CPU;
	obj->write_domain = I915_GEM_DOMAIN_CPU;
	if (cpu_write_needs_clflush(obj))
		obj->cache_dirty = true;
}

static void
__i915_gem_object_release_shmem(struct drm_i915_gem_object *obj,
				struct sg_table *pages,
				bool needs_clflush)
{
	GEM_BUG_ON(obj->mm.madv == __I915_MADV_PURGED);

	if (obj->mm.madv == I915_MADV_DONTNEED)
		obj->mm.dirty = false;

	if (needs_clflush &&
	    (obj->read_domains & I915_GEM_DOMAIN_CPU) == 0 &&
	    !(obj->cache_coherent & I915_BO_CACHE_COHERENT_FOR_READ))
		drm_clflush_sg(pages);

	__start_cpu_write(obj);
}

static void
i915_gem_object_put_pages_phys(struct drm_i915_gem_object *obj,
			       struct sg_table *pages)
{
	__i915_gem_object_release_shmem(obj, pages, false);

	if (obj->mm.dirty) {
		struct address_space *mapping = obj->base.filp->f_mapping;
		char *vaddr = obj->phys_handle->vaddr;
		int i;

		for (i = 0; i < obj->base.size / PAGE_SIZE; i++) {
			struct page *page;
			char *dst;

			page = shmem_read_mapping_page(mapping, i);
			if (IS_ERR(page))
				continue;

			dst = kmap_atomic(page);
			drm_clflush_virt_range(vaddr, PAGE_SIZE);
			memcpy(dst, vaddr, PAGE_SIZE);
			kunmap_atomic(dst);

			set_page_dirty(page);
			if (obj->mm.madv == I915_MADV_WILLNEED)
				mark_page_accessed(page);
			put_page(page);
			vaddr += PAGE_SIZE;
		}
		obj->mm.dirty = false;
	}

	sg_free_table(pages);
	kfree(pages);

	drm_pci_free(obj->base.dev, obj->phys_handle);
}

static void
i915_gem_object_release_phys(struct drm_i915_gem_object *obj)
{
	i915_gem_object_unpin_pages(obj);
}

static const struct drm_i915_gem_object_ops i915_gem_phys_ops = {
	.get_pages = i915_gem_object_get_pages_phys,
	.put_pages = i915_gem_object_put_pages_phys,
	.release = i915_gem_object_release_phys,
};

static const struct drm_i915_gem_object_ops i915_gem_object_ops;

int i915_gem_object_unbind(struct drm_i915_gem_object *obj)
{
	struct i915_vma *vma;
	LIST_HEAD(still_in_list);
	int ret;

	lockdep_assert_held(&obj->base.dev->struct_mutex);

	/* Closed vma are removed from the obj->vma_list - but they may
	 * still have an active binding on the object. To remove those we
	 * must wait for all rendering to complete to the object (as unbinding
	 * must anyway), and retire the requests.
	 */
	ret = i915_gem_object_set_to_cpu_domain(obj, false);
	if (ret)
		return ret;

	while ((vma = list_first_entry_or_null(&obj->vma_list,
					       struct i915_vma,
					       obj_link))) {
		list_move_tail(&vma->obj_link, &still_in_list);
		ret = i915_vma_unbind(vma);
		if (ret)
			break;
	}
	list_splice(&still_in_list, &obj->vma_list);

	return ret;
}

static long
i915_gem_object_wait_fence(struct dma_fence *fence,
			   unsigned int flags,
			   long timeout,
			   struct intel_rps_client *rps_client)
{
	struct i915_request *rq;

	BUILD_BUG_ON(I915_WAIT_INTERRUPTIBLE != 0x1);

	if (test_bit(DMA_FENCE_FLAG_SIGNALED_BIT, &fence->flags))
		return timeout;

	if (!dma_fence_is_i915(fence))
		return dma_fence_wait_timeout(fence,
					      flags & I915_WAIT_INTERRUPTIBLE,
					      timeout);

	rq = to_request(fence);
	if (i915_request_completed(rq))
		goto out;

	/*
	 * This client is about to stall waiting for the GPU. In many cases
	 * this is undesirable and limits the throughput of the system, as
	 * many clients cannot continue processing user input/output whilst
	 * blocked. RPS autotuning may take tens of milliseconds to respond
	 * to the GPU load and thus incurs additional latency for the client.
	 * We can circumvent that by promoting the GPU frequency to maximum
	 * before we wait. This makes the GPU throttle up much more quickly
	 * (good for benchmarks and user experience, e.g. window animations),
	 * but at a cost of spending more power processing the workload
	 * (bad for battery). Not all clients even want their results
	 * immediately and for them we should just let the GPU select its own
	 * frequency to maximise efficiency. To prevent a single client from
	 * forcing the clocks too high for the whole system, we only allow
	 * each client to waitboost once in a busy period.
	 */
	if (rps_client && !i915_request_started(rq)) {
		if (INTEL_GEN(rq->i915) >= 6)
			gen6_rps_boost(rq, rps_client);
	}

	timeout = i915_request_wait(rq, flags, timeout);

out:
	if (flags & I915_WAIT_LOCKED && i915_request_completed(rq))
		i915_request_retire_upto(rq);

	return timeout;
}

static long
i915_gem_object_wait_reservation(struct reservation_object *resv,
				 unsigned int flags,
				 long timeout,
				 struct intel_rps_client *rps_client)
{
	unsigned int seq = __read_seqcount_begin(&resv->seq);
	struct dma_fence *excl;
	bool prune_fences = false;

	if (flags & I915_WAIT_ALL) {
		struct dma_fence **shared;
		unsigned int count, i;
		int ret;

		ret = reservation_object_get_fences_rcu(resv,
							&excl, &count, &shared);
		if (ret)
			return ret;

		for (i = 0; i < count; i++) {
			timeout = i915_gem_object_wait_fence(shared[i],
							     flags, timeout,
							     rps_client);
			if (timeout < 0)
				break;

			dma_fence_put(shared[i]);
		}

		for (; i < count; i++)
			dma_fence_put(shared[i]);
		kfree(shared);

		/*
		 * If both shared fences and an exclusive fence exist,
		 * then by construction the shared fences must be later
		 * than the exclusive fence. If we successfully wait for
		 * all the shared fences, we know that the exclusive fence
		 * must all be signaled. If all the shared fences are
		 * signaled, we can prune the array and recover the
		 * floating references on the fences/requests.
		 */
		prune_fences = count && timeout >= 0;
	} else {
		excl = reservation_object_get_excl_rcu(resv);
	}

	if (excl && timeout >= 0)
		timeout = i915_gem_object_wait_fence(excl, flags, timeout,
						     rps_client);

	dma_fence_put(excl);

	/*
	 * Opportunistically prune the fences iff we know they have *all* been
	 * signaled and that the reservation object has not been changed (i.e.
	 * no new fences have been added).
	 */
	if (prune_fences && !__read_seqcount_retry(&resv->seq, seq)) {
		if (reservation_object_trylock(resv)) {
			if (!__read_seqcount_retry(&resv->seq, seq))
				reservation_object_add_excl_fence(resv, NULL);
			reservation_object_unlock(resv);
		}
	}

	return timeout;
}

static void __fence_set_priority(struct dma_fence *fence,
				 const struct i915_sched_attr *attr)
{
	struct i915_request *rq;
	struct intel_engine_cs *engine;

	if (dma_fence_is_signaled(fence) || !dma_fence_is_i915(fence))
		return;

	rq = to_request(fence);
	engine = rq->engine;

	local_bh_disable();
	rcu_read_lock(); /* RCU serialisation for set-wedged protection */
	if (engine->schedule)
		engine->schedule(rq, attr);
	rcu_read_unlock();
	local_bh_enable(); /* kick the tasklets if queues were reprioritised */
}

static void fence_set_priority(struct dma_fence *fence,
			       const struct i915_sched_attr *attr)
{
	/* Recurse once into a fence-array */
	if (dma_fence_is_array(fence)) {
		struct dma_fence_array *array = to_dma_fence_array(fence);
		int i;

		for (i = 0; i < array->num_fences; i++)
			__fence_set_priority(array->fences[i], attr);
	} else {
		__fence_set_priority(fence, attr);
	}
}

int
i915_gem_object_wait_priority(struct drm_i915_gem_object *obj,
			      unsigned int flags,
			      const struct i915_sched_attr *attr)
{
	struct dma_fence *excl;

	if (flags & I915_WAIT_ALL) {
		struct dma_fence **shared;
		unsigned int count, i;
		int ret;

		ret = reservation_object_get_fences_rcu(obj->resv,
							&excl, &count, &shared);
		if (ret)
			return ret;

		for (i = 0; i < count; i++) {
			fence_set_priority(shared[i], attr);
			dma_fence_put(shared[i]);
		}

		kfree(shared);
	} else {
		excl = reservation_object_get_excl_rcu(obj->resv);
	}

	if (excl) {
		fence_set_priority(excl, attr);
		dma_fence_put(excl);
	}
	return 0;
}

/**
 * Waits for rendering to the object to be completed
 * @obj: i915 gem object
 * @flags: how to wait (under a lock, for all rendering or just for writes etc)
 * @timeout: how long to wait
 * @rps_client: client (user process) to charge for any waitboosting
 */
int
i915_gem_object_wait(struct drm_i915_gem_object *obj,
		     unsigned int flags,
		     long timeout,
		     struct intel_rps_client *rps_client)
{
	might_sleep();
#if IS_ENABLED(CONFIG_LOCKDEP)
	GEM_BUG_ON(debug_locks &&
		   !!lockdep_is_held(&obj->base.dev->struct_mutex) !=
		   !!(flags & I915_WAIT_LOCKED));
#endif
	GEM_BUG_ON(timeout < 0);

	timeout = i915_gem_object_wait_reservation(obj->resv,
						   flags, timeout,
						   rps_client);
	return timeout < 0 ? timeout : 0;
}

static struct intel_rps_client *to_rps_client(struct drm_file *file)
{
	struct drm_i915_file_private *fpriv = file->driver_priv;

	return &fpriv->rps_client;
}

static int
i915_gem_phys_pwrite(struct drm_i915_gem_object *obj,
		     struct drm_i915_gem_pwrite *args,
		     struct drm_file *file)
{
	void *vaddr = obj->phys_handle->vaddr + args->offset;
	char __user *user_data = u64_to_user_ptr(args->data_ptr);

	/* We manually control the domain here and pretend that it
	 * remains coherent i.e. in the GTT domain, like shmem_pwrite.
	 */
	intel_fb_obj_invalidate(obj, ORIGIN_CPU);
	if (copy_from_user(vaddr, user_data, args->size))
		return -EFAULT;

	drm_clflush_virt_range(vaddr, args->size);
	i915_gem_chipset_flush(to_i915(obj->base.dev));

	intel_fb_obj_flush(obj, ORIGIN_CPU);
	return 0;
}

void *i915_gem_object_alloc(struct drm_i915_private *dev_priv)
{
	return kmem_cache_zalloc(dev_priv->objects, GFP_KERNEL);
}

void i915_gem_object_free(struct drm_i915_gem_object *obj)
{
	struct drm_i915_private *dev_priv = to_i915(obj->base.dev);
	kmem_cache_free(dev_priv->objects, obj);
}

static int
i915_gem_create(struct drm_file *file,
		struct drm_i915_private *dev_priv,
		uint64_t size,
		uint32_t *handle_p)
{
	struct drm_i915_gem_object *obj;
	int ret;
	u32 handle;

	size = roundup(size, PAGE_SIZE);
	if (size == 0)
		return -EINVAL;

	/* Allocate the new object */
	obj = i915_gem_object_create(dev_priv, size);
	if (IS_ERR(obj))
		return PTR_ERR(obj);

	ret = drm_gem_handle_create(file, &obj->base, &handle);
	/* drop reference from allocate - handle holds it now */
	i915_gem_object_put(obj);
	if (ret)
		return ret;

	*handle_p = handle;
	return 0;
}

int
i915_gem_dumb_create(struct drm_file *file,
		     struct drm_device *dev,
		     struct drm_mode_create_dumb *args)
{
	/* have to work out size/pitch and return them */
	args->pitch = ALIGN(args->width * DIV_ROUND_UP(args->bpp, 8), 64);
	args->size = args->pitch * args->height;
	return i915_gem_create(file, to_i915(dev),
			       args->size, &args->handle);
}

static bool gpu_write_needs_clflush(struct drm_i915_gem_object *obj)
{
	return !(obj->cache_level == I915_CACHE_NONE ||
		 obj->cache_level == I915_CACHE_WT);
}

/**
 * Creates a new mm object and returns a handle to it.
 * @dev: drm device pointer
 * @data: ioctl data blob
 * @file: drm file pointer
 */
int
i915_gem_create_ioctl(struct drm_device *dev, void *data,
		      struct drm_file *file)
{
	struct drm_i915_private *dev_priv = to_i915(dev);
	struct drm_i915_gem_create *args = data;

	i915_gem_flush_free_objects(dev_priv);

	return i915_gem_create(file, dev_priv,
			       args->size, &args->handle);
}

static inline enum fb_op_origin
fb_write_origin(struct drm_i915_gem_object *obj, unsigned int domain)
{
	return (domain == I915_GEM_DOMAIN_GTT ?
		obj->frontbuffer_ggtt_origin : ORIGIN_CPU);
}

void i915_gem_flush_ggtt_writes(struct drm_i915_private *dev_priv)
{
	/*
	 * No actual flushing is required for the GTT write domain for reads
	 * from the GTT domain. Writes to it "immediately" go to main memory
	 * as far as we know, so there's no chipset flush. It also doesn't
	 * land in the GPU render cache.
	 *
	 * However, we do have to enforce the order so that all writes through
	 * the GTT land before any writes to the device, such as updates to
	 * the GATT itself.
	 *
	 * We also have to wait a bit for the writes to land from the GTT.
	 * An uncached read (i.e. mmio) seems to be ideal for the round-trip
	 * timing. This issue has only been observed when switching quickly
	 * between GTT writes and CPU reads from inside the kernel on recent hw,
	 * and it appears to only affect discrete GTT blocks (i.e. on LLC
	 * system agents we cannot reproduce this behaviour, until Cannonlake
	 * that was!).
	 */

	wmb();

	intel_runtime_pm_get(dev_priv);
	spin_lock_irq(&dev_priv->uncore.lock);

	POSTING_READ_FW(RING_HEAD(RENDER_RING_BASE));

	spin_unlock_irq(&dev_priv->uncore.lock);
	intel_runtime_pm_put(dev_priv);
}

static void
flush_write_domain(struct drm_i915_gem_object *obj, unsigned int flush_domains)
{
	struct drm_i915_private *dev_priv = to_i915(obj->base.dev);
	struct i915_vma *vma;

	if (!(obj->write_domain & flush_domains))
		return;

	switch (obj->write_domain) {
	case I915_GEM_DOMAIN_GTT:
		i915_gem_flush_ggtt_writes(dev_priv);

		intel_fb_obj_flush(obj,
				   fb_write_origin(obj, I915_GEM_DOMAIN_GTT));

		for_each_ggtt_vma(vma, obj) {
			if (vma->iomap)
				continue;

			i915_vma_unset_ggtt_write(vma);
		}
		break;

	case I915_GEM_DOMAIN_CPU:
		i915_gem_clflush_object(obj, I915_CLFLUSH_SYNC);
		break;

	case I915_GEM_DOMAIN_RENDER:
		if (gpu_write_needs_clflush(obj))
			obj->cache_dirty = true;
		break;
	}

	obj->write_domain = 0;
}

static inline int
__copy_to_user_swizzled(char __user *cpu_vaddr,
			const char *gpu_vaddr, int gpu_offset,
			int length)
{
	int ret, cpu_offset = 0;

	while (length > 0) {
		int cacheline_end = ALIGN(gpu_offset + 1, 64);
		int this_length = min(cacheline_end - gpu_offset, length);
		int swizzled_gpu_offset = gpu_offset ^ 64;

		ret = __copy_to_user(cpu_vaddr + cpu_offset,
				     gpu_vaddr + swizzled_gpu_offset,
				     this_length);
		if (ret)
			return ret + length;

		cpu_offset += this_length;
		gpu_offset += this_length;
		length -= this_length;
	}

	return 0;
}

static inline int
__copy_from_user_swizzled(char *gpu_vaddr, int gpu_offset,
			  const char __user *cpu_vaddr,
			  int length)
{
	int ret, cpu_offset = 0;

	while (length > 0) {
		int cacheline_end = ALIGN(gpu_offset + 1, 64);
		int this_length = min(cacheline_end - gpu_offset, length);
		int swizzled_gpu_offset = gpu_offset ^ 64;

		ret = __copy_from_user(gpu_vaddr + swizzled_gpu_offset,
				       cpu_vaddr + cpu_offset,
				       this_length);
		if (ret)
			return ret + length;

		cpu_offset += this_length;
		gpu_offset += this_length;
		length -= this_length;
	}

	return 0;
}

/*
 * Pins the specified object's pages and synchronizes the object with
 * GPU accesses. Sets needs_clflush to non-zero if the caller should
 * flush the object from the CPU cache.
 */
int i915_gem_obj_prepare_shmem_read(struct drm_i915_gem_object *obj,
				    unsigned int *needs_clflush)
{
	int ret;

	lockdep_assert_held(&obj->base.dev->struct_mutex);

	*needs_clflush = 0;
	if (!i915_gem_object_has_struct_page(obj))
		return -ENODEV;

	ret = i915_gem_object_wait(obj,
				   I915_WAIT_INTERRUPTIBLE |
				   I915_WAIT_LOCKED,
				   MAX_SCHEDULE_TIMEOUT,
				   NULL);
	if (ret)
		return ret;

	ret = i915_gem_object_pin_pages(obj);
	if (ret)
		return ret;

	if (obj->cache_coherent & I915_BO_CACHE_COHERENT_FOR_READ ||
	    !static_cpu_has(X86_FEATURE_CLFLUSH)) {
		ret = i915_gem_object_set_to_cpu_domain(obj, false);
		if (ret)
			goto err_unpin;
		else
			goto out;
	}

	flush_write_domain(obj, ~I915_GEM_DOMAIN_CPU);

	/* If we're not in the cpu read domain, set ourself into the gtt
	 * read domain and manually flush cachelines (if required). This
	 * optimizes for the case when the gpu will dirty the data
	 * anyway again before the next pread happens.
	 */
	if (!obj->cache_dirty &&
	    !(obj->read_domains & I915_GEM_DOMAIN_CPU))
		*needs_clflush = CLFLUSH_BEFORE;

out:
	/* return with the pages pinned */
	return 0;

err_unpin:
	i915_gem_object_unpin_pages(obj);
	return ret;
}

int i915_gem_obj_prepare_shmem_write(struct drm_i915_gem_object *obj,
				     unsigned int *needs_clflush)
{
	int ret;

	lockdep_assert_held(&obj->base.dev->struct_mutex);

	*needs_clflush = 0;
	if (!i915_gem_object_has_struct_page(obj))
		return -ENODEV;

	ret = i915_gem_object_wait(obj,
				   I915_WAIT_INTERRUPTIBLE |
				   I915_WAIT_LOCKED |
				   I915_WAIT_ALL,
				   MAX_SCHEDULE_TIMEOUT,
				   NULL);
	if (ret)
		return ret;

	ret = i915_gem_object_pin_pages(obj);
	if (ret)
		return ret;

	if (obj->cache_coherent & I915_BO_CACHE_COHERENT_FOR_WRITE ||
	    !static_cpu_has(X86_FEATURE_CLFLUSH)) {
		ret = i915_gem_object_set_to_cpu_domain(obj, true);
		if (ret)
			goto err_unpin;
		else
			goto out;
	}

	flush_write_domain(obj, ~I915_GEM_DOMAIN_CPU);

	/* If we're not in the cpu write domain, set ourself into the
	 * gtt write domain and manually flush cachelines (as required).
	 * This optimizes for the case when the gpu will use the data
	 * right away and we therefore have to clflush anyway.
	 */
	if (!obj->cache_dirty) {
		*needs_clflush |= CLFLUSH_AFTER;

		/*
		 * Same trick applies to invalidate partially written
		 * cachelines read before writing.
		 */
		if (!(obj->read_domains & I915_GEM_DOMAIN_CPU))
			*needs_clflush |= CLFLUSH_BEFORE;
	}

out:
	intel_fb_obj_invalidate(obj, ORIGIN_CPU);
	obj->mm.dirty = true;
	/* return with the pages pinned */
	return 0;

err_unpin:
	i915_gem_object_unpin_pages(obj);
	return ret;
}

static void
shmem_clflush_swizzled_range(char *addr, unsigned long length,
			     bool swizzled)
{
	if (unlikely(swizzled)) {
		unsigned long start = (unsigned long) addr;
		unsigned long end = (unsigned long) addr + length;

		/* For swizzling simply ensure that we always flush both
		 * channels. Lame, but simple and it works. Swizzled
		 * pwrite/pread is far from a hotpath - current userspace
		 * doesn't use it at all. */
		start = round_down(start, 128);
		end = round_up(end, 128);

		drm_clflush_virt_range((void *)start, end - start);
	} else {
		drm_clflush_virt_range(addr, length);
	}

}

/* Only difference to the fast-path function is that this can handle bit17
 * and uses non-atomic copy and kmap functions. */
static int
shmem_pread_slow(struct page *page, int offset, int length,
		 char __user *user_data,
		 bool page_do_bit17_swizzling, bool needs_clflush)
{
	char *vaddr;
	int ret;

	vaddr = kmap(page);
	if (needs_clflush)
		shmem_clflush_swizzled_range(vaddr + offset, length,
					     page_do_bit17_swizzling);

	if (page_do_bit17_swizzling)
		ret = __copy_to_user_swizzled(user_data, vaddr, offset, length);
	else
		ret = __copy_to_user(user_data, vaddr + offset, length);
	kunmap(page);

	return ret ? - EFAULT : 0;
}

static int
shmem_pread(struct page *page, int offset, int length, char __user *user_data,
	    bool page_do_bit17_swizzling, bool needs_clflush)
{
	int ret;

	ret = -ENODEV;
	if (!page_do_bit17_swizzling) {
		char *vaddr = kmap_atomic(page);

		if (needs_clflush)
			drm_clflush_virt_range(vaddr + offset, length);
		ret = __copy_to_user_inatomic(user_data, vaddr + offset, length);
		kunmap_atomic(vaddr);
	}
	if (ret == 0)
		return 0;

	return shmem_pread_slow(page, offset, length, user_data,
				page_do_bit17_swizzling, needs_clflush);
}

static int
i915_gem_shmem_pread(struct drm_i915_gem_object *obj,
		     struct drm_i915_gem_pread *args)
{
	char __user *user_data;
	u64 remain;
	unsigned int obj_do_bit17_swizzling;
	unsigned int needs_clflush;
	unsigned int idx, offset;
	int ret;

	obj_do_bit17_swizzling = 0;
	if (i915_gem_object_needs_bit17_swizzle(obj))
		obj_do_bit17_swizzling = BIT(17);

	ret = mutex_lock_interruptible(&obj->base.dev->struct_mutex);
	if (ret)
		return ret;

	ret = i915_gem_obj_prepare_shmem_read(obj, &needs_clflush);
	mutex_unlock(&obj->base.dev->struct_mutex);
	if (ret)
		return ret;

	remain = args->size;
	user_data = u64_to_user_ptr(args->data_ptr);
	offset = offset_in_page(args->offset);
	for (idx = args->offset >> PAGE_SHIFT; remain; idx++) {
		struct page *page = i915_gem_object_get_page(obj, idx);
		int length;

		length = remain;
		if (offset + length > PAGE_SIZE)
			length = PAGE_SIZE - offset;

		ret = shmem_pread(page, offset, length, user_data,
				  page_to_phys(page) & obj_do_bit17_swizzling,
				  needs_clflush);
		if (ret)
			break;

		remain -= length;
		user_data += length;
		offset = 0;
	}

	i915_gem_obj_finish_shmem_access(obj);
	return ret;
}

static inline bool
gtt_user_read(struct io_mapping *mapping,
	      loff_t base, int offset,
	      char __user *user_data, int length)
{
	void __iomem *vaddr;
	unsigned long unwritten;

	/* We can use the cpu mem copy function because this is X86. */
	vaddr = io_mapping_map_atomic_wc(mapping, base);
	unwritten = __copy_to_user_inatomic(user_data,
					    (void __force *)vaddr + offset,
					    length);
	io_mapping_unmap_atomic(vaddr);
	if (unwritten) {
		vaddr = io_mapping_map_wc(mapping, base, PAGE_SIZE);
		unwritten = copy_to_user(user_data,
					 (void __force *)vaddr + offset,
					 length);
		io_mapping_unmap(vaddr);
	}
	return unwritten;
}

static int
i915_gem_gtt_pread(struct drm_i915_gem_object *obj,
		   const struct drm_i915_gem_pread *args)
{
	struct drm_i915_private *i915 = to_i915(obj->base.dev);
	struct i915_ggtt *ggtt = &i915->ggtt;
	struct drm_mm_node node;
	struct i915_vma *vma;
	void __user *user_data;
	u64 remain, offset;
	int ret;

	ret = mutex_lock_interruptible(&i915->drm.struct_mutex);
	if (ret)
		return ret;

	intel_runtime_pm_get(i915);
	vma = i915_gem_object_ggtt_pin(obj, NULL, 0, 0,
				       PIN_MAPPABLE |
				       PIN_NONFAULT |
				       PIN_NONBLOCK);
	if (!IS_ERR(vma)) {
		node.start = i915_ggtt_offset(vma);
		node.allocated = false;
		ret = i915_vma_put_fence(vma);
		if (ret) {
			i915_vma_unpin(vma);
			vma = ERR_PTR(ret);
		}
	}
	if (IS_ERR(vma)) {
		ret = insert_mappable_node(ggtt, &node, PAGE_SIZE);
		if (ret)
			goto out_unlock;
		GEM_BUG_ON(!node.allocated);
	}

	ret = i915_gem_object_set_to_gtt_domain(obj, false);
	if (ret)
		goto out_unpin;

	mutex_unlock(&i915->drm.struct_mutex);

	user_data = u64_to_user_ptr(args->data_ptr);
	remain = args->size;
	offset = args->offset;

	while (remain > 0) {
		/* Operation in this page
		 *
		 * page_base = page offset within aperture
		 * page_offset = offset within page
		 * page_length = bytes to copy for this page
		 */
		u32 page_base = node.start;
		unsigned page_offset = offset_in_page(offset);
		unsigned page_length = PAGE_SIZE - page_offset;
		page_length = remain < page_length ? remain : page_length;
		if (node.allocated) {
			wmb();
			ggtt->base.insert_page(&ggtt->base,
					       i915_gem_object_get_dma_address(obj, offset >> PAGE_SHIFT),
					       node.start, I915_CACHE_NONE, 0);
			wmb();
		} else {
			page_base += offset & PAGE_MASK;
		}

		if (gtt_user_read(&ggtt->iomap, page_base, page_offset,
				  user_data, page_length)) {
			ret = -EFAULT;
			break;
		}

		remain -= page_length;
		user_data += page_length;
		offset += page_length;
	}

	mutex_lock(&i915->drm.struct_mutex);
out_unpin:
	if (node.allocated) {
		wmb();
		ggtt->base.clear_range(&ggtt->base,
				       node.start, node.size);
		remove_mappable_node(&node);
	} else {
		i915_vma_unpin(vma);
	}
out_unlock:
	intel_runtime_pm_put(i915);
	mutex_unlock(&i915->drm.struct_mutex);

	return ret;
}

/**
 * Reads data from the object referenced by handle.
 * @dev: drm device pointer
 * @data: ioctl data blob
 * @file: drm file pointer
 *
 * On error, the contents of *data are undefined.
 */
int
i915_gem_pread_ioctl(struct drm_device *dev, void *data,
		     struct drm_file *file)
{
	struct drm_i915_gem_pread *args = data;
	struct drm_i915_gem_object *obj;
	int ret;

	if (args->size == 0)
		return 0;

	if (!access_ok(VERIFY_WRITE,
		       u64_to_user_ptr(args->data_ptr),
		       args->size))
		return -EFAULT;

	obj = i915_gem_object_lookup(file, args->handle);
	if (!obj)
		return -ENOENT;

	/* Bounds check source.  */
	if (range_overflows_t(u64, args->offset, args->size, obj->base.size)) {
		ret = -EINVAL;
		goto out;
	}

	trace_i915_gem_object_pread(obj, args->offset, args->size);

	ret = i915_gem_object_wait(obj,
				   I915_WAIT_INTERRUPTIBLE,
				   MAX_SCHEDULE_TIMEOUT,
				   to_rps_client(file));
	if (ret)
		goto out;

	ret = i915_gem_object_pin_pages(obj);
	if (ret)
		goto out;

	ret = i915_gem_shmem_pread(obj, args);
	if (ret == -EFAULT || ret == -ENODEV)
		ret = i915_gem_gtt_pread(obj, args);

	i915_gem_object_unpin_pages(obj);
out:
	i915_gem_object_put(obj);
	return ret;
}

/* This is the fast write path which cannot handle
 * page faults in the source data
 */

static inline bool
ggtt_write(struct io_mapping *mapping,
	   loff_t base, int offset,
	   char __user *user_data, int length)
{
	void __iomem *vaddr;
	unsigned long unwritten;

	/* We can use the cpu mem copy function because this is X86. */
	vaddr = io_mapping_map_atomic_wc(mapping, base);
	unwritten = __copy_from_user_inatomic_nocache((void __force *)vaddr + offset,
						      user_data, length);
	io_mapping_unmap_atomic(vaddr);
	if (unwritten) {
		vaddr = io_mapping_map_wc(mapping, base, PAGE_SIZE);
		unwritten = copy_from_user((void __force *)vaddr + offset,
					   user_data, length);
		io_mapping_unmap(vaddr);
	}

	return unwritten;
}

/**
 * This is the fast pwrite path, where we copy the data directly from the
 * user into the GTT, uncached.
 * @obj: i915 GEM object
 * @args: pwrite arguments structure
 */
static int
i915_gem_gtt_pwrite_fast(struct drm_i915_gem_object *obj,
			 const struct drm_i915_gem_pwrite *args)
{
	struct drm_i915_private *i915 = to_i915(obj->base.dev);
	struct i915_ggtt *ggtt = &i915->ggtt;
	struct drm_mm_node node;
	struct i915_vma *vma;
	u64 remain, offset;
	void __user *user_data;
	int ret;

	ret = mutex_lock_interruptible(&i915->drm.struct_mutex);
	if (ret)
		return ret;

	if (i915_gem_object_has_struct_page(obj)) {
		/*
		 * Avoid waking the device up if we can fallback, as
		 * waking/resuming is very slow (worst-case 10-100 ms
		 * depending on PCI sleeps and our own resume time).
		 * This easily dwarfs any performance advantage from
		 * using the cache bypass of indirect GGTT access.
		 */
		if (!intel_runtime_pm_get_if_in_use(i915)) {
			ret = -EFAULT;
			goto out_unlock;
		}
	} else {
		/* No backing pages, no fallback, we must force GGTT access */
		intel_runtime_pm_get(i915);
	}

	vma = i915_gem_object_ggtt_pin(obj, NULL, 0, 0,
				       PIN_MAPPABLE |
				       PIN_NONFAULT |
				       PIN_NONBLOCK);
	if (!IS_ERR(vma)) {
		node.start = i915_ggtt_offset(vma);
		node.allocated = false;
		ret = i915_vma_put_fence(vma);
		if (ret) {
			i915_vma_unpin(vma);
			vma = ERR_PTR(ret);
		}
	}
	if (IS_ERR(vma)) {
		ret = insert_mappable_node(ggtt, &node, PAGE_SIZE);
		if (ret)
			goto out_rpm;
		GEM_BUG_ON(!node.allocated);
	}

	ret = i915_gem_object_set_to_gtt_domain(obj, true);
	if (ret)
		goto out_unpin;

	mutex_unlock(&i915->drm.struct_mutex);

	intel_fb_obj_invalidate(obj, ORIGIN_CPU);

	user_data = u64_to_user_ptr(args->data_ptr);
	offset = args->offset;
	remain = args->size;
	while (remain) {
		/* Operation in this page
		 *
		 * page_base = page offset within aperture
		 * page_offset = offset within page
		 * page_length = bytes to copy for this page
		 */
		u32 page_base = node.start;
		unsigned int page_offset = offset_in_page(offset);
		unsigned int page_length = PAGE_SIZE - page_offset;
		page_length = remain < page_length ? remain : page_length;
		if (node.allocated) {
			wmb(); /* flush the write before we modify the GGTT */
			ggtt->base.insert_page(&ggtt->base,
					       i915_gem_object_get_dma_address(obj, offset >> PAGE_SHIFT),
					       node.start, I915_CACHE_NONE, 0);
			wmb(); /* flush modifications to the GGTT (insert_page) */
		} else {
			page_base += offset & PAGE_MASK;
		}
		/* If we get a fault while copying data, then (presumably) our
		 * source page isn't available.  Return the error and we'll
		 * retry in the slow path.
		 * If the object is non-shmem backed, we retry again with the
		 * path that handles page fault.
		 */
		if (ggtt_write(&ggtt->iomap, page_base, page_offset,
			       user_data, page_length)) {
			ret = -EFAULT;
			break;
		}

		remain -= page_length;
		user_data += page_length;
		offset += page_length;
	}
	intel_fb_obj_flush(obj, ORIGIN_CPU);

	mutex_lock(&i915->drm.struct_mutex);
out_unpin:
	if (node.allocated) {
		wmb();
		ggtt->base.clear_range(&ggtt->base,
				       node.start, node.size);
		remove_mappable_node(&node);
	} else {
		i915_vma_unpin(vma);
	}
out_rpm:
	intel_runtime_pm_put(i915);
out_unlock:
	mutex_unlock(&i915->drm.struct_mutex);
	return ret;
}

static int
shmem_pwrite_slow(struct page *page, int offset, int length,
		  char __user *user_data,
		  bool page_do_bit17_swizzling,
		  bool needs_clflush_before,
		  bool needs_clflush_after)
{
	char *vaddr;
	int ret;

	vaddr = kmap(page);
	if (unlikely(needs_clflush_before || page_do_bit17_swizzling))
		shmem_clflush_swizzled_range(vaddr + offset, length,
					     page_do_bit17_swizzling);
	if (page_do_bit17_swizzling)
		ret = __copy_from_user_swizzled(vaddr, offset, user_data,
						length);
	else
		ret = __copy_from_user(vaddr + offset, user_data, length);
	if (needs_clflush_after)
		shmem_clflush_swizzled_range(vaddr + offset, length,
					     page_do_bit17_swizzling);
	kunmap(page);

	return ret ? -EFAULT : 0;
}

/* Per-page copy function for the shmem pwrite fastpath.
 * Flushes invalid cachelines before writing to the target if
 * needs_clflush_before is set and flushes out any written cachelines after
 * writing if needs_clflush is set.
 */
static int
shmem_pwrite(struct page *page, int offset, int len, char __user *user_data,
	     bool page_do_bit17_swizzling,
	     bool needs_clflush_before,
	     bool needs_clflush_after)
{
	int ret;

	ret = -ENODEV;
	if (!page_do_bit17_swizzling) {
		char *vaddr = kmap_atomic(page);

		if (needs_clflush_before)
			drm_clflush_virt_range(vaddr + offset, len);
		ret = __copy_from_user_inatomic(vaddr + offset, user_data, len);
		if (needs_clflush_after)
			drm_clflush_virt_range(vaddr + offset, len);

		kunmap_atomic(vaddr);
	}
	if (ret == 0)
		return ret;

	return shmem_pwrite_slow(page, offset, len, user_data,
				 page_do_bit17_swizzling,
				 needs_clflush_before,
				 needs_clflush_after);
}

static int
i915_gem_shmem_pwrite(struct drm_i915_gem_object *obj,
		      const struct drm_i915_gem_pwrite *args)
{
	struct drm_i915_private *i915 = to_i915(obj->base.dev);
	void __user *user_data;
	u64 remain;
	unsigned int obj_do_bit17_swizzling;
	unsigned int partial_cacheline_write;
	unsigned int needs_clflush;
	unsigned int offset, idx;
	int ret;

	ret = mutex_lock_interruptible(&i915->drm.struct_mutex);
	if (ret)
		return ret;

	ret = i915_gem_obj_prepare_shmem_write(obj, &needs_clflush);
	mutex_unlock(&i915->drm.struct_mutex);
	if (ret)
		return ret;

	obj_do_bit17_swizzling = 0;
	if (i915_gem_object_needs_bit17_swizzle(obj))
		obj_do_bit17_swizzling = BIT(17);

	/* If we don't overwrite a cacheline completely we need to be
	 * careful to have up-to-date data by first clflushing. Don't
	 * overcomplicate things and flush the entire patch.
	 */
	partial_cacheline_write = 0;
	if (needs_clflush & CLFLUSH_BEFORE)
		partial_cacheline_write = boot_cpu_data.x86_clflush_size - 1;

	user_data = u64_to_user_ptr(args->data_ptr);
	remain = args->size;
	offset = offset_in_page(args->offset);
	for (idx = args->offset >> PAGE_SHIFT; remain; idx++) {
		struct page *page = i915_gem_object_get_page(obj, idx);
		int length;

		length = remain;
		if (offset + length > PAGE_SIZE)
			length = PAGE_SIZE - offset;

		ret = shmem_pwrite(page, offset, length, user_data,
				   page_to_phys(page) & obj_do_bit17_swizzling,
				   (offset | length) & partial_cacheline_write,
				   needs_clflush & CLFLUSH_AFTER);
		if (ret)
			break;

		remain -= length;
		user_data += length;
		offset = 0;
	}

	intel_fb_obj_flush(obj, ORIGIN_CPU);
	i915_gem_obj_finish_shmem_access(obj);
	return ret;
}

/**
 * Writes data to the object referenced by handle.
 * @dev: drm device
 * @data: ioctl data blob
 * @file: drm file
 *
 * On error, the contents of the buffer that were to be modified are undefined.
 */
int
i915_gem_pwrite_ioctl(struct drm_device *dev, void *data,
		      struct drm_file *file)
{
	struct drm_i915_gem_pwrite *args = data;
	struct drm_i915_gem_object *obj;
	int ret;

	if (args->size == 0)
		return 0;

	if (!access_ok(VERIFY_READ,
		       u64_to_user_ptr(args->data_ptr),
		       args->size))
		return -EFAULT;

	obj = i915_gem_object_lookup(file, args->handle);
	if (!obj)
		return -ENOENT;

	/* Bounds check destination. */
	if (range_overflows_t(u64, args->offset, args->size, obj->base.size)) {
		ret = -EINVAL;
		goto err;
	}

	trace_i915_gem_object_pwrite(obj, args->offset, args->size);

	ret = -ENODEV;
	if (obj->ops->pwrite)
		ret = obj->ops->pwrite(obj, args);
	if (ret != -ENODEV)
		goto err;

	ret = i915_gem_object_wait(obj,
				   I915_WAIT_INTERRUPTIBLE |
				   I915_WAIT_ALL,
				   MAX_SCHEDULE_TIMEOUT,
				   to_rps_client(file));
	if (ret)
		goto err;

	ret = i915_gem_object_pin_pages(obj);
	if (ret)
		goto err;

	ret = -EFAULT;
	/* We can only do the GTT pwrite on untiled buffers, as otherwise
	 * it would end up going through the fenced access, and we'll get
	 * different detiling behavior between reading and writing.
	 * pread/pwrite currently are reading and writing from the CPU
	 * perspective, requiring manual detiling by the client.
	 */
	if (!i915_gem_object_has_struct_page(obj) ||
	    cpu_write_needs_clflush(obj))
		/* Note that the gtt paths might fail with non-page-backed user
		 * pointers (e.g. gtt mappings when moving data between
		 * textures). Fallback to the shmem path in that case.
		 */
		ret = i915_gem_gtt_pwrite_fast(obj, args);

	if (ret == -EFAULT || ret == -ENOSPC) {
		if (obj->phys_handle)
			ret = i915_gem_phys_pwrite(obj, args, file);
		else
			ret = i915_gem_shmem_pwrite(obj, args);
	}

	i915_gem_object_unpin_pages(obj);
err:
	i915_gem_object_put(obj);
	return ret;
}

static void i915_gem_object_bump_inactive_ggtt(struct drm_i915_gem_object *obj)
{
	struct drm_i915_private *i915;
	struct list_head *list;
	struct i915_vma *vma;

	GEM_BUG_ON(!i915_gem_object_has_pinned_pages(obj));

	for_each_ggtt_vma(vma, obj) {
		if (i915_vma_is_active(vma))
			continue;

		if (!drm_mm_node_allocated(&vma->node))
			continue;

		list_move_tail(&vma->vm_link, &vma->vm->inactive_list);
	}

	i915 = to_i915(obj->base.dev);
	spin_lock(&i915->mm.obj_lock);
	list = obj->bind_count ? &i915->mm.bound_list : &i915->mm.unbound_list;
	list_move_tail(&obj->mm.link, list);
	spin_unlock(&i915->mm.obj_lock);
}

/**
 * Called when user space prepares to use an object with the CPU, either
 * through the mmap ioctl's mapping or a GTT mapping.
 * @dev: drm device
 * @data: ioctl data blob
 * @file: drm file
 */
int
i915_gem_set_domain_ioctl(struct drm_device *dev, void *data,
			  struct drm_file *file)
{
	struct drm_i915_gem_set_domain *args = data;
	struct drm_i915_gem_object *obj;
	uint32_t read_domains = args->read_domains;
	uint32_t write_domain = args->write_domain;
	int err;

	/* Only handle setting domains to types used by the CPU. */
	if ((write_domain | read_domains) & I915_GEM_GPU_DOMAINS)
		return -EINVAL;

	/* Having something in the write domain implies it's in the read
	 * domain, and only that read domain.  Enforce that in the request.
	 */
	if (write_domain != 0 && read_domains != write_domain)
		return -EINVAL;

	obj = i915_gem_object_lookup(file, args->handle);
	if (!obj)
		return -ENOENT;

	/* Try to flush the object off the GPU without holding the lock.
	 * We will repeat the flush holding the lock in the normal manner
	 * to catch cases where we are gazumped.
	 */
	err = i915_gem_object_wait(obj,
				   I915_WAIT_INTERRUPTIBLE |
				   (write_domain ? I915_WAIT_ALL : 0),
				   MAX_SCHEDULE_TIMEOUT,
				   to_rps_client(file));
	if (err)
		goto out;

	/*
	 * Proxy objects do not control access to the backing storage, ergo
	 * they cannot be used as a means to manipulate the cache domain
	 * tracking for that backing storage. The proxy object is always
	 * considered to be outside of any cache domain.
	 */
	if (i915_gem_object_is_proxy(obj)) {
		err = -ENXIO;
		goto out;
	}

	/*
	 * Flush and acquire obj->pages so that we are coherent through
	 * direct access in memory with previous cached writes through
	 * shmemfs and that our cache domain tracking remains valid.
	 * For example, if the obj->filp was moved to swap without us
	 * being notified and releasing the pages, we would mistakenly
	 * continue to assume that the obj remained out of the CPU cached
	 * domain.
	 */
	err = i915_gem_object_pin_pages(obj);
	if (err)
		goto out;

	err = i915_mutex_lock_interruptible(dev);
	if (err)
		goto out_unpin;

	if (read_domains & I915_GEM_DOMAIN_WC)
		err = i915_gem_object_set_to_wc_domain(obj, write_domain);
	else if (read_domains & I915_GEM_DOMAIN_GTT)
		err = i915_gem_object_set_to_gtt_domain(obj, write_domain);
	else
		err = i915_gem_object_set_to_cpu_domain(obj, write_domain);

	/* And bump the LRU for this access */
	i915_gem_object_bump_inactive_ggtt(obj);

	mutex_unlock(&dev->struct_mutex);

	if (write_domain != 0)
		intel_fb_obj_invalidate(obj,
					fb_write_origin(obj, write_domain));

out_unpin:
	i915_gem_object_unpin_pages(obj);
out:
	i915_gem_object_put(obj);
	return err;
}

/**
 * Called when user space has done writes to this buffer
 * @dev: drm device
 * @data: ioctl data blob
 * @file: drm file
 */
int
i915_gem_sw_finish_ioctl(struct drm_device *dev, void *data,
			 struct drm_file *file)
{
	struct drm_i915_gem_sw_finish *args = data;
	struct drm_i915_gem_object *obj;

	obj = i915_gem_object_lookup(file, args->handle);
	if (!obj)
		return -ENOENT;

	/*
	 * Proxy objects are barred from CPU access, so there is no
	 * need to ban sw_finish as it is a nop.
	 */

	/* Pinned buffers may be scanout, so flush the cache */
	i915_gem_object_flush_if_display(obj);
	i915_gem_object_put(obj);

	return 0;
}

/**
 * i915_gem_mmap_ioctl - Maps the contents of an object, returning the address
 *			 it is mapped to.
 * @dev: drm device
 * @data: ioctl data blob
 * @file: drm file
 *
 * While the mapping holds a reference on the contents of the object, it doesn't
 * imply a ref on the object itself.
 *
 * IMPORTANT:
 *
 * DRM driver writers who look a this function as an example for how to do GEM
 * mmap support, please don't implement mmap support like here. The modern way
 * to implement DRM mmap support is with an mmap offset ioctl (like
 * i915_gem_mmap_gtt) and then using the mmap syscall on the DRM fd directly.
 * That way debug tooling like valgrind will understand what's going on, hiding
 * the mmap call in a driver private ioctl will break that. The i915 driver only
 * does cpu mmaps this way because we didn't know better.
 */
int
i915_gem_mmap_ioctl(struct drm_device *dev, void *data,
		    struct drm_file *file)
{
	struct drm_i915_gem_mmap *args = data;
	struct drm_i915_gem_object *obj;
	unsigned long addr;

	if (args->flags & ~(I915_MMAP_WC))
		return -EINVAL;

	if (args->flags & I915_MMAP_WC && !boot_cpu_has(X86_FEATURE_PAT))
		return -ENODEV;

	obj = i915_gem_object_lookup(file, args->handle);
	if (!obj)
		return -ENOENT;

	/* prime objects have no backing filp to GEM mmap
	 * pages from.
	 */
	if (!obj->base.filp) {
		i915_gem_object_put(obj);
		return -ENXIO;
	}

	addr = vm_mmap(obj->base.filp, 0, args->size,
		       PROT_READ | PROT_WRITE, MAP_SHARED,
		       args->offset);
	if (args->flags & I915_MMAP_WC) {
		struct mm_struct *mm = current->mm;
		struct vm_area_struct *vma;

		if (down_write_killable(&mm->mmap_sem)) {
			i915_gem_object_put(obj);
			return -EINTR;
		}
		vma = find_vma(mm, addr);
		if (vma)
			vma->vm_page_prot =
				pgprot_writecombine(vm_get_page_prot(vma->vm_flags));
		else
			addr = -ENOMEM;
		up_write(&mm->mmap_sem);

		/* This may race, but that's ok, it only gets set */
		WRITE_ONCE(obj->frontbuffer_ggtt_origin, ORIGIN_CPU);
	}
	i915_gem_object_put(obj);
	if (IS_ERR((void *)addr))
		return addr;

	args->addr_ptr = (uint64_t) addr;

	return 0;
}

static unsigned int tile_row_pages(struct drm_i915_gem_object *obj)
{
	return i915_gem_object_get_tile_row_size(obj) >> PAGE_SHIFT;
}

/**
 * i915_gem_mmap_gtt_version - report the current feature set for GTT mmaps
 *
 * A history of the GTT mmap interface:
 *
 * 0 - Everything had to fit into the GTT. Both parties of a memcpy had to
 *     aligned and suitable for fencing, and still fit into the available
 *     mappable space left by the pinned display objects. A classic problem
 *     we called the page-fault-of-doom where we would ping-pong between
 *     two objects that could not fit inside the GTT and so the memcpy
 *     would page one object in at the expense of the other between every
 *     single byte.
 *
 * 1 - Objects can be any size, and have any compatible fencing (X Y, or none
 *     as set via i915_gem_set_tiling() [DRM_I915_GEM_SET_TILING]). If the
 *     object is too large for the available space (or simply too large
 *     for the mappable aperture!), a view is created instead and faulted
 *     into userspace. (This view is aligned and sized appropriately for
 *     fenced access.)
 *
 * 2 - Recognise WC as a separate cache domain so that we can flush the
 *     delayed writes via GTT before performing direct access via WC.
 *
 * Restrictions:
 *
 *  * snoopable objects cannot be accessed via the GTT. It can cause machine
 *    hangs on some architectures, corruption on others. An attempt to service
 *    a GTT page fault from a snoopable object will generate a SIGBUS.
 *
 *  * the object must be able to fit into RAM (physical memory, though no
 *    limited to the mappable aperture).
 *
 *
 * Caveats:
 *
 *  * a new GTT page fault will synchronize rendering from the GPU and flush
 *    all data to system memory. Subsequent access will not be synchronized.
 *
 *  * all mappings are revoked on runtime device suspend.
 *
 *  * there are only 8, 16 or 32 fence registers to share between all users
 *    (older machines require fence register for display and blitter access
 *    as well). Contention of the fence registers will cause the previous users
 *    to be unmapped and any new access will generate new page faults.
 *
 *  * running out of memory while servicing a fault may generate a SIGBUS,
 *    rather than the expected SIGSEGV.
 */
int i915_gem_mmap_gtt_version(void)
{
	return 2;
}

static inline struct i915_ggtt_view
compute_partial_view(struct drm_i915_gem_object *obj,
		     pgoff_t page_offset,
		     unsigned int chunk)
{
	struct i915_ggtt_view view;

	if (i915_gem_object_is_tiled(obj))
		chunk = roundup(chunk, tile_row_pages(obj));

	view.type = I915_GGTT_VIEW_PARTIAL;
	view.partial.offset = rounddown(page_offset, chunk);
	view.partial.size =
		min_t(unsigned int, chunk,
		      (obj->base.size >> PAGE_SHIFT) - view.partial.offset);

	/* If the partial covers the entire object, just create a normal VMA. */
	if (chunk >= obj->base.size >> PAGE_SHIFT)
		view.type = I915_GGTT_VIEW_NORMAL;

	return view;
}

/**
 * i915_gem_fault - fault a page into the GTT
 * @vmf: fault info
 *
 * The fault handler is set up by drm_gem_mmap() when a object is GTT mapped
 * from userspace.  The fault handler takes care of binding the object to
 * the GTT (if needed), allocating and programming a fence register (again,
 * only if needed based on whether the old reg is still valid or the object
 * is tiled) and inserting a new PTE into the faulting process.
 *
 * Note that the faulting process may involve evicting existing objects
 * from the GTT and/or fence registers to make room.  So performance may
 * suffer if the GTT working set is large or there are few fence registers
 * left.
 *
 * The current feature set supported by i915_gem_fault() and thus GTT mmaps
 * is exposed via I915_PARAM_MMAP_GTT_VERSION (see i915_gem_mmap_gtt_version).
 */
int i915_gem_fault(struct vm_fault *vmf)
{
#define MIN_CHUNK_PAGES ((1 << 20) >> PAGE_SHIFT) /* 1 MiB */
	struct vm_area_struct *area = vmf->vma;
	struct drm_i915_gem_object *obj = to_intel_bo(area->vm_private_data);
	struct drm_device *dev = obj->base.dev;
	struct drm_i915_private *dev_priv = to_i915(dev);
	struct i915_ggtt *ggtt = &dev_priv->ggtt;
	bool write = !!(vmf->flags & FAULT_FLAG_WRITE);
	struct i915_vma *vma;
	pgoff_t page_offset;
	unsigned int flags;
	int ret;

	/* We don't use vmf->pgoff since that has the fake offset */
	page_offset = (vmf->address - area->vm_start) >> PAGE_SHIFT;

	trace_i915_gem_object_fault(obj, page_offset, true, write);

	/* Try to flush the object off the GPU first without holding the lock.
	 * Upon acquiring the lock, we will perform our sanity checks and then
	 * repeat the flush holding the lock in the normal manner to catch cases
	 * where we are gazumped.
	 */
	ret = i915_gem_object_wait(obj,
				   I915_WAIT_INTERRUPTIBLE,
				   MAX_SCHEDULE_TIMEOUT,
				   NULL);
	if (ret)
		goto err;

	ret = i915_gem_object_pin_pages(obj);
	if (ret)
		goto err;

	intel_runtime_pm_get(dev_priv);

	ret = i915_mutex_lock_interruptible(dev);
	if (ret)
		goto err_rpm;

	/* Access to snoopable pages through the GTT is incoherent. */
	if (obj->cache_level != I915_CACHE_NONE && !HAS_LLC(dev_priv)) {
		ret = -EFAULT;
		goto err_unlock;
	}

	/* If the object is smaller than a couple of partial vma, it is
	 * not worth only creating a single partial vma - we may as well
	 * clear enough space for the full object.
	 */
	flags = PIN_MAPPABLE;
	if (obj->base.size > 2 * MIN_CHUNK_PAGES << PAGE_SHIFT)
		flags |= PIN_NONBLOCK | PIN_NONFAULT;

	/* Now pin it into the GTT as needed */
	vma = i915_gem_object_ggtt_pin(obj, NULL, 0, 0, flags);
	if (IS_ERR(vma)) {
		/* Use a partial view if it is bigger than available space */
		struct i915_ggtt_view view =
			compute_partial_view(obj, page_offset, MIN_CHUNK_PAGES);

		/* Userspace is now writing through an untracked VMA, abandon
		 * all hope that the hardware is able to track future writes.
		 */
		obj->frontbuffer_ggtt_origin = ORIGIN_CPU;

		vma = i915_gem_object_ggtt_pin(obj, &view, 0, 0, PIN_MAPPABLE);
	}
	if (IS_ERR(vma)) {
		ret = PTR_ERR(vma);
		goto err_unlock;
	}

	ret = i915_gem_object_set_to_gtt_domain(obj, write);
	if (ret)
		goto err_unpin;

	ret = i915_vma_pin_fence(vma);
	if (ret)
		goto err_unpin;

	/* Finally, remap it using the new GTT offset */
	ret = remap_io_mapping(area,
			       area->vm_start + (vma->ggtt_view.partial.offset << PAGE_SHIFT),
			       (ggtt->gmadr.start + vma->node.start) >> PAGE_SHIFT,
			       min_t(u64, vma->size, area->vm_end - area->vm_start),
			       &ggtt->iomap);
	if (ret)
		goto err_fence;

	/* Mark as being mmapped into userspace for later revocation */
	assert_rpm_wakelock_held(dev_priv);
	if (!i915_vma_set_userfault(vma) && !obj->userfault_count++)
		list_add(&obj->userfault_link, &dev_priv->mm.userfault_list);
	GEM_BUG_ON(!obj->userfault_count);

	i915_vma_set_ggtt_write(vma);

err_fence:
	i915_vma_unpin_fence(vma);
err_unpin:
	__i915_vma_unpin(vma);
err_unlock:
	mutex_unlock(&dev->struct_mutex);
err_rpm:
	intel_runtime_pm_put(dev_priv);
	i915_gem_object_unpin_pages(obj);
err:
	switch (ret) {
	case -EIO:
		/*
		 * We eat errors when the gpu is terminally wedged to avoid
		 * userspace unduly crashing (gl has no provisions for mmaps to
		 * fail). But any other -EIO isn't ours (e.g. swap in failure)
		 * and so needs to be reported.
		 */
		if (!i915_terminally_wedged(&dev_priv->gpu_error)) {
			ret = VM_FAULT_SIGBUS;
			break;
		}
	case -EAGAIN:
		/*
		 * EAGAIN means the gpu is hung and we'll wait for the error
		 * handler to reset everything when re-faulting in
		 * i915_mutex_lock_interruptible.
		 */
	case 0:
	case -ERESTARTSYS:
	case -EINTR:
	case -EBUSY:
		/*
		 * EBUSY is ok: this just means that another thread
		 * already did the job.
		 */
		ret = VM_FAULT_NOPAGE;
		break;
	case -ENOMEM:
		ret = VM_FAULT_OOM;
		break;
	case -ENOSPC:
	case -EFAULT:
		ret = VM_FAULT_SIGBUS;
		break;
	default:
		WARN_ONCE(ret, "unhandled error in i915_gem_fault: %i\n", ret);
		ret = VM_FAULT_SIGBUS;
		break;
	}
	return ret;
}

static void __i915_gem_object_release_mmap(struct drm_i915_gem_object *obj)
{
	struct i915_vma *vma;

	GEM_BUG_ON(!obj->userfault_count);

	obj->userfault_count = 0;
	list_del(&obj->userfault_link);
	drm_vma_node_unmap(&obj->base.vma_node,
			   obj->base.dev->anon_inode->i_mapping);

	for_each_ggtt_vma(vma, obj)
		i915_vma_unset_userfault(vma);
}

/**
 * i915_gem_release_mmap - remove physical page mappings
 * @obj: obj in question
 *
 * Preserve the reservation of the mmapping with the DRM core code, but
 * relinquish ownership of the pages back to the system.
 *
 * It is vital that we remove the page mapping if we have mapped a tiled
 * object through the GTT and then lose the fence register due to
 * resource pressure. Similarly if the object has been moved out of the
 * aperture, than pages mapped into userspace must be revoked. Removing the
 * mapping will then trigger a page fault on the next user access, allowing
 * fixup by i915_gem_fault().
 */
void
i915_gem_release_mmap(struct drm_i915_gem_object *obj)
{
	struct drm_i915_private *i915 = to_i915(obj->base.dev);

	/* Serialisation between user GTT access and our code depends upon
	 * revoking the CPU's PTE whilst the mutex is held. The next user
	 * pagefault then has to wait until we release the mutex.
	 *
	 * Note that RPM complicates somewhat by adding an additional
	 * requirement that operations to the GGTT be made holding the RPM
	 * wakeref.
	 */
	lockdep_assert_held(&i915->drm.struct_mutex);
	intel_runtime_pm_get(i915);

	if (!obj->userfault_count)
		goto out;

	__i915_gem_object_release_mmap(obj);

	/* Ensure that the CPU's PTE are revoked and there are not outstanding
	 * memory transactions from userspace before we return. The TLB
	 * flushing implied above by changing the PTE above *should* be
	 * sufficient, an extra barrier here just provides us with a bit
	 * of paranoid documentation about our requirement to serialise
	 * memory writes before touching registers / GSM.
	 */
	wmb();

out:
	intel_runtime_pm_put(i915);
}

void i915_gem_runtime_suspend(struct drm_i915_private *dev_priv)
{
	struct drm_i915_gem_object *obj, *on;
	int i;

	/*
	 * Only called during RPM suspend. All users of the userfault_list
	 * must be holding an RPM wakeref to ensure that this can not
	 * run concurrently with themselves (and use the struct_mutex for
	 * protection between themselves).
	 */

	list_for_each_entry_safe(obj, on,
				 &dev_priv->mm.userfault_list, userfault_link)
		__i915_gem_object_release_mmap(obj);

	/* The fence will be lost when the device powers down. If any were
	 * in use by hardware (i.e. they are pinned), we should not be powering
	 * down! All other fences will be reacquired by the user upon waking.
	 */
	for (i = 0; i < dev_priv->num_fence_regs; i++) {
		struct drm_i915_fence_reg *reg = &dev_priv->fence_regs[i];

		/* Ideally we want to assert that the fence register is not
		 * live at this point (i.e. that no piece of code will be
		 * trying to write through fence + GTT, as that both violates
		 * our tracking of activity and associated locking/barriers,
		 * but also is illegal given that the hw is powered down).
		 *
		 * Previously we used reg->pin_count as a "liveness" indicator.
		 * That is not sufficient, and we need a more fine-grained
		 * tool if we want to have a sanity check here.
		 */

		if (!reg->vma)
			continue;

		GEM_BUG_ON(i915_vma_has_userfault(reg->vma));
		reg->dirty = true;
	}
}

static int i915_gem_object_create_mmap_offset(struct drm_i915_gem_object *obj)
{
	struct drm_i915_private *dev_priv = to_i915(obj->base.dev);
	int err;

	err = drm_gem_create_mmap_offset(&obj->base);
	if (likely(!err))
		return 0;

	/* Attempt to reap some mmap space from dead objects */
	do {
		err = i915_gem_wait_for_idle(dev_priv, I915_WAIT_INTERRUPTIBLE);
		if (err)
			break;

		i915_gem_drain_freed_objects(dev_priv);
		err = drm_gem_create_mmap_offset(&obj->base);
		if (!err)
			break;

	} while (flush_delayed_work(&dev_priv->gt.retire_work));

	return err;
}

static void i915_gem_object_free_mmap_offset(struct drm_i915_gem_object *obj)
{
	drm_gem_free_mmap_offset(&obj->base);
}

int
i915_gem_mmap_gtt(struct drm_file *file,
		  struct drm_device *dev,
		  uint32_t handle,
		  uint64_t *offset)
{
	struct drm_i915_gem_object *obj;
	int ret;

	obj = i915_gem_object_lookup(file, handle);
	if (!obj)
		return -ENOENT;

	ret = i915_gem_object_create_mmap_offset(obj);
	if (ret == 0)
		*offset = drm_vma_node_offset_addr(&obj->base.vma_node);

	i915_gem_object_put(obj);
	return ret;
}

/**
 * i915_gem_mmap_gtt_ioctl - prepare an object for GTT mmap'ing
 * @dev: DRM device
 * @data: GTT mapping ioctl data
 * @file: GEM object info
 *
 * Simply returns the fake offset to userspace so it can mmap it.
 * The mmap call will end up in drm_gem_mmap(), which will set things
 * up so we can get faults in the handler above.
 *
 * The fault handler will take care of binding the object into the GTT
 * (since it may have been evicted to make room for something), allocating
 * a fence register, and mapping the appropriate aperture address into
 * userspace.
 */
int
i915_gem_mmap_gtt_ioctl(struct drm_device *dev, void *data,
			struct drm_file *file)
{
	struct drm_i915_gem_mmap_gtt *args = data;

	return i915_gem_mmap_gtt(file, dev, args->handle, &args->offset);
}

/* Immediately discard the backing storage */
static void
i915_gem_object_truncate(struct drm_i915_gem_object *obj)
{
	i915_gem_object_free_mmap_offset(obj);

	if (obj->base.filp == NULL)
		return;

	/* Our goal here is to return as much of the memory as
	 * is possible back to the system as we are called from OOM.
	 * To do this we must instruct the shmfs to drop all of its
	 * backing pages, *now*.
	 */
	shmem_truncate_range(file_inode(obj->base.filp), 0, (loff_t)-1);
	obj->mm.madv = __I915_MADV_PURGED;
	obj->mm.pages = ERR_PTR(-EFAULT);
}

/* Try to discard unwanted pages */
void __i915_gem_object_invalidate(struct drm_i915_gem_object *obj)
{
	struct address_space *mapping;

	lockdep_assert_held(&obj->mm.lock);
	GEM_BUG_ON(i915_gem_object_has_pages(obj));

	switch (obj->mm.madv) {
	case I915_MADV_DONTNEED:
		i915_gem_object_truncate(obj);
	case __I915_MADV_PURGED:
		return;
	}

	if (obj->base.filp == NULL)
		return;

	mapping = obj->base.filp->f_mapping,
	invalidate_mapping_pages(mapping, 0, (loff_t)-1);
}

static void
i915_gem_object_put_pages_gtt(struct drm_i915_gem_object *obj,
			      struct sg_table *pages)
{
	struct sgt_iter sgt_iter;
	struct page *page;

	__i915_gem_object_release_shmem(obj, pages, true);

	i915_gem_gtt_finish_pages(obj, pages);

	if (i915_gem_object_needs_bit17_swizzle(obj))
		i915_gem_object_save_bit_17_swizzle(obj, pages);

	for_each_sgt_page(page, sgt_iter, pages) {
		if (obj->mm.dirty)
			set_page_dirty(page);

		if (obj->mm.madv == I915_MADV_WILLNEED)
			mark_page_accessed(page);

		put_page(page);
	}
	obj->mm.dirty = false;

	sg_free_table(pages);
	kfree(pages);
}

static void __i915_gem_object_reset_page_iter(struct drm_i915_gem_object *obj)
{
	struct radix_tree_iter iter;
	void __rcu **slot;

	rcu_read_lock();
	radix_tree_for_each_slot(slot, &obj->mm.get_page.radix, &iter, 0)
		radix_tree_delete(&obj->mm.get_page.radix, iter.index);
	rcu_read_unlock();
}

void __i915_gem_object_put_pages(struct drm_i915_gem_object *obj,
				 enum i915_mm_subclass subclass)
{
	struct drm_i915_private *i915 = to_i915(obj->base.dev);
	struct sg_table *pages;

	if (i915_gem_object_has_pinned_pages(obj))
		return;

	GEM_BUG_ON(obj->bind_count);
	if (!i915_gem_object_has_pages(obj))
		return;

	/* May be called by shrinker from within get_pages() (on another bo) */
	mutex_lock_nested(&obj->mm.lock, subclass);
	if (unlikely(atomic_read(&obj->mm.pages_pin_count)))
		goto unlock;

	/* ->put_pages might need to allocate memory for the bit17 swizzle
	 * array, hence protect them from being reaped by removing them from gtt
	 * lists early. */
	pages = fetch_and_zero(&obj->mm.pages);
	GEM_BUG_ON(!pages);

	spin_lock(&i915->mm.obj_lock);
	list_del(&obj->mm.link);
	spin_unlock(&i915->mm.obj_lock);

	if (obj->mm.mapping) {
		void *ptr;

		ptr = page_mask_bits(obj->mm.mapping);
		if (is_vmalloc_addr(ptr))
			vunmap(ptr);
		else
			kunmap(kmap_to_page(ptr));

		obj->mm.mapping = NULL;
	}

	__i915_gem_object_reset_page_iter(obj);

	if (!IS_ERR(pages))
		obj->ops->put_pages(obj, pages);

	obj->mm.page_sizes.phys = obj->mm.page_sizes.sg = 0;

unlock:
	mutex_unlock(&obj->mm.lock);
}

static bool i915_sg_trim(struct sg_table *orig_st)
{
	struct sg_table new_st;
	struct scatterlist *sg, *new_sg;
	unsigned int i;

	if (orig_st->nents == orig_st->orig_nents)
		return false;

	if (sg_alloc_table(&new_st, orig_st->nents, GFP_KERNEL | __GFP_NOWARN))
		return false;

	new_sg = new_st.sgl;
	for_each_sg(orig_st->sgl, sg, orig_st->nents, i) {
		sg_set_page(new_sg, sg_page(sg), sg->length, 0);
		/* called before being DMA mapped, no need to copy sg->dma_* */
		new_sg = sg_next(new_sg);
	}
	GEM_BUG_ON(new_sg); /* Should walk exactly nents and hit the end */

	sg_free_table(orig_st);

	*orig_st = new_st;
	return true;
}

static int i915_gem_object_get_pages_gtt(struct drm_i915_gem_object *obj)
{
	struct drm_i915_private *dev_priv = to_i915(obj->base.dev);
	const unsigned long page_count = obj->base.size / PAGE_SIZE;
	unsigned long i;
	struct address_space *mapping;
	struct sg_table *st;
	struct scatterlist *sg;
	struct sgt_iter sgt_iter;
	struct page *page;
	unsigned long last_pfn = 0;	/* suppress gcc warning */
	unsigned int max_segment = i915_sg_segment_size();
	unsigned int sg_page_sizes;
	gfp_t noreclaim;
	int ret;

	/* Assert that the object is not currently in any GPU domain. As it
	 * wasn't in the GTT, there shouldn't be any way it could have been in
	 * a GPU cache
	 */
	GEM_BUG_ON(obj->read_domains & I915_GEM_GPU_DOMAINS);
	GEM_BUG_ON(obj->write_domain & I915_GEM_GPU_DOMAINS);

	st = kmalloc(sizeof(*st), GFP_KERNEL);
	if (st == NULL)
		return -ENOMEM;

rebuild_st:
	if (sg_alloc_table(st, page_count, GFP_KERNEL)) {
		kfree(st);
		return -ENOMEM;
	}

	/* Get the list of pages out of our struct file.  They'll be pinned
	 * at this point until we release them.
	 *
	 * Fail silently without starting the shrinker
	 */
	mapping = obj->base.filp->f_mapping;
	noreclaim = mapping_gfp_constraint(mapping, ~__GFP_RECLAIM);
	noreclaim |= __GFP_NORETRY | __GFP_NOWARN;

	sg = st->sgl;
	st->nents = 0;
	sg_page_sizes = 0;
	for (i = 0; i < page_count; i++) {
		const unsigned int shrink[] = {
			I915_SHRINK_BOUND | I915_SHRINK_UNBOUND | I915_SHRINK_PURGEABLE,
			0,
		}, *s = shrink;
		gfp_t gfp = noreclaim;

		do {
			page = shmem_read_mapping_page_gfp(mapping, i, gfp);
			if (likely(!IS_ERR(page)))
				break;

			if (!*s) {
				ret = PTR_ERR(page);
				goto err_sg;
			}

			i915_gem_shrink(dev_priv, 2 * page_count, NULL, *s++);
			cond_resched();

			/* We've tried hard to allocate the memory by reaping
			 * our own buffer, now let the real VM do its job and
			 * go down in flames if truly OOM.
			 *
			 * However, since graphics tend to be disposable,
			 * defer the oom here by reporting the ENOMEM back
			 * to userspace.
			 */
			if (!*s) {
				/* reclaim and warn, but no oom */
				gfp = mapping_gfp_mask(mapping);

				/* Our bo are always dirty and so we require
				 * kswapd to reclaim our pages (direct reclaim
				 * does not effectively begin pageout of our
				 * buffers on its own). However, direct reclaim
				 * only waits for kswapd when under allocation
				 * congestion. So as a result __GFP_RECLAIM is
				 * unreliable and fails to actually reclaim our
				 * dirty pages -- unless you try over and over
				 * again with !__GFP_NORETRY. However, we still
				 * want to fail this allocation rather than
				 * trigger the out-of-memory killer and for
				 * this we want __GFP_RETRY_MAYFAIL.
				 */
				gfp |= __GFP_RETRY_MAYFAIL;
			}
		} while (1);

		if (!i ||
		    sg->length >= max_segment ||
		    page_to_pfn(page) != last_pfn + 1) {
			if (i) {
				sg_page_sizes |= sg->length;
				sg = sg_next(sg);
			}
			st->nents++;
			sg_set_page(sg, page, PAGE_SIZE, 0);
		} else {
			sg->length += PAGE_SIZE;
		}
		last_pfn = page_to_pfn(page);

		/* Check that the i965g/gm workaround works. */
		WARN_ON((gfp & __GFP_DMA32) && (last_pfn >= 0x00100000UL));
	}
	if (sg) { /* loop terminated early; short sg table */
		sg_page_sizes |= sg->length;
		sg_mark_end(sg);
	}

	/* Trim unused sg entries to avoid wasting memory. */
	i915_sg_trim(st);

	ret = i915_gem_gtt_prepare_pages(obj, st);
	if (ret) {
		/* DMA remapping failed? One possible cause is that
		 * it could not reserve enough large entries, asking
		 * for PAGE_SIZE chunks instead may be helpful.
		 */
		if (max_segment > PAGE_SIZE) {
			for_each_sgt_page(page, sgt_iter, st)
				put_page(page);
			sg_free_table(st);

			max_segment = PAGE_SIZE;
			goto rebuild_st;
		} else {
			dev_warn(&dev_priv->drm.pdev->dev,
				 "Failed to DMA remap %lu pages\n",
				 page_count);
			goto err_pages;
		}
	}

	if (i915_gem_object_needs_bit17_swizzle(obj))
		i915_gem_object_do_bit_17_swizzle(obj, st);

	__i915_gem_object_set_pages(obj, st, sg_page_sizes);

	return 0;

err_sg:
	sg_mark_end(sg);
err_pages:
	for_each_sgt_page(page, sgt_iter, st)
		put_page(page);
	sg_free_table(st);
	kfree(st);

	/* shmemfs first checks if there is enough memory to allocate the page
	 * and reports ENOSPC should there be insufficient, along with the usual
	 * ENOMEM for a genuine allocation failure.
	 *
	 * We use ENOSPC in our driver to mean that we have run out of aperture
	 * space and so want to translate the error from shmemfs back to our
	 * usual understanding of ENOMEM.
	 */
	if (ret == -ENOSPC)
		ret = -ENOMEM;

	return ret;
}

void __i915_gem_object_set_pages(struct drm_i915_gem_object *obj,
				 struct sg_table *pages,
				 unsigned int sg_page_sizes)
{
	struct drm_i915_private *i915 = to_i915(obj->base.dev);
	unsigned long supported = INTEL_INFO(i915)->page_sizes;
	int i;

	lockdep_assert_held(&obj->mm.lock);

	obj->mm.get_page.sg_pos = pages->sgl;
	obj->mm.get_page.sg_idx = 0;

	obj->mm.pages = pages;

	if (i915_gem_object_is_tiled(obj) &&
	    i915->quirks & QUIRK_PIN_SWIZZLED_PAGES) {
		GEM_BUG_ON(obj->mm.quirked);
		__i915_gem_object_pin_pages(obj);
		obj->mm.quirked = true;
	}

	GEM_BUG_ON(!sg_page_sizes);
	obj->mm.page_sizes.phys = sg_page_sizes;

	/*
	 * Calculate the supported page-sizes which fit into the given
	 * sg_page_sizes. This will give us the page-sizes which we may be able
	 * to use opportunistically when later inserting into the GTT. For
	 * example if phys=2G, then in theory we should be able to use 1G, 2M,
	 * 64K or 4K pages, although in practice this will depend on a number of
	 * other factors.
	 */
	obj->mm.page_sizes.sg = 0;
	for_each_set_bit(i, &supported, ilog2(I915_GTT_MAX_PAGE_SIZE) + 1) {
		if (obj->mm.page_sizes.phys & ~0u << i)
			obj->mm.page_sizes.sg |= BIT(i);
	}
	GEM_BUG_ON(!HAS_PAGE_SIZES(i915, obj->mm.page_sizes.sg));

	spin_lock(&i915->mm.obj_lock);
	list_add(&obj->mm.link, &i915->mm.unbound_list);
	spin_unlock(&i915->mm.obj_lock);
}

static int ____i915_gem_object_get_pages(struct drm_i915_gem_object *obj)
{
	int err;

	if (unlikely(obj->mm.madv != I915_MADV_WILLNEED)) {
		DRM_DEBUG("Attempting to obtain a purgeable object\n");
		return -EFAULT;
	}

	err = obj->ops->get_pages(obj);
	GEM_BUG_ON(!err && !i915_gem_object_has_pages(obj));

	return err;
}

/* Ensure that the associated pages are gathered from the backing storage
 * and pinned into our object. i915_gem_object_pin_pages() may be called
 * multiple times before they are released by a single call to
 * i915_gem_object_unpin_pages() - once the pages are no longer referenced
 * either as a result of memory pressure (reaping pages under the shrinker)
 * or as the object is itself released.
 */
int __i915_gem_object_get_pages(struct drm_i915_gem_object *obj)
{
	int err;

	err = mutex_lock_interruptible(&obj->mm.lock);
	if (err)
		return err;

	if (unlikely(!i915_gem_object_has_pages(obj))) {
		GEM_BUG_ON(i915_gem_object_has_pinned_pages(obj));

		err = ____i915_gem_object_get_pages(obj);
		if (err)
			goto unlock;

		smp_mb__before_atomic();
	}
	atomic_inc(&obj->mm.pages_pin_count);

unlock:
	mutex_unlock(&obj->mm.lock);
	return err;
}

/* The 'mapping' part of i915_gem_object_pin_map() below */
static void *i915_gem_object_map(const struct drm_i915_gem_object *obj,
				 enum i915_map_type type)
{
	unsigned long n_pages = obj->base.size >> PAGE_SHIFT;
	struct sg_table *sgt = obj->mm.pages;
	struct sgt_iter sgt_iter;
	struct page *page;
	struct page *stack_pages[32];
	struct page **pages = stack_pages;
	unsigned long i = 0;
	pgprot_t pgprot;
	void *addr;

	/* A single page can always be kmapped */
	if (n_pages == 1 && type == I915_MAP_WB)
		return kmap(sg_page(sgt->sgl));

	if (n_pages > ARRAY_SIZE(stack_pages)) {
		/* Too big for stack -- allocate temporary array instead */
		pages = kvmalloc_array(n_pages, sizeof(*pages), GFP_KERNEL);
		if (!pages)
			return NULL;
	}

	for_each_sgt_page(page, sgt_iter, sgt)
		pages[i++] = page;

	/* Check that we have the expected number of pages */
	GEM_BUG_ON(i != n_pages);

	switch (type) {
	default:
		MISSING_CASE(type);
		/* fallthrough to use PAGE_KERNEL anyway */
	case I915_MAP_WB:
		pgprot = PAGE_KERNEL;
		break;
	case I915_MAP_WC:
		pgprot = pgprot_writecombine(PAGE_KERNEL_IO);
		break;
	}
	addr = vmap(pages, n_pages, 0, pgprot);

	if (pages != stack_pages)
		kvfree(pages);

	return addr;
}

/* get, pin, and map the pages of the object into kernel space */
void *i915_gem_object_pin_map(struct drm_i915_gem_object *obj,
			      enum i915_map_type type)
{
	enum i915_map_type has_type;
	bool pinned;
	void *ptr;
	int ret;

	if (unlikely(!i915_gem_object_has_struct_page(obj)))
		return ERR_PTR(-ENXIO);

	ret = mutex_lock_interruptible(&obj->mm.lock);
	if (ret)
		return ERR_PTR(ret);

	pinned = !(type & I915_MAP_OVERRIDE);
	type &= ~I915_MAP_OVERRIDE;

	if (!atomic_inc_not_zero(&obj->mm.pages_pin_count)) {
		if (unlikely(!i915_gem_object_has_pages(obj))) {
			GEM_BUG_ON(i915_gem_object_has_pinned_pages(obj));

			ret = ____i915_gem_object_get_pages(obj);
			if (ret)
				goto err_unlock;

			smp_mb__before_atomic();
		}
		atomic_inc(&obj->mm.pages_pin_count);
		pinned = false;
	}
	GEM_BUG_ON(!i915_gem_object_has_pages(obj));

	ptr = page_unpack_bits(obj->mm.mapping, &has_type);
	if (ptr && has_type != type) {
		if (pinned) {
			ret = -EBUSY;
			goto err_unpin;
		}

		if (is_vmalloc_addr(ptr))
			vunmap(ptr);
		else
			kunmap(kmap_to_page(ptr));

		ptr = obj->mm.mapping = NULL;
	}

	if (!ptr) {
		ptr = i915_gem_object_map(obj, type);
		if (!ptr) {
			ret = -ENOMEM;
			goto err_unpin;
		}

		obj->mm.mapping = page_pack_bits(ptr, type);
	}

out_unlock:
	mutex_unlock(&obj->mm.lock);
	return ptr;

err_unpin:
	atomic_dec(&obj->mm.pages_pin_count);
err_unlock:
	ptr = ERR_PTR(ret);
	goto out_unlock;
}

static int
i915_gem_object_pwrite_gtt(struct drm_i915_gem_object *obj,
			   const struct drm_i915_gem_pwrite *arg)
{
	struct address_space *mapping = obj->base.filp->f_mapping;
	char __user *user_data = u64_to_user_ptr(arg->data_ptr);
	u64 remain, offset;
	unsigned int pg;

	/* Before we instantiate/pin the backing store for our use, we
	 * can prepopulate the shmemfs filp efficiently using a write into
	 * the pagecache. We avoid the penalty of instantiating all the
	 * pages, important if the user is just writing to a few and never
	 * uses the object on the GPU, and using a direct write into shmemfs
	 * allows it to avoid the cost of retrieving a page (either swapin
	 * or clearing-before-use) before it is overwritten.
	 */
	if (i915_gem_object_has_pages(obj))
		return -ENODEV;

	if (obj->mm.madv != I915_MADV_WILLNEED)
		return -EFAULT;

	/* Before the pages are instantiated the object is treated as being
	 * in the CPU domain. The pages will be clflushed as required before
	 * use, and we can freely write into the pages directly. If userspace
	 * races pwrite with any other operation; corruption will ensue -
	 * that is userspace's prerogative!
	 */

	remain = arg->size;
	offset = arg->offset;
	pg = offset_in_page(offset);

	do {
		unsigned int len, unwritten;
		struct page *page;
		void *data, *vaddr;
		int err;

		len = PAGE_SIZE - pg;
		if (len > remain)
			len = remain;

		err = pagecache_write_begin(obj->base.filp, mapping,
					    offset, len, 0,
					    &page, &data);
		if (err < 0)
			return err;

		vaddr = kmap(page);
		unwritten = copy_from_user(vaddr + pg, user_data, len);
		kunmap(page);

		err = pagecache_write_end(obj->base.filp, mapping,
					  offset, len, len - unwritten,
					  page, data);
		if (err < 0)
			return err;

		if (unwritten)
			return -EFAULT;

		remain -= len;
		user_data += len;
		offset += len;
		pg = 0;
	} while (remain);

	return 0;
}

static void i915_gem_context_mark_guilty(struct i915_gem_context *ctx)
{
	bool banned;

	atomic_inc(&ctx->guilty_count);

	banned = false;
	if (i915_gem_context_is_bannable(ctx)) {
		unsigned int score;

		score = atomic_add_return(CONTEXT_SCORE_GUILTY,
					  &ctx->ban_score);
		banned = score >= CONTEXT_SCORE_BAN_THRESHOLD;

		DRM_DEBUG_DRIVER("context %s marked guilty (score %d) banned? %s\n",
				 ctx->name, score, yesno(banned));
	}
	if (!banned)
		return;

	i915_gem_context_set_banned(ctx);
	if (!IS_ERR_OR_NULL(ctx->file_priv)) {
		atomic_inc(&ctx->file_priv->context_bans);
		DRM_DEBUG_DRIVER("client %s has had %d context banned\n",
				 ctx->name, atomic_read(&ctx->file_priv->context_bans));
	}
}

static void i915_gem_context_mark_innocent(struct i915_gem_context *ctx)
{
	atomic_inc(&ctx->active_count);
}

struct i915_request *
i915_gem_find_active_request(struct intel_engine_cs *engine)
{
	struct i915_request *request, *active = NULL;
	unsigned long flags;

	/* We are called by the error capture and reset at a random
	 * point in time. In particular, note that neither is crucially
	 * ordered with an interrupt. After a hang, the GPU is dead and we
	 * assume that no more writes can happen (we waited long enough for
	 * all writes that were in transaction to be flushed) - adding an
	 * extra delay for a recent interrupt is pointless. Hence, we do
	 * not need an engine->irq_seqno_barrier() before the seqno reads.
	 */
	spin_lock_irqsave(&engine->timeline.lock, flags);
	list_for_each_entry(request, &engine->timeline.requests, link) {
		if (__i915_request_completed(request, request->global_seqno))
			continue;

		GEM_BUG_ON(request->engine != engine);
		GEM_BUG_ON(test_bit(DMA_FENCE_FLAG_SIGNALED_BIT,
				    &request->fence.flags));

		active = request;
		break;
	}
	spin_unlock_irqrestore(&engine->timeline.lock, flags);

	return active;
}

/*
 * Ensure irq handler finishes, and not run again.
 * Also return the active request so that we only search for it once.
 */
struct i915_request *
i915_gem_reset_prepare_engine(struct intel_engine_cs *engine)
{
	struct i915_request *request = NULL;

	/*
	 * During the reset sequence, we must prevent the engine from
	 * entering RC6. As the context state is undefined until we restart
	 * the engine, if it does enter RC6 during the reset, the state
	 * written to the powercontext is undefined and so we may lose
	 * GPU state upon resume, i.e. fail to restart after a reset.
	 */
	intel_uncore_forcewake_get(engine->i915, FORCEWAKE_ALL);

	/*
	 * Prevent the signaler thread from updating the request
	 * state (by calling dma_fence_signal) as we are processing
	 * the reset. The write from the GPU of the seqno is
	 * asynchronous and the signaler thread may see a different
	 * value to us and declare the request complete, even though
	 * the reset routine have picked that request as the active
	 * (incomplete) request. This conflict is not handled
	 * gracefully!
	 */
	kthread_park(engine->breadcrumbs.signaler);

	/*
	 * Prevent request submission to the hardware until we have
	 * completed the reset in i915_gem_reset_finish(). If a request
	 * is completed by one engine, it may then queue a request
	 * to a second via its execlists->tasklet *just* as we are
	 * calling engine->init_hw() and also writing the ELSP.
	 * Turning off the execlists->tasklet until the reset is over
	 * prevents the race.
	 *
	 * Note that this needs to be a single atomic operation on the
	 * tasklet (flush existing tasks, prevent new tasks) to prevent
	 * a race between reset and set-wedged. It is not, so we do the best
	 * we can atm and make sure we don't lock the machine up in the more
	 * common case of recursively being called from set-wedged from inside
	 * i915_reset.
	 */
	if (!atomic_read(&engine->execlists.tasklet.count))
		tasklet_kill(&engine->execlists.tasklet);
	tasklet_disable(&engine->execlists.tasklet);

	/*
	 * We're using worker to queue preemption requests from the tasklet in
	 * GuC submission mode.
	 * Even though tasklet was disabled, we may still have a worker queued.
	 * Let's make sure that all workers scheduled before disabling the
	 * tasklet are completed before continuing with the reset.
	 */
	if (engine->i915->guc.preempt_wq)
		flush_workqueue(engine->i915->guc.preempt_wq);

	if (engine->irq_seqno_barrier)
		engine->irq_seqno_barrier(engine);

	request = i915_gem_find_active_request(engine);
	if (request && request->fence.error == -EIO)
		request = ERR_PTR(-EIO); /* Previous reset failed! */

	return request;
}

int i915_gem_reset_prepare(struct drm_i915_private *dev_priv)
{
	struct intel_engine_cs *engine;
	struct i915_request *request;
	enum intel_engine_id id;
	int err = 0;

	for_each_engine(engine, dev_priv, id) {
		request = i915_gem_reset_prepare_engine(engine);
		if (IS_ERR(request)) {
			err = PTR_ERR(request);
			continue;
		}

		engine->hangcheck.active_request = request;
	}

	i915_gem_revoke_fences(dev_priv);
	intel_uc_sanitize(dev_priv);

	return err;
}

static void skip_request(struct i915_request *request)
{
	void *vaddr = request->ring->vaddr;
	u32 head;

	/* As this request likely depends on state from the lost
	 * context, clear out all the user operations leaving the
	 * breadcrumb at the end (so we get the fence notifications).
	 */
	head = request->head;
	if (request->postfix < head) {
		memset(vaddr + head, 0, request->ring->size - head);
		head = 0;
	}
	memset(vaddr + head, 0, request->postfix - head);

	dma_fence_set_error(&request->fence, -EIO);
}

static void engine_skip_context(struct i915_request *request)
{
	struct intel_engine_cs *engine = request->engine;
	struct i915_gem_context *hung_ctx = request->ctx;
	struct i915_timeline *timeline = request->timeline;
	unsigned long flags;

	GEM_BUG_ON(timeline == &engine->timeline);

	spin_lock_irqsave(&engine->timeline.lock, flags);
	spin_lock_nested(&timeline->lock, SINGLE_DEPTH_NESTING);

	list_for_each_entry_continue(request, &engine->timeline.requests, link)
		if (request->ctx == hung_ctx)
			skip_request(request);

	list_for_each_entry(request, &timeline->requests, link)
		skip_request(request);

	spin_unlock(&timeline->lock);
	spin_unlock_irqrestore(&engine->timeline.lock, flags);
}

/* Returns the request if it was guilty of the hang */
static struct i915_request *
i915_gem_reset_request(struct intel_engine_cs *engine,
		       struct i915_request *request,
		       bool stalled)
{
	/* The guilty request will get skipped on a hung engine.
	 *
	 * Users of client default contexts do not rely on logical
	 * state preserved between batches so it is safe to execute
	 * queued requests following the hang. Non default contexts
	 * rely on preserved state, so skipping a batch loses the
	 * evolution of the state and it needs to be considered corrupted.
	 * Executing more queued batches on top of corrupted state is
	 * risky. But we take the risk by trying to advance through
	 * the queued requests in order to make the client behaviour
	 * more predictable around resets, by not throwing away random
	 * amount of batches it has prepared for execution. Sophisticated
	 * clients can use gem_reset_stats_ioctl and dma fence status
	 * (exported via sync_file info ioctl on explicit fences) to observe
	 * when it loses the context state and should rebuild accordingly.
	 *
	 * The context ban, and ultimately the client ban, mechanism are safety
	 * valves if client submission ends up resulting in nothing more than
	 * subsequent hangs.
	 */

	if (i915_request_completed(request)) {
		GEM_TRACE("%s pardoned global=%d (fence %llx:%d), current %d\n",
			  engine->name, request->global_seqno,
			  request->fence.context, request->fence.seqno,
			  intel_engine_get_seqno(engine));
		stalled = false;
	}

	if (stalled) {
		i915_gem_context_mark_guilty(request->ctx);
		skip_request(request);

		/* If this context is now banned, skip all pending requests. */
		if (i915_gem_context_is_banned(request->ctx))
			engine_skip_context(request);
	} else {
		/*
		 * Since this is not the hung engine, it may have advanced
		 * since the hang declaration. Double check by refinding
		 * the active request at the time of the reset.
		 */
		request = i915_gem_find_active_request(engine);
		if (request) {
			i915_gem_context_mark_innocent(request->ctx);
			dma_fence_set_error(&request->fence, -EAGAIN);

			/* Rewind the engine to replay the incomplete rq */
			spin_lock_irq(&engine->timeline.lock);
			request = list_prev_entry(request, link);
			if (&request->link == &engine->timeline.requests)
				request = NULL;
			spin_unlock_irq(&engine->timeline.lock);
		}
	}

	return request;
}

void i915_gem_reset_engine(struct intel_engine_cs *engine,
			   struct i915_request *request,
			   bool stalled)
{
	/*
	 * Make sure this write is visible before we re-enable the interrupt
	 * handlers on another CPU, as tasklet_enable() resolves to just
	 * a compiler barrier which is insufficient for our purpose here.
	 */
	smp_store_mb(engine->irq_posted, 0);

	if (request)
		request = i915_gem_reset_request(engine, request, stalled);

	if (request) {
		DRM_DEBUG_DRIVER("resetting %s to restart from tail of request 0x%x\n",
				 engine->name, request->global_seqno);
	}

	/* Setup the CS to resume from the breadcrumb of the hung request */
	engine->reset_hw(engine, request);
}

void i915_gem_reset(struct drm_i915_private *dev_priv,
		    unsigned int stalled_mask)
{
	struct intel_engine_cs *engine;
	enum intel_engine_id id;

	lockdep_assert_held(&dev_priv->drm.struct_mutex);

	i915_retire_requests(dev_priv);

	for_each_engine(engine, dev_priv, id) {
		struct i915_gem_context *ctx;

		i915_gem_reset_engine(engine,
				      engine->hangcheck.active_request,
				      stalled_mask & ENGINE_MASK(id));
		ctx = fetch_and_zero(&engine->last_retired_context);
		if (ctx)
			intel_context_unpin(ctx, engine);

		/*
		 * Ostensibily, we always want a context loaded for powersaving,
		 * so if the engine is idle after the reset, send a request
		 * to load our scratch kernel_context.
		 *
		 * More mysteriously, if we leave the engine idle after a reset,
		 * the next userspace batch may hang, with what appears to be
		 * an incoherent read by the CS (presumably stale TLB). An
		 * empty request appears sufficient to paper over the glitch.
		 */
		if (intel_engine_is_idle(engine)) {
			struct i915_request *rq;

			rq = i915_request_alloc(engine,
						dev_priv->kernel_context);
			if (!IS_ERR(rq))
				__i915_request_add(rq, false);
		}
	}

	i915_gem_restore_fences(dev_priv);
}

void i915_gem_reset_finish_engine(struct intel_engine_cs *engine)
{
	tasklet_enable(&engine->execlists.tasklet);
	kthread_unpark(engine->breadcrumbs.signaler);

	intel_uncore_forcewake_put(engine->i915, FORCEWAKE_ALL);
}

void i915_gem_reset_finish(struct drm_i915_private *dev_priv)
{
	struct intel_engine_cs *engine;
	enum intel_engine_id id;

	lockdep_assert_held(&dev_priv->drm.struct_mutex);

	for_each_engine(engine, dev_priv, id) {
		engine->hangcheck.active_request = NULL;
		i915_gem_reset_finish_engine(engine);
	}
}

static void nop_submit_request(struct i915_request *request)
{
	GEM_TRACE("%s fence %llx:%d -> -EIO\n",
		  request->engine->name,
		  request->fence.context, request->fence.seqno);
	dma_fence_set_error(&request->fence, -EIO);

	i915_request_submit(request);
}

static void nop_complete_submit_request(struct i915_request *request)
{
	unsigned long flags;

	GEM_TRACE("%s fence %llx:%d -> -EIO\n",
		  request->engine->name,
		  request->fence.context, request->fence.seqno);
	dma_fence_set_error(&request->fence, -EIO);

	spin_lock_irqsave(&request->engine->timeline.lock, flags);
	__i915_request_submit(request);
	intel_engine_init_global_seqno(request->engine, request->global_seqno);
	spin_unlock_irqrestore(&request->engine->timeline.lock, flags);
}

void i915_gem_set_wedged(struct drm_i915_private *i915)
{
	struct intel_engine_cs *engine;
	enum intel_engine_id id;

	GEM_TRACE("start\n");

<<<<<<< HEAD
	if (drm_debug & DRM_UT_DRIVER) {
=======
	if (GEM_SHOW_DEBUG()) {
>>>>>>> 01f83786
		struct drm_printer p = drm_debug_printer(__func__);

		for_each_engine(engine, i915, id)
			intel_engine_dump(engine, &p, "%s\n", engine->name);
	}

	set_bit(I915_WEDGED, &i915->gpu_error.flags);
	smp_mb__after_atomic();

	/*
	 * First, stop submission to hw, but do not yet complete requests by
	 * rolling the global seqno forward (since this would complete requests
	 * for which we haven't set the fence error to EIO yet).
	 */
	for_each_engine(engine, i915, id) {
		i915_gem_reset_prepare_engine(engine);

		engine->submit_request = nop_submit_request;
		engine->schedule = NULL;
	}
	i915->caps.scheduler = 0;

	/* Even if the GPU reset fails, it should still stop the engines */
	intel_gpu_reset(i915, ALL_ENGINES);

	/*
	 * Make sure no one is running the old callback before we proceed with
	 * cancelling requests and resetting the completion tracking. Otherwise
	 * we might submit a request to the hardware which never completes.
	 */
	synchronize_rcu();

	for_each_engine(engine, i915, id) {
		/* Mark all executing requests as skipped */
		engine->cancel_requests(engine);

		/*
		 * Only once we've force-cancelled all in-flight requests can we
		 * start to complete all requests.
		 */
		engine->submit_request = nop_complete_submit_request;
	}

	/*
	 * Make sure no request can slip through without getting completed by
	 * either this call here to intel_engine_init_global_seqno, or the one
	 * in nop_complete_submit_request.
	 */
	synchronize_rcu();

	for_each_engine(engine, i915, id) {
		unsigned long flags;

		/*
		 * Mark all pending requests as complete so that any concurrent
		 * (lockless) lookup doesn't try and wait upon the request as we
		 * reset it.
		 */
		spin_lock_irqsave(&engine->timeline.lock, flags);
		intel_engine_init_global_seqno(engine,
					       intel_engine_last_submit(engine));
		spin_unlock_irqrestore(&engine->timeline.lock, flags);

		i915_gem_reset_finish_engine(engine);
	}

	GEM_TRACE("end\n");

	wake_up_all(&i915->gpu_error.reset_queue);
}

bool i915_gem_unset_wedged(struct drm_i915_private *i915)
{
	struct i915_timeline *tl;

	lockdep_assert_held(&i915->drm.struct_mutex);
	if (!test_bit(I915_WEDGED, &i915->gpu_error.flags))
		return true;

	GEM_TRACE("start\n");

	/*
	 * Before unwedging, make sure that all pending operations
	 * are flushed and errored out - we may have requests waiting upon
	 * third party fences. We marked all inflight requests as EIO, and
	 * every execbuf since returned EIO, for consistency we want all
	 * the currently pending requests to also be marked as EIO, which
	 * is done inside our nop_submit_request - and so we must wait.
	 *
	 * No more can be submitted until we reset the wedged bit.
	 */
	list_for_each_entry(tl, &i915->gt.timelines, link) {
		struct i915_request *rq;

		rq = i915_gem_active_peek(&tl->last_request,
					  &i915->drm.struct_mutex);
		if (!rq)
			continue;

<<<<<<< HEAD
			/*
			 * We can't use our normal waiter as we want to
			 * avoid recursively trying to handle the current
			 * reset. The basic dma_fence_default_wait() installs
			 * a callback for dma_fence_signal(), which is
			 * triggered by our nop handler (indirectly, the
			 * callback enables the signaler thread which is
			 * woken by the nop_submit_request() advancing the seqno
			 * and when the seqno passes the fence, the signaler
			 * then signals the fence waking us up).
			 */
			if (dma_fence_default_wait(&rq->fence, true,
						   MAX_SCHEDULE_TIMEOUT) < 0)
				return false;
		}
=======
		/*
		 * We can't use our normal waiter as we want to
		 * avoid recursively trying to handle the current
		 * reset. The basic dma_fence_default_wait() installs
		 * a callback for dma_fence_signal(), which is
		 * triggered by our nop handler (indirectly, the
		 * callback enables the signaler thread which is
		 * woken by the nop_submit_request() advancing the seqno
		 * and when the seqno passes the fence, the signaler
		 * then signals the fence waking us up).
		 */
		if (dma_fence_default_wait(&rq->fence, true,
					   MAX_SCHEDULE_TIMEOUT) < 0)
			return false;
>>>>>>> 01f83786
	}
	i915_retire_requests(i915);
	GEM_BUG_ON(i915->gt.active_requests);

	/*
	 * Undo nop_submit_request. We prevent all new i915 requests from
	 * being queued (by disallowing execbuf whilst wedged) so having
	 * waited for all active requests above, we know the system is idle
	 * and do not have to worry about a thread being inside
	 * engine->submit_request() as we swap over. So unlike installing
	 * the nop_submit_request on reset, we can do this from normal
	 * context and do not require stop_machine().
	 */
	intel_engines_reset_default_submission(i915);
	i915_gem_contexts_lost(i915);

	GEM_TRACE("end\n");

	smp_mb__before_atomic(); /* complete takeover before enabling execbuf */
	clear_bit(I915_WEDGED, &i915->gpu_error.flags);

	return true;
}

static void
i915_gem_retire_work_handler(struct work_struct *work)
{
	struct drm_i915_private *dev_priv =
		container_of(work, typeof(*dev_priv), gt.retire_work.work);
	struct drm_device *dev = &dev_priv->drm;

	/* Come back later if the device is busy... */
	if (mutex_trylock(&dev->struct_mutex)) {
		i915_retire_requests(dev_priv);
		mutex_unlock(&dev->struct_mutex);
	}

	/*
	 * Keep the retire handler running until we are finally idle.
	 * We do not need to do this test under locking as in the worst-case
	 * we queue the retire worker once too often.
	 */
	if (READ_ONCE(dev_priv->gt.awake))
		queue_delayed_work(dev_priv->wq,
				   &dev_priv->gt.retire_work,
				   round_jiffies_up_relative(HZ));
}

static void shrink_caches(struct drm_i915_private *i915)
{
	/*
	 * kmem_cache_shrink() discards empty slabs and reorders partially
	 * filled slabs to prioritise allocating from the mostly full slabs,
	 * with the aim of reducing fragmentation.
	 */
	kmem_cache_shrink(i915->priorities);
	kmem_cache_shrink(i915->dependencies);
	kmem_cache_shrink(i915->requests);
	kmem_cache_shrink(i915->luts);
	kmem_cache_shrink(i915->vmas);
	kmem_cache_shrink(i915->objects);
}

struct sleep_rcu_work {
	union {
		struct rcu_head rcu;
		struct work_struct work;
	};
	struct drm_i915_private *i915;
	unsigned int epoch;
};

static inline bool
same_epoch(struct drm_i915_private *i915, unsigned int epoch)
{
	/*
	 * There is a small chance that the epoch wrapped since we started
	 * sleeping. If we assume that epoch is at least a u32, then it will
	 * take at least 2^32 * 100ms for it to wrap, or about 326 years.
	 */
	return epoch == READ_ONCE(i915->gt.epoch);
}

static void __sleep_work(struct work_struct *work)
{
	struct sleep_rcu_work *s = container_of(work, typeof(*s), work);
	struct drm_i915_private *i915 = s->i915;
	unsigned int epoch = s->epoch;

	kfree(s);
	if (same_epoch(i915, epoch))
		shrink_caches(i915);
}

static void __sleep_rcu(struct rcu_head *rcu)
{
	struct sleep_rcu_work *s = container_of(rcu, typeof(*s), rcu);
	struct drm_i915_private *i915 = s->i915;

	if (same_epoch(i915, s->epoch)) {
		INIT_WORK(&s->work, __sleep_work);
		queue_work(i915->wq, &s->work);
	} else {
		kfree(s);
	}
}

static inline bool
new_requests_since_last_retire(const struct drm_i915_private *i915)
{
	return (READ_ONCE(i915->gt.active_requests) ||
		work_pending(&i915->gt.idle_work.work));
}

static void
i915_gem_idle_work_handler(struct work_struct *work)
{
	struct drm_i915_private *dev_priv =
		container_of(work, typeof(*dev_priv), gt.idle_work.work);
	unsigned int epoch = I915_EPOCH_INVALID;
	bool rearm_hangcheck;

	if (!READ_ONCE(dev_priv->gt.awake))
		return;

	/*
	 * Wait for last execlists context complete, but bail out in case a
	 * new request is submitted. As we don't trust the hardware, we
	 * continue on if the wait times out. This is necessary to allow
	 * the machine to suspend even if the hardware dies, and we will
	 * try to recover in resume (after depriving the hardware of power,
	 * it may be in a better mmod).
	 */
	__wait_for(if (new_requests_since_last_retire(dev_priv)) return,
		   intel_engines_are_idle(dev_priv),
		   I915_IDLE_ENGINES_TIMEOUT * 1000,
		   10, 500);

	rearm_hangcheck =
		cancel_delayed_work_sync(&dev_priv->gpu_error.hangcheck_work);

	if (!mutex_trylock(&dev_priv->drm.struct_mutex)) {
		/* Currently busy, come back later */
		mod_delayed_work(dev_priv->wq,
				 &dev_priv->gt.idle_work,
				 msecs_to_jiffies(50));
		goto out_rearm;
	}

	/*
	 * New request retired after this work handler started, extend active
	 * period until next instance of the work.
	 */
	if (new_requests_since_last_retire(dev_priv))
		goto out_unlock;

	epoch = __i915_gem_park(dev_priv);

	rearm_hangcheck = false;
out_unlock:
	mutex_unlock(&dev_priv->drm.struct_mutex);

out_rearm:
	if (rearm_hangcheck) {
		GEM_BUG_ON(!dev_priv->gt.awake);
		i915_queue_hangcheck(dev_priv);
	}

	/*
	 * When we are idle, it is an opportune time to reap our caches.
	 * However, we have many objects that utilise RCU and the ordered
	 * i915->wq that this work is executing on. To try and flush any
	 * pending frees now we are idle, we first wait for an RCU grace
	 * period, and then queue a task (that will run last on the wq) to
	 * shrink and re-optimize the caches.
	 */
	if (same_epoch(dev_priv, epoch)) {
		struct sleep_rcu_work *s = kmalloc(sizeof(*s), GFP_KERNEL);
		if (s) {
			s->i915 = dev_priv;
			s->epoch = epoch;
			call_rcu(&s->rcu, __sleep_rcu);
		}
	}
}

void i915_gem_close_object(struct drm_gem_object *gem, struct drm_file *file)
{
	struct drm_i915_private *i915 = to_i915(gem->dev);
	struct drm_i915_gem_object *obj = to_intel_bo(gem);
	struct drm_i915_file_private *fpriv = file->driver_priv;
	struct i915_lut_handle *lut, *ln;

	mutex_lock(&i915->drm.struct_mutex);

	list_for_each_entry_safe(lut, ln, &obj->lut_list, obj_link) {
		struct i915_gem_context *ctx = lut->ctx;
		struct i915_vma *vma;

		GEM_BUG_ON(ctx->file_priv == ERR_PTR(-EBADF));
		if (ctx->file_priv != fpriv)
			continue;

		vma = radix_tree_delete(&ctx->handles_vma, lut->handle);
		GEM_BUG_ON(vma->obj != obj);

		/* We allow the process to have multiple handles to the same
		 * vma, in the same fd namespace, by virtue of flink/open.
		 */
		GEM_BUG_ON(!vma->open_count);
		if (!--vma->open_count && !i915_vma_is_ggtt(vma))
			i915_vma_close(vma);

		list_del(&lut->obj_link);
		list_del(&lut->ctx_link);

		kmem_cache_free(i915->luts, lut);
		__i915_gem_object_release_unless_active(obj);
	}

	mutex_unlock(&i915->drm.struct_mutex);
}

static unsigned long to_wait_timeout(s64 timeout_ns)
{
	if (timeout_ns < 0)
		return MAX_SCHEDULE_TIMEOUT;

	if (timeout_ns == 0)
		return 0;

	return nsecs_to_jiffies_timeout(timeout_ns);
}

/**
 * i915_gem_wait_ioctl - implements DRM_IOCTL_I915_GEM_WAIT
 * @dev: drm device pointer
 * @data: ioctl data blob
 * @file: drm file pointer
 *
 * Returns 0 if successful, else an error is returned with the remaining time in
 * the timeout parameter.
 *  -ETIME: object is still busy after timeout
 *  -ERESTARTSYS: signal interrupted the wait
 *  -ENONENT: object doesn't exist
 * Also possible, but rare:
 *  -EAGAIN: incomplete, restart syscall
 *  -ENOMEM: damn
 *  -ENODEV: Internal IRQ fail
 *  -E?: The add request failed
 *
 * The wait ioctl with a timeout of 0 reimplements the busy ioctl. With any
 * non-zero timeout parameter the wait ioctl will wait for the given number of
 * nanoseconds on an object becoming unbusy. Since the wait itself does so
 * without holding struct_mutex the object may become re-busied before this
 * function completes. A similar but shorter * race condition exists in the busy
 * ioctl
 */
int
i915_gem_wait_ioctl(struct drm_device *dev, void *data, struct drm_file *file)
{
	struct drm_i915_gem_wait *args = data;
	struct drm_i915_gem_object *obj;
	ktime_t start;
	long ret;

	if (args->flags != 0)
		return -EINVAL;

	obj = i915_gem_object_lookup(file, args->bo_handle);
	if (!obj)
		return -ENOENT;

	start = ktime_get();

	ret = i915_gem_object_wait(obj,
				   I915_WAIT_INTERRUPTIBLE | I915_WAIT_ALL,
				   to_wait_timeout(args->timeout_ns),
				   to_rps_client(file));

	if (args->timeout_ns > 0) {
		args->timeout_ns -= ktime_to_ns(ktime_sub(ktime_get(), start));
		if (args->timeout_ns < 0)
			args->timeout_ns = 0;

		/*
		 * Apparently ktime isn't accurate enough and occasionally has a
		 * bit of mismatch in the jiffies<->nsecs<->ktime loop. So patch
		 * things up to make the test happy. We allow up to 1 jiffy.
		 *
		 * This is a regression from the timespec->ktime conversion.
		 */
		if (ret == -ETIME && !nsecs_to_jiffies(args->timeout_ns))
			args->timeout_ns = 0;

		/* Asked to wait beyond the jiffie/scheduler precision? */
		if (ret == -ETIME && args->timeout_ns)
			ret = -EAGAIN;
	}

	i915_gem_object_put(obj);
	return ret;
}

static int wait_for_timeline(struct i915_timeline *tl, unsigned int flags)
{
	return i915_gem_active_wait(&tl->last_request, flags);
}

static int wait_for_engines(struct drm_i915_private *i915)
{
	if (wait_for(intel_engines_are_idle(i915), I915_IDLE_ENGINES_TIMEOUT)) {
		dev_err(i915->drm.dev,
			"Failed to idle engines, declaring wedged!\n");
		GEM_TRACE_DUMP();
		i915_gem_set_wedged(i915);
		return -EIO;
	}

	return 0;
}

int i915_gem_wait_for_idle(struct drm_i915_private *i915, unsigned int flags)
{
	/* If the device is asleep, we have no requests outstanding */
	if (!READ_ONCE(i915->gt.awake))
		return 0;

	if (flags & I915_WAIT_LOCKED) {
		struct i915_timeline *tl;
		int err;

		lockdep_assert_held(&i915->drm.struct_mutex);

		list_for_each_entry(tl, &i915->gt.timelines, link) {
			err = wait_for_timeline(tl, flags);
			if (err)
				return err;
		}
		i915_retire_requests(i915);

		return wait_for_engines(i915);
	} else {
		struct intel_engine_cs *engine;
		enum intel_engine_id id;
		int err;

		for_each_engine(engine, i915, id) {
			err = wait_for_timeline(&engine->timeline, flags);
			if (err)
				return err;
		}

		return 0;
	}
}

static void __i915_gem_object_flush_for_display(struct drm_i915_gem_object *obj)
{
	/*
	 * We manually flush the CPU domain so that we can override and
	 * force the flush for the display, and perform it asyncrhonously.
	 */
	flush_write_domain(obj, ~I915_GEM_DOMAIN_CPU);
	if (obj->cache_dirty)
		i915_gem_clflush_object(obj, I915_CLFLUSH_FORCE);
	obj->write_domain = 0;
}

void i915_gem_object_flush_if_display(struct drm_i915_gem_object *obj)
{
	if (!READ_ONCE(obj->pin_global))
		return;

	mutex_lock(&obj->base.dev->struct_mutex);
	__i915_gem_object_flush_for_display(obj);
	mutex_unlock(&obj->base.dev->struct_mutex);
}

/**
 * Moves a single object to the WC read, and possibly write domain.
 * @obj: object to act on
 * @write: ask for write access or read only
 *
 * This function returns when the move is complete, including waiting on
 * flushes to occur.
 */
int
i915_gem_object_set_to_wc_domain(struct drm_i915_gem_object *obj, bool write)
{
	int ret;

	lockdep_assert_held(&obj->base.dev->struct_mutex);

	ret = i915_gem_object_wait(obj,
				   I915_WAIT_INTERRUPTIBLE |
				   I915_WAIT_LOCKED |
				   (write ? I915_WAIT_ALL : 0),
				   MAX_SCHEDULE_TIMEOUT,
				   NULL);
	if (ret)
		return ret;

	if (obj->write_domain == I915_GEM_DOMAIN_WC)
		return 0;

	/* Flush and acquire obj->pages so that we are coherent through
	 * direct access in memory with previous cached writes through
	 * shmemfs and that our cache domain tracking remains valid.
	 * For example, if the obj->filp was moved to swap without us
	 * being notified and releasing the pages, we would mistakenly
	 * continue to assume that the obj remained out of the CPU cached
	 * domain.
	 */
	ret = i915_gem_object_pin_pages(obj);
	if (ret)
		return ret;

	flush_write_domain(obj, ~I915_GEM_DOMAIN_WC);

	/* Serialise direct access to this object with the barriers for
	 * coherent writes from the GPU, by effectively invalidating the
	 * WC domain upon first access.
	 */
	if ((obj->read_domains & I915_GEM_DOMAIN_WC) == 0)
		mb();

	/* It should now be out of any other write domains, and we can update
	 * the domain values for our changes.
	 */
	GEM_BUG_ON((obj->write_domain & ~I915_GEM_DOMAIN_WC) != 0);
	obj->read_domains |= I915_GEM_DOMAIN_WC;
	if (write) {
		obj->read_domains = I915_GEM_DOMAIN_WC;
		obj->write_domain = I915_GEM_DOMAIN_WC;
		obj->mm.dirty = true;
	}

	i915_gem_object_unpin_pages(obj);
	return 0;
}

/**
 * Moves a single object to the GTT read, and possibly write domain.
 * @obj: object to act on
 * @write: ask for write access or read only
 *
 * This function returns when the move is complete, including waiting on
 * flushes to occur.
 */
int
i915_gem_object_set_to_gtt_domain(struct drm_i915_gem_object *obj, bool write)
{
	int ret;

	lockdep_assert_held(&obj->base.dev->struct_mutex);

	ret = i915_gem_object_wait(obj,
				   I915_WAIT_INTERRUPTIBLE |
				   I915_WAIT_LOCKED |
				   (write ? I915_WAIT_ALL : 0),
				   MAX_SCHEDULE_TIMEOUT,
				   NULL);
	if (ret)
		return ret;

	if (obj->write_domain == I915_GEM_DOMAIN_GTT)
		return 0;

	/* Flush and acquire obj->pages so that we are coherent through
	 * direct access in memory with previous cached writes through
	 * shmemfs and that our cache domain tracking remains valid.
	 * For example, if the obj->filp was moved to swap without us
	 * being notified and releasing the pages, we would mistakenly
	 * continue to assume that the obj remained out of the CPU cached
	 * domain.
	 */
	ret = i915_gem_object_pin_pages(obj);
	if (ret)
		return ret;

	flush_write_domain(obj, ~I915_GEM_DOMAIN_GTT);

	/* Serialise direct access to this object with the barriers for
	 * coherent writes from the GPU, by effectively invalidating the
	 * GTT domain upon first access.
	 */
	if ((obj->read_domains & I915_GEM_DOMAIN_GTT) == 0)
		mb();

	/* It should now be out of any other write domains, and we can update
	 * the domain values for our changes.
	 */
	GEM_BUG_ON((obj->write_domain & ~I915_GEM_DOMAIN_GTT) != 0);
	obj->read_domains |= I915_GEM_DOMAIN_GTT;
	if (write) {
		obj->read_domains = I915_GEM_DOMAIN_GTT;
		obj->write_domain = I915_GEM_DOMAIN_GTT;
		obj->mm.dirty = true;
	}

	i915_gem_object_unpin_pages(obj);
	return 0;
}

/**
 * Changes the cache-level of an object across all VMA.
 * @obj: object to act on
 * @cache_level: new cache level to set for the object
 *
 * After this function returns, the object will be in the new cache-level
 * across all GTT and the contents of the backing storage will be coherent,
 * with respect to the new cache-level. In order to keep the backing storage
 * coherent for all users, we only allow a single cache level to be set
 * globally on the object and prevent it from being changed whilst the
 * hardware is reading from the object. That is if the object is currently
 * on the scanout it will be set to uncached (or equivalent display
 * cache coherency) and all non-MOCS GPU access will also be uncached so
 * that all direct access to the scanout remains coherent.
 */
int i915_gem_object_set_cache_level(struct drm_i915_gem_object *obj,
				    enum i915_cache_level cache_level)
{
	struct i915_vma *vma;
	int ret;

	lockdep_assert_held(&obj->base.dev->struct_mutex);

	if (obj->cache_level == cache_level)
		return 0;

	/* Inspect the list of currently bound VMA and unbind any that would
	 * be invalid given the new cache-level. This is principally to
	 * catch the issue of the CS prefetch crossing page boundaries and
	 * reading an invalid PTE on older architectures.
	 */
restart:
	list_for_each_entry(vma, &obj->vma_list, obj_link) {
		if (!drm_mm_node_allocated(&vma->node))
			continue;

		if (i915_vma_is_pinned(vma)) {
			DRM_DEBUG("can not change the cache level of pinned objects\n");
			return -EBUSY;
		}

		if (!i915_vma_is_closed(vma) &&
		    i915_gem_valid_gtt_space(vma, cache_level))
			continue;

		ret = i915_vma_unbind(vma);
		if (ret)
			return ret;

		/* As unbinding may affect other elements in the
		 * obj->vma_list (due to side-effects from retiring
		 * an active vma), play safe and restart the iterator.
		 */
		goto restart;
	}

	/* We can reuse the existing drm_mm nodes but need to change the
	 * cache-level on the PTE. We could simply unbind them all and
	 * rebind with the correct cache-level on next use. However since
	 * we already have a valid slot, dma mapping, pages etc, we may as
	 * rewrite the PTE in the belief that doing so tramples upon less
	 * state and so involves less work.
	 */
	if (obj->bind_count) {
		/* Before we change the PTE, the GPU must not be accessing it.
		 * If we wait upon the object, we know that all the bound
		 * VMA are no longer active.
		 */
		ret = i915_gem_object_wait(obj,
					   I915_WAIT_INTERRUPTIBLE |
					   I915_WAIT_LOCKED |
					   I915_WAIT_ALL,
					   MAX_SCHEDULE_TIMEOUT,
					   NULL);
		if (ret)
			return ret;

		if (!HAS_LLC(to_i915(obj->base.dev)) &&
		    cache_level != I915_CACHE_NONE) {
			/* Access to snoopable pages through the GTT is
			 * incoherent and on some machines causes a hard
			 * lockup. Relinquish the CPU mmaping to force
			 * userspace to refault in the pages and we can
			 * then double check if the GTT mapping is still
			 * valid for that pointer access.
			 */
			i915_gem_release_mmap(obj);

			/* As we no longer need a fence for GTT access,
			 * we can relinquish it now (and so prevent having
			 * to steal a fence from someone else on the next
			 * fence request). Note GPU activity would have
			 * dropped the fence as all snoopable access is
			 * supposed to be linear.
			 */
			for_each_ggtt_vma(vma, obj) {
				ret = i915_vma_put_fence(vma);
				if (ret)
					return ret;
			}
		} else {
			/* We either have incoherent backing store and
			 * so no GTT access or the architecture is fully
			 * coherent. In such cases, existing GTT mmaps
			 * ignore the cache bit in the PTE and we can
			 * rewrite it without confusing the GPU or having
			 * to force userspace to fault back in its mmaps.
			 */
		}

		list_for_each_entry(vma, &obj->vma_list, obj_link) {
			if (!drm_mm_node_allocated(&vma->node))
				continue;

			ret = i915_vma_bind(vma, cache_level, PIN_UPDATE);
			if (ret)
				return ret;
		}
	}

	list_for_each_entry(vma, &obj->vma_list, obj_link)
		vma->node.color = cache_level;
	i915_gem_object_set_cache_coherency(obj, cache_level);
	obj->cache_dirty = true; /* Always invalidate stale cachelines */

	return 0;
}

int i915_gem_get_caching_ioctl(struct drm_device *dev, void *data,
			       struct drm_file *file)
{
	struct drm_i915_gem_caching *args = data;
	struct drm_i915_gem_object *obj;
	int err = 0;

	rcu_read_lock();
	obj = i915_gem_object_lookup_rcu(file, args->handle);
	if (!obj) {
		err = -ENOENT;
		goto out;
	}

	switch (obj->cache_level) {
	case I915_CACHE_LLC:
	case I915_CACHE_L3_LLC:
		args->caching = I915_CACHING_CACHED;
		break;

	case I915_CACHE_WT:
		args->caching = I915_CACHING_DISPLAY;
		break;

	default:
		args->caching = I915_CACHING_NONE;
		break;
	}
out:
	rcu_read_unlock();
	return err;
}

int i915_gem_set_caching_ioctl(struct drm_device *dev, void *data,
			       struct drm_file *file)
{
	struct drm_i915_private *i915 = to_i915(dev);
	struct drm_i915_gem_caching *args = data;
	struct drm_i915_gem_object *obj;
	enum i915_cache_level level;
	int ret = 0;

	switch (args->caching) {
	case I915_CACHING_NONE:
		level = I915_CACHE_NONE;
		break;
	case I915_CACHING_CACHED:
		/*
		 * Due to a HW issue on BXT A stepping, GPU stores via a
		 * snooped mapping may leave stale data in a corresponding CPU
		 * cacheline, whereas normally such cachelines would get
		 * invalidated.
		 */
		if (!HAS_LLC(i915) && !HAS_SNOOP(i915))
			return -ENODEV;

		level = I915_CACHE_LLC;
		break;
	case I915_CACHING_DISPLAY:
		level = HAS_WT(i915) ? I915_CACHE_WT : I915_CACHE_NONE;
		break;
	default:
		return -EINVAL;
	}

	obj = i915_gem_object_lookup(file, args->handle);
	if (!obj)
		return -ENOENT;

	/*
	 * The caching mode of proxy object is handled by its generator, and
	 * not allowed to be changed by userspace.
	 */
	if (i915_gem_object_is_proxy(obj)) {
		ret = -ENXIO;
		goto out;
	}

	if (obj->cache_level == level)
		goto out;

	ret = i915_gem_object_wait(obj,
				   I915_WAIT_INTERRUPTIBLE,
				   MAX_SCHEDULE_TIMEOUT,
				   to_rps_client(file));
	if (ret)
		goto out;

	ret = i915_mutex_lock_interruptible(dev);
	if (ret)
		goto out;

	ret = i915_gem_object_set_cache_level(obj, level);
	mutex_unlock(&dev->struct_mutex);

out:
	i915_gem_object_put(obj);
	return ret;
}

/*
 * Prepare buffer for display plane (scanout, cursors, etc). Can be called from
 * an uninterruptible phase (modesetting) and allows any flushes to be pipelined
 * (for pageflips). We only flush the caches while preparing the buffer for
 * display, the callers are responsible for frontbuffer flush.
 */
struct i915_vma *
i915_gem_object_pin_to_display_plane(struct drm_i915_gem_object *obj,
				     u32 alignment,
				     const struct i915_ggtt_view *view,
				     unsigned int flags)
{
	struct i915_vma *vma;
	int ret;

	lockdep_assert_held(&obj->base.dev->struct_mutex);

	/* Mark the global pin early so that we account for the
	 * display coherency whilst setting up the cache domains.
	 */
	obj->pin_global++;

	/* The display engine is not coherent with the LLC cache on gen6.  As
	 * a result, we make sure that the pinning that is about to occur is
	 * done with uncached PTEs. This is lowest common denominator for all
	 * chipsets.
	 *
	 * However for gen6+, we could do better by using the GFDT bit instead
	 * of uncaching, which would allow us to flush all the LLC-cached data
	 * with that bit in the PTE to main memory with just one PIPE_CONTROL.
	 */
	ret = i915_gem_object_set_cache_level(obj,
					      HAS_WT(to_i915(obj->base.dev)) ?
					      I915_CACHE_WT : I915_CACHE_NONE);
	if (ret) {
		vma = ERR_PTR(ret);
		goto err_unpin_global;
	}

	/* As the user may map the buffer once pinned in the display plane
	 * (e.g. libkms for the bootup splash), we have to ensure that we
	 * always use map_and_fenceable for all scanout buffers. However,
	 * it may simply be too big to fit into mappable, in which case
	 * put it anyway and hope that userspace can cope (but always first
	 * try to preserve the existing ABI).
	 */
	vma = ERR_PTR(-ENOSPC);
	if ((flags & PIN_MAPPABLE) == 0 &&
	    (!view || view->type == I915_GGTT_VIEW_NORMAL))
		vma = i915_gem_object_ggtt_pin(obj, view, 0, alignment,
					       flags |
					       PIN_MAPPABLE |
					       PIN_NONBLOCK);
	if (IS_ERR(vma))
		vma = i915_gem_object_ggtt_pin(obj, view, 0, alignment, flags);
	if (IS_ERR(vma))
		goto err_unpin_global;

	vma->display_alignment = max_t(u64, vma->display_alignment, alignment);

	__i915_gem_object_flush_for_display(obj);

	/* It should now be out of any other write domains, and we can update
	 * the domain values for our changes.
	 */
	obj->read_domains |= I915_GEM_DOMAIN_GTT;

	return vma;

err_unpin_global:
	obj->pin_global--;
	return vma;
}

void
i915_gem_object_unpin_from_display_plane(struct i915_vma *vma)
{
	lockdep_assert_held(&vma->vm->i915->drm.struct_mutex);

	if (WARN_ON(vma->obj->pin_global == 0))
		return;

	if (--vma->obj->pin_global == 0)
		vma->display_alignment = I915_GTT_MIN_ALIGNMENT;

	/* Bump the LRU to try and avoid premature eviction whilst flipping  */
	i915_gem_object_bump_inactive_ggtt(vma->obj);

	i915_vma_unpin(vma);
}

/**
 * Moves a single object to the CPU read, and possibly write domain.
 * @obj: object to act on
 * @write: requesting write or read-only access
 *
 * This function returns when the move is complete, including waiting on
 * flushes to occur.
 */
int
i915_gem_object_set_to_cpu_domain(struct drm_i915_gem_object *obj, bool write)
{
	int ret;

	lockdep_assert_held(&obj->base.dev->struct_mutex);

	ret = i915_gem_object_wait(obj,
				   I915_WAIT_INTERRUPTIBLE |
				   I915_WAIT_LOCKED |
				   (write ? I915_WAIT_ALL : 0),
				   MAX_SCHEDULE_TIMEOUT,
				   NULL);
	if (ret)
		return ret;

	flush_write_domain(obj, ~I915_GEM_DOMAIN_CPU);

	/* Flush the CPU cache if it's still invalid. */
	if ((obj->read_domains & I915_GEM_DOMAIN_CPU) == 0) {
		i915_gem_clflush_object(obj, I915_CLFLUSH_SYNC);
		obj->read_domains |= I915_GEM_DOMAIN_CPU;
	}

	/* It should now be out of any other write domains, and we can update
	 * the domain values for our changes.
	 */
	GEM_BUG_ON(obj->write_domain & ~I915_GEM_DOMAIN_CPU);

	/* If we're writing through the CPU, then the GPU read domains will
	 * need to be invalidated at next use.
	 */
	if (write)
		__start_cpu_write(obj);

	return 0;
}

/* Throttle our rendering by waiting until the ring has completed our requests
 * emitted over 20 msec ago.
 *
 * Note that if we were to use the current jiffies each time around the loop,
 * we wouldn't escape the function with any frames outstanding if the time to
 * render a frame was over 20ms.
 *
 * This should get us reasonable parallelism between CPU and GPU but also
 * relatively low latency when blocking on a particular request to finish.
 */
static int
i915_gem_ring_throttle(struct drm_device *dev, struct drm_file *file)
{
	struct drm_i915_private *dev_priv = to_i915(dev);
	struct drm_i915_file_private *file_priv = file->driver_priv;
	unsigned long recent_enough = jiffies - DRM_I915_THROTTLE_JIFFIES;
	struct i915_request *request, *target = NULL;
	long ret;

	/* ABI: return -EIO if already wedged */
	if (i915_terminally_wedged(&dev_priv->gpu_error))
		return -EIO;

	spin_lock(&file_priv->mm.lock);
	list_for_each_entry(request, &file_priv->mm.request_list, client_link) {
		if (time_after_eq(request->emitted_jiffies, recent_enough))
			break;

		if (target) {
			list_del(&target->client_link);
			target->file_priv = NULL;
		}

		target = request;
	}
	if (target)
		i915_request_get(target);
	spin_unlock(&file_priv->mm.lock);

	if (target == NULL)
		return 0;

	ret = i915_request_wait(target,
				I915_WAIT_INTERRUPTIBLE,
				MAX_SCHEDULE_TIMEOUT);
	i915_request_put(target);

	return ret < 0 ? ret : 0;
}

struct i915_vma *
i915_gem_object_ggtt_pin(struct drm_i915_gem_object *obj,
			 const struct i915_ggtt_view *view,
			 u64 size,
			 u64 alignment,
			 u64 flags)
{
	struct drm_i915_private *dev_priv = to_i915(obj->base.dev);
	struct i915_address_space *vm = &dev_priv->ggtt.base;
	struct i915_vma *vma;
	int ret;

	lockdep_assert_held(&obj->base.dev->struct_mutex);

	if (flags & PIN_MAPPABLE &&
	    (!view || view->type == I915_GGTT_VIEW_NORMAL)) {
		/* If the required space is larger than the available
		 * aperture, we will not able to find a slot for the
		 * object and unbinding the object now will be in
		 * vain. Worse, doing so may cause us to ping-pong
		 * the object in and out of the Global GTT and
		 * waste a lot of cycles under the mutex.
		 */
		if (obj->base.size > dev_priv->ggtt.mappable_end)
			return ERR_PTR(-E2BIG);

		/* If NONBLOCK is set the caller is optimistically
		 * trying to cache the full object within the mappable
		 * aperture, and *must* have a fallback in place for
		 * situations where we cannot bind the object. We
		 * can be a little more lax here and use the fallback
		 * more often to avoid costly migrations of ourselves
		 * and other objects within the aperture.
		 *
		 * Half-the-aperture is used as a simple heuristic.
		 * More interesting would to do search for a free
		 * block prior to making the commitment to unbind.
		 * That caters for the self-harm case, and with a
		 * little more heuristics (e.g. NOFAULT, NOEVICT)
		 * we could try to minimise harm to others.
		 */
		if (flags & PIN_NONBLOCK &&
		    obj->base.size > dev_priv->ggtt.mappable_end / 2)
			return ERR_PTR(-ENOSPC);
	}

	vma = i915_vma_instance(obj, vm, view);
	if (unlikely(IS_ERR(vma)))
		return vma;

	if (i915_vma_misplaced(vma, size, alignment, flags)) {
		if (flags & PIN_NONBLOCK) {
			if (i915_vma_is_pinned(vma) || i915_vma_is_active(vma))
				return ERR_PTR(-ENOSPC);

			if (flags & PIN_MAPPABLE &&
			    vma->fence_size > dev_priv->ggtt.mappable_end / 2)
				return ERR_PTR(-ENOSPC);
		}

		WARN(i915_vma_is_pinned(vma),
		     "bo is already pinned in ggtt with incorrect alignment:"
		     " offset=%08x, req.alignment=%llx,"
		     " req.map_and_fenceable=%d, vma->map_and_fenceable=%d\n",
		     i915_ggtt_offset(vma), alignment,
		     !!(flags & PIN_MAPPABLE),
		     i915_vma_is_map_and_fenceable(vma));
		ret = i915_vma_unbind(vma);
		if (ret)
			return ERR_PTR(ret);
	}

	ret = i915_vma_pin(vma, size, alignment, flags | PIN_GLOBAL);
	if (ret)
		return ERR_PTR(ret);

	return vma;
}

static __always_inline unsigned int __busy_read_flag(unsigned int id)
{
	/* Note that we could alias engines in the execbuf API, but
	 * that would be very unwise as it prevents userspace from
	 * fine control over engine selection. Ahem.
	 *
	 * This should be something like EXEC_MAX_ENGINE instead of
	 * I915_NUM_ENGINES.
	 */
	BUILD_BUG_ON(I915_NUM_ENGINES > 16);
	return 0x10000 << id;
}

static __always_inline unsigned int __busy_write_id(unsigned int id)
{
	/* The uABI guarantees an active writer is also amongst the read
	 * engines. This would be true if we accessed the activity tracking
	 * under the lock, but as we perform the lookup of the object and
	 * its activity locklessly we can not guarantee that the last_write
	 * being active implies that we have set the same engine flag from
	 * last_read - hence we always set both read and write busy for
	 * last_write.
	 */
	return id | __busy_read_flag(id);
}

static __always_inline unsigned int
__busy_set_if_active(const struct dma_fence *fence,
		     unsigned int (*flag)(unsigned int id))
{
	struct i915_request *rq;

	/* We have to check the current hw status of the fence as the uABI
	 * guarantees forward progress. We could rely on the idle worker
	 * to eventually flush us, but to minimise latency just ask the
	 * hardware.
	 *
	 * Note we only report on the status of native fences.
	 */
	if (!dma_fence_is_i915(fence))
		return 0;

	/* opencode to_request() in order to avoid const warnings */
	rq = container_of(fence, struct i915_request, fence);
	if (i915_request_completed(rq))
		return 0;

	return flag(rq->engine->uabi_id);
}

static __always_inline unsigned int
busy_check_reader(const struct dma_fence *fence)
{
	return __busy_set_if_active(fence, __busy_read_flag);
}

static __always_inline unsigned int
busy_check_writer(const struct dma_fence *fence)
{
	if (!fence)
		return 0;

	return __busy_set_if_active(fence, __busy_write_id);
}

int
i915_gem_busy_ioctl(struct drm_device *dev, void *data,
		    struct drm_file *file)
{
	struct drm_i915_gem_busy *args = data;
	struct drm_i915_gem_object *obj;
	struct reservation_object_list *list;
	unsigned int seq;
	int err;

	err = -ENOENT;
	rcu_read_lock();
	obj = i915_gem_object_lookup_rcu(file, args->handle);
	if (!obj)
		goto out;

	/* A discrepancy here is that we do not report the status of
	 * non-i915 fences, i.e. even though we may report the object as idle,
	 * a call to set-domain may still stall waiting for foreign rendering.
	 * This also means that wait-ioctl may report an object as busy,
	 * where busy-ioctl considers it idle.
	 *
	 * We trade the ability to warn of foreign fences to report on which
	 * i915 engines are active for the object.
	 *
	 * Alternatively, we can trade that extra information on read/write
	 * activity with
	 *	args->busy =
	 *		!reservation_object_test_signaled_rcu(obj->resv, true);
	 * to report the overall busyness. This is what the wait-ioctl does.
	 *
	 */
retry:
	seq = raw_read_seqcount(&obj->resv->seq);

	/* Translate the exclusive fence to the READ *and* WRITE engine */
	args->busy = busy_check_writer(rcu_dereference(obj->resv->fence_excl));

	/* Translate shared fences to READ set of engines */
	list = rcu_dereference(obj->resv->fence);
	if (list) {
		unsigned int shared_count = list->shared_count, i;

		for (i = 0; i < shared_count; ++i) {
			struct dma_fence *fence =
				rcu_dereference(list->shared[i]);

			args->busy |= busy_check_reader(fence);
		}
	}

	if (args->busy && read_seqcount_retry(&obj->resv->seq, seq))
		goto retry;

	err = 0;
out:
	rcu_read_unlock();
	return err;
}

int
i915_gem_throttle_ioctl(struct drm_device *dev, void *data,
			struct drm_file *file_priv)
{
	return i915_gem_ring_throttle(dev, file_priv);
}

int
i915_gem_madvise_ioctl(struct drm_device *dev, void *data,
		       struct drm_file *file_priv)
{
	struct drm_i915_private *dev_priv = to_i915(dev);
	struct drm_i915_gem_madvise *args = data;
	struct drm_i915_gem_object *obj;
	int err;

	switch (args->madv) {
	case I915_MADV_DONTNEED:
	case I915_MADV_WILLNEED:
	    break;
	default:
	    return -EINVAL;
	}

	obj = i915_gem_object_lookup(file_priv, args->handle);
	if (!obj)
		return -ENOENT;

	err = mutex_lock_interruptible(&obj->mm.lock);
	if (err)
		goto out;

	if (i915_gem_object_has_pages(obj) &&
	    i915_gem_object_is_tiled(obj) &&
	    dev_priv->quirks & QUIRK_PIN_SWIZZLED_PAGES) {
		if (obj->mm.madv == I915_MADV_WILLNEED) {
			GEM_BUG_ON(!obj->mm.quirked);
			__i915_gem_object_unpin_pages(obj);
			obj->mm.quirked = false;
		}
		if (args->madv == I915_MADV_WILLNEED) {
			GEM_BUG_ON(obj->mm.quirked);
			__i915_gem_object_pin_pages(obj);
			obj->mm.quirked = true;
		}
	}

	if (obj->mm.madv != __I915_MADV_PURGED)
		obj->mm.madv = args->madv;

	/* if the object is no longer attached, discard its backing storage */
	if (obj->mm.madv == I915_MADV_DONTNEED &&
	    !i915_gem_object_has_pages(obj))
		i915_gem_object_truncate(obj);

	args->retained = obj->mm.madv != __I915_MADV_PURGED;
	mutex_unlock(&obj->mm.lock);

out:
	i915_gem_object_put(obj);
	return err;
}

static void
frontbuffer_retire(struct i915_gem_active *active, struct i915_request *request)
{
	struct drm_i915_gem_object *obj =
		container_of(active, typeof(*obj), frontbuffer_write);

	intel_fb_obj_flush(obj, ORIGIN_CS);
}

void i915_gem_object_init(struct drm_i915_gem_object *obj,
			  const struct drm_i915_gem_object_ops *ops)
{
	mutex_init(&obj->mm.lock);

	INIT_LIST_HEAD(&obj->vma_list);
	INIT_LIST_HEAD(&obj->lut_list);
	INIT_LIST_HEAD(&obj->batch_pool_link);

	obj->ops = ops;

	reservation_object_init(&obj->__builtin_resv);
	obj->resv = &obj->__builtin_resv;

	obj->frontbuffer_ggtt_origin = ORIGIN_GTT;
	init_request_active(&obj->frontbuffer_write, frontbuffer_retire);

	obj->mm.madv = I915_MADV_WILLNEED;
	INIT_RADIX_TREE(&obj->mm.get_page.radix, GFP_KERNEL | __GFP_NOWARN);
	mutex_init(&obj->mm.get_page.lock);

	i915_gem_info_add_obj(to_i915(obj->base.dev), obj->base.size);
}

static const struct drm_i915_gem_object_ops i915_gem_object_ops = {
	.flags = I915_GEM_OBJECT_HAS_STRUCT_PAGE |
		 I915_GEM_OBJECT_IS_SHRINKABLE,

	.get_pages = i915_gem_object_get_pages_gtt,
	.put_pages = i915_gem_object_put_pages_gtt,

	.pwrite = i915_gem_object_pwrite_gtt,
};

static int i915_gem_object_create_shmem(struct drm_device *dev,
					struct drm_gem_object *obj,
					size_t size)
{
	struct drm_i915_private *i915 = to_i915(dev);
	unsigned long flags = VM_NORESERVE;
	struct file *filp;

	drm_gem_private_object_init(dev, obj, size);

	if (i915->mm.gemfs)
		filp = shmem_file_setup_with_mnt(i915->mm.gemfs, "i915", size,
						 flags);
	else
		filp = shmem_file_setup("i915", size, flags);

	if (IS_ERR(filp))
		return PTR_ERR(filp);

	obj->filp = filp;

	return 0;
}

struct drm_i915_gem_object *
i915_gem_object_create(struct drm_i915_private *dev_priv, u64 size)
{
	struct drm_i915_gem_object *obj;
	struct address_space *mapping;
	unsigned int cache_level;
	gfp_t mask;
	int ret;

	/* There is a prevalence of the assumption that we fit the object's
	 * page count inside a 32bit _signed_ variable. Let's document this and
	 * catch if we ever need to fix it. In the meantime, if you do spot
	 * such a local variable, please consider fixing!
	 */
	if (size >> PAGE_SHIFT > INT_MAX)
		return ERR_PTR(-E2BIG);

	if (overflows_type(size, obj->base.size))
		return ERR_PTR(-E2BIG);

	obj = i915_gem_object_alloc(dev_priv);
	if (obj == NULL)
		return ERR_PTR(-ENOMEM);

	ret = i915_gem_object_create_shmem(&dev_priv->drm, &obj->base, size);
	if (ret)
		goto fail;

	mask = GFP_HIGHUSER | __GFP_RECLAIMABLE;
	if (IS_I965GM(dev_priv) || IS_I965G(dev_priv)) {
		/* 965gm cannot relocate objects above 4GiB. */
		mask &= ~__GFP_HIGHMEM;
		mask |= __GFP_DMA32;
	}

	mapping = obj->base.filp->f_mapping;
	mapping_set_gfp_mask(mapping, mask);
	GEM_BUG_ON(!(mapping_gfp_mask(mapping) & __GFP_RECLAIM));

	i915_gem_object_init(obj, &i915_gem_object_ops);

	obj->write_domain = I915_GEM_DOMAIN_CPU;
	obj->read_domains = I915_GEM_DOMAIN_CPU;

	if (HAS_LLC(dev_priv))
		/* On some devices, we can have the GPU use the LLC (the CPU
		 * cache) for about a 10% performance improvement
		 * compared to uncached.  Graphics requests other than
		 * display scanout are coherent with the CPU in
		 * accessing this cache.  This means in this mode we
		 * don't need to clflush on the CPU side, and on the
		 * GPU side we only need to flush internal caches to
		 * get data visible to the CPU.
		 *
		 * However, we maintain the display planes as UC, and so
		 * need to rebind when first used as such.
		 */
		cache_level = I915_CACHE_LLC;
	else
		cache_level = I915_CACHE_NONE;

	i915_gem_object_set_cache_coherency(obj, cache_level);

	trace_i915_gem_object_create(obj);

	return obj;

fail:
	i915_gem_object_free(obj);
	return ERR_PTR(ret);
}

static bool discard_backing_storage(struct drm_i915_gem_object *obj)
{
	/* If we are the last user of the backing storage (be it shmemfs
	 * pages or stolen etc), we know that the pages are going to be
	 * immediately released. In this case, we can then skip copying
	 * back the contents from the GPU.
	 */

	if (obj->mm.madv != I915_MADV_WILLNEED)
		return false;

	if (obj->base.filp == NULL)
		return true;

	/* At first glance, this looks racy, but then again so would be
	 * userspace racing mmap against close. However, the first external
	 * reference to the filp can only be obtained through the
	 * i915_gem_mmap_ioctl() which safeguards us against the user
	 * acquiring such a reference whilst we are in the middle of
	 * freeing the object.
	 */
	return atomic_long_read(&obj->base.filp->f_count) == 1;
}

static void __i915_gem_free_objects(struct drm_i915_private *i915,
				    struct llist_node *freed)
{
	struct drm_i915_gem_object *obj, *on;

	intel_runtime_pm_get(i915);
	llist_for_each_entry_safe(obj, on, freed, freed) {
		struct i915_vma *vma, *vn;

		trace_i915_gem_object_destroy(obj);

		mutex_lock(&i915->drm.struct_mutex);

		GEM_BUG_ON(i915_gem_object_is_active(obj));
		list_for_each_entry_safe(vma, vn,
					 &obj->vma_list, obj_link) {
			GEM_BUG_ON(i915_vma_is_active(vma));
			vma->flags &= ~I915_VMA_PIN_MASK;
			i915_vma_destroy(vma);
		}
		GEM_BUG_ON(!list_empty(&obj->vma_list));
		GEM_BUG_ON(!RB_EMPTY_ROOT(&obj->vma_tree));

		/* This serializes freeing with the shrinker. Since the free
		 * is delayed, first by RCU then by the workqueue, we want the
		 * shrinker to be able to free pages of unreferenced objects,
		 * or else we may oom whilst there are plenty of deferred
		 * freed objects.
		 */
		if (i915_gem_object_has_pages(obj)) {
			spin_lock(&i915->mm.obj_lock);
			list_del_init(&obj->mm.link);
			spin_unlock(&i915->mm.obj_lock);
		}

		mutex_unlock(&i915->drm.struct_mutex);

		GEM_BUG_ON(obj->bind_count);
		GEM_BUG_ON(obj->userfault_count);
		GEM_BUG_ON(atomic_read(&obj->frontbuffer_bits));
		GEM_BUG_ON(!list_empty(&obj->lut_list));

		if (obj->ops->release)
			obj->ops->release(obj);

		if (WARN_ON(i915_gem_object_has_pinned_pages(obj)))
			atomic_set(&obj->mm.pages_pin_count, 0);
		__i915_gem_object_put_pages(obj, I915_MM_NORMAL);
		GEM_BUG_ON(i915_gem_object_has_pages(obj));

		if (obj->base.import_attach)
			drm_prime_gem_destroy(&obj->base, NULL);

		reservation_object_fini(&obj->__builtin_resv);
		drm_gem_object_release(&obj->base);
		i915_gem_info_remove_obj(i915, obj->base.size);

		kfree(obj->bit_17);
		i915_gem_object_free(obj);

		GEM_BUG_ON(!atomic_read(&i915->mm.free_count));
		atomic_dec(&i915->mm.free_count);

		if (on)
			cond_resched();
	}
	intel_runtime_pm_put(i915);
}

static void i915_gem_flush_free_objects(struct drm_i915_private *i915)
{
	struct llist_node *freed;

	/* Free the oldest, most stale object to keep the free_list short */
	freed = NULL;
	if (!llist_empty(&i915->mm.free_list)) { /* quick test for hotpath */
		/* Only one consumer of llist_del_first() allowed */
		spin_lock(&i915->mm.free_lock);
		freed = llist_del_first(&i915->mm.free_list);
		spin_unlock(&i915->mm.free_lock);
	}
	if (unlikely(freed)) {
		freed->next = NULL;
		__i915_gem_free_objects(i915, freed);
	}
}

static void __i915_gem_free_work(struct work_struct *work)
{
	struct drm_i915_private *i915 =
		container_of(work, struct drm_i915_private, mm.free_work);
	struct llist_node *freed;

	/*
	 * All file-owned VMA should have been released by this point through
	 * i915_gem_close_object(), or earlier by i915_gem_context_close().
	 * However, the object may also be bound into the global GTT (e.g.
	 * older GPUs without per-process support, or for direct access through
	 * the GTT either for the user or for scanout). Those VMA still need to
	 * unbound now.
	 */

	spin_lock(&i915->mm.free_lock);
	while ((freed = llist_del_all(&i915->mm.free_list))) {
		spin_unlock(&i915->mm.free_lock);

		__i915_gem_free_objects(i915, freed);
		if (need_resched())
			return;

		spin_lock(&i915->mm.free_lock);
	}
	spin_unlock(&i915->mm.free_lock);
}

static void __i915_gem_free_object_rcu(struct rcu_head *head)
{
	struct drm_i915_gem_object *obj =
		container_of(head, typeof(*obj), rcu);
	struct drm_i915_private *i915 = to_i915(obj->base.dev);

	/*
	 * Since we require blocking on struct_mutex to unbind the freed
	 * object from the GPU before releasing resources back to the
	 * system, we can not do that directly from the RCU callback (which may
	 * be a softirq context), but must instead then defer that work onto a
	 * kthread. We use the RCU callback rather than move the freed object
	 * directly onto the work queue so that we can mix between using the
	 * worker and performing frees directly from subsequent allocations for
	 * crude but effective memory throttling.
	 */
	if (llist_add(&obj->freed, &i915->mm.free_list))
		queue_work(i915->wq, &i915->mm.free_work);
}

void i915_gem_free_object(struct drm_gem_object *gem_obj)
{
	struct drm_i915_gem_object *obj = to_intel_bo(gem_obj);

	if (obj->mm.quirked)
		__i915_gem_object_unpin_pages(obj);

	if (discard_backing_storage(obj))
		obj->mm.madv = I915_MADV_DONTNEED;

	/*
	 * Before we free the object, make sure any pure RCU-only
	 * read-side critical sections are complete, e.g.
	 * i915_gem_busy_ioctl(). For the corresponding synchronized
	 * lookup see i915_gem_object_lookup_rcu().
	 */
	atomic_inc(&to_i915(obj->base.dev)->mm.free_count);
	call_rcu(&obj->rcu, __i915_gem_free_object_rcu);
}

void __i915_gem_object_release_unless_active(struct drm_i915_gem_object *obj)
{
	lockdep_assert_held(&obj->base.dev->struct_mutex);

	if (!i915_gem_object_has_active_reference(obj) &&
	    i915_gem_object_is_active(obj))
		i915_gem_object_set_active_reference(obj);
	else
		i915_gem_object_put(obj);
}

static void assert_kernel_context_is_current(struct drm_i915_private *i915)
{
	struct i915_gem_context *kernel_context = i915->kernel_context;
	struct intel_engine_cs *engine;
	enum intel_engine_id id;

	for_each_engine(engine, i915, id) {
		GEM_BUG_ON(__i915_gem_active_peek(&engine->timeline.last_request));
		GEM_BUG_ON(engine->last_retired_context != kernel_context);
	}
}

void i915_gem_sanitize(struct drm_i915_private *i915)
{
	if (i915_terminally_wedged(&i915->gpu_error)) {
		mutex_lock(&i915->drm.struct_mutex);
		i915_gem_unset_wedged(i915);
		mutex_unlock(&i915->drm.struct_mutex);
	}

	/*
	 * If we inherit context state from the BIOS or earlier occupants
	 * of the GPU, the GPU may be in an inconsistent state when we
	 * try to take over. The only way to remove the earlier state
	 * is by resetting. However, resetting on earlier gen is tricky as
	 * it may impact the display and we are uncertain about the stability
	 * of the reset, so this could be applied to even earlier gen.
	 */
	if (INTEL_GEN(i915) >= 5 && intel_has_gpu_reset(i915))
		WARN_ON(intel_gpu_reset(i915, ALL_ENGINES));
}

int i915_gem_suspend(struct drm_i915_private *dev_priv)
{
	struct drm_device *dev = &dev_priv->drm;
	int ret;

	intel_runtime_pm_get(dev_priv);
	intel_suspend_gt_powersave(dev_priv);

	mutex_lock(&dev->struct_mutex);

	/* We have to flush all the executing contexts to main memory so
	 * that they can saved in the hibernation image. To ensure the last
	 * context image is coherent, we have to switch away from it. That
	 * leaves the dev_priv->kernel_context still active when
	 * we actually suspend, and its image in memory may not match the GPU
	 * state. Fortunately, the kernel_context is disposable and we do
	 * not rely on its state.
	 */
	if (!i915_terminally_wedged(&dev_priv->gpu_error)) {
		ret = i915_gem_switch_to_kernel_context(dev_priv);
		if (ret)
			goto err_unlock;

		ret = i915_gem_wait_for_idle(dev_priv,
					     I915_WAIT_INTERRUPTIBLE |
					     I915_WAIT_LOCKED);
		if (ret && ret != -EIO)
			goto err_unlock;

		assert_kernel_context_is_current(dev_priv);
	}
	i915_gem_contexts_lost(dev_priv);
	mutex_unlock(&dev->struct_mutex);

	intel_uc_suspend(dev_priv);

	cancel_delayed_work_sync(&dev_priv->gpu_error.hangcheck_work);
	cancel_delayed_work_sync(&dev_priv->gt.retire_work);

	/* As the idle_work is rearming if it detects a race, play safe and
	 * repeat the flush until it is definitely idle.
	 */
	drain_delayed_work(&dev_priv->gt.idle_work);

	/* Assert that we sucessfully flushed all the work and
	 * reset the GPU back to its idle, low power state.
	 */
	WARN_ON(dev_priv->gt.awake);
	if (WARN_ON(!intel_engines_are_idle(dev_priv)))
		i915_gem_set_wedged(dev_priv); /* no hope, discard everything */

	/*
	 * Neither the BIOS, ourselves or any other kernel
	 * expects the system to be in execlists mode on startup,
	 * so we need to reset the GPU back to legacy mode. And the only
	 * known way to disable logical contexts is through a GPU reset.
	 *
	 * So in order to leave the system in a known default configuration,
	 * always reset the GPU upon unload and suspend. Afterwards we then
	 * clean up the GEM state tracking, flushing off the requests and
	 * leaving the system in a known idle state.
	 *
	 * Note that is of the upmost importance that the GPU is idle and
	 * all stray writes are flushed *before* we dismantle the backing
	 * storage for the pinned objects.
	 *
	 * However, since we are uncertain that resetting the GPU on older
	 * machines is a good idea, we don't - just in case it leaves the
	 * machine in an unusable condition.
	 */
	intel_uc_sanitize(dev_priv);
	i915_gem_sanitize(dev_priv);

	intel_runtime_pm_put(dev_priv);
	return 0;

err_unlock:
	mutex_unlock(&dev->struct_mutex);
	intel_runtime_pm_put(dev_priv);
	return ret;
}

void i915_gem_resume(struct drm_i915_private *i915)
{
	WARN_ON(i915->gt.awake);

	mutex_lock(&i915->drm.struct_mutex);
	intel_uncore_forcewake_get(i915, FORCEWAKE_ALL);

	i915_gem_restore_gtt_mappings(i915);
	i915_gem_restore_fences(i915);

	/*
	 * As we didn't flush the kernel context before suspend, we cannot
	 * guarantee that the context image is complete. So let's just reset
	 * it and start again.
	 */
	i915->gt.resume(i915);

	if (i915_gem_init_hw(i915))
		goto err_wedged;

	intel_uc_resume(i915);

	/* Always reload a context for powersaving. */
	if (i915_gem_switch_to_kernel_context(i915))
		goto err_wedged;

out_unlock:
	intel_uncore_forcewake_put(i915, FORCEWAKE_ALL);
	mutex_unlock(&i915->drm.struct_mutex);
	return;

err_wedged:
	if (!i915_terminally_wedged(&i915->gpu_error)) {
		DRM_ERROR("failed to re-initialize GPU, declaring wedged!\n");
		i915_gem_set_wedged(i915);
	}
	goto out_unlock;
}

void i915_gem_init_swizzling(struct drm_i915_private *dev_priv)
{
	if (INTEL_GEN(dev_priv) < 5 ||
	    dev_priv->mm.bit_6_swizzle_x == I915_BIT_6_SWIZZLE_NONE)
		return;

	I915_WRITE(DISP_ARB_CTL, I915_READ(DISP_ARB_CTL) |
				 DISP_TILE_SURFACE_SWIZZLING);

	if (IS_GEN5(dev_priv))
		return;

	I915_WRITE(TILECTL, I915_READ(TILECTL) | TILECTL_SWZCTL);
	if (IS_GEN6(dev_priv))
		I915_WRITE(ARB_MODE, _MASKED_BIT_ENABLE(ARB_MODE_SWIZZLE_SNB));
	else if (IS_GEN7(dev_priv))
		I915_WRITE(ARB_MODE, _MASKED_BIT_ENABLE(ARB_MODE_SWIZZLE_IVB));
	else if (IS_GEN8(dev_priv))
		I915_WRITE(GAMTARBMODE, _MASKED_BIT_ENABLE(ARB_MODE_SWIZZLE_BDW));
	else
		BUG();
}

static void init_unused_ring(struct drm_i915_private *dev_priv, u32 base)
{
	I915_WRITE(RING_CTL(base), 0);
	I915_WRITE(RING_HEAD(base), 0);
	I915_WRITE(RING_TAIL(base), 0);
	I915_WRITE(RING_START(base), 0);
}

static void init_unused_rings(struct drm_i915_private *dev_priv)
{
	if (IS_I830(dev_priv)) {
		init_unused_ring(dev_priv, PRB1_BASE);
		init_unused_ring(dev_priv, SRB0_BASE);
		init_unused_ring(dev_priv, SRB1_BASE);
		init_unused_ring(dev_priv, SRB2_BASE);
		init_unused_ring(dev_priv, SRB3_BASE);
	} else if (IS_GEN2(dev_priv)) {
		init_unused_ring(dev_priv, SRB0_BASE);
		init_unused_ring(dev_priv, SRB1_BASE);
	} else if (IS_GEN3(dev_priv)) {
		init_unused_ring(dev_priv, PRB1_BASE);
		init_unused_ring(dev_priv, PRB2_BASE);
	}
}

static int __i915_gem_restart_engines(void *data)
{
	struct drm_i915_private *i915 = data;
	struct intel_engine_cs *engine;
	enum intel_engine_id id;
	int err;

	for_each_engine(engine, i915, id) {
		err = engine->init_hw(engine);
		if (err) {
			DRM_ERROR("Failed to restart %s (%d)\n",
				  engine->name, err);
			return err;
		}
	}

	return 0;
}

int i915_gem_init_hw(struct drm_i915_private *dev_priv)
{
	int ret;

	dev_priv->gt.last_init_time = ktime_get();

	/* Double layer security blanket, see i915_gem_init() */
	intel_uncore_forcewake_get(dev_priv, FORCEWAKE_ALL);

	if (HAS_EDRAM(dev_priv) && INTEL_GEN(dev_priv) < 9)
		I915_WRITE(HSW_IDICR, I915_READ(HSW_IDICR) | IDIHASHMSK(0xf));

	if (IS_HASWELL(dev_priv))
		I915_WRITE(MI_PREDICATE_RESULT_2, IS_HSW_GT3(dev_priv) ?
			   LOWER_SLICE_ENABLED : LOWER_SLICE_DISABLED);

	if (HAS_PCH_NOP(dev_priv)) {
		if (IS_IVYBRIDGE(dev_priv)) {
			u32 temp = I915_READ(GEN7_MSG_CTL);
			temp &= ~(WAIT_FOR_PCH_FLR_ACK | WAIT_FOR_PCH_RESET_ACK);
			I915_WRITE(GEN7_MSG_CTL, temp);
		} else if (INTEL_GEN(dev_priv) >= 7) {
			u32 temp = I915_READ(HSW_NDE_RSTWRN_OPT);
			temp &= ~RESET_PCH_HANDSHAKE_ENABLE;
			I915_WRITE(HSW_NDE_RSTWRN_OPT, temp);
		}
	}

	intel_gt_workarounds_apply(dev_priv);

	i915_gem_init_swizzling(dev_priv);

	/*
	 * At least 830 can leave some of the unused rings
	 * "active" (ie. head != tail) after resume which
	 * will prevent c3 entry. Makes sure all unused rings
	 * are totally idle.
	 */
	init_unused_rings(dev_priv);

	BUG_ON(!dev_priv->kernel_context);
	if (i915_terminally_wedged(&dev_priv->gpu_error)) {
		ret = -EIO;
		goto out;
	}

	ret = i915_ppgtt_init_hw(dev_priv);
	if (ret) {
		DRM_ERROR("Enabling PPGTT failed (%d)\n", ret);
		goto out;
	}

	ret = intel_wopcm_init_hw(&dev_priv->wopcm);
	if (ret) {
		DRM_ERROR("Enabling WOPCM failed (%d)\n", ret);
		goto out;
	}

	/* We can't enable contexts until all firmware is loaded */
	ret = intel_uc_init_hw(dev_priv);
	if (ret) {
		DRM_ERROR("Enabling uc failed (%d)\n", ret);
		goto out;
	}

	intel_mocs_init_l3cc_table(dev_priv);

	/* Only when the HW is re-initialised, can we replay the requests */
	ret = __i915_gem_restart_engines(dev_priv);
out:
	intel_uncore_forcewake_put(dev_priv, FORCEWAKE_ALL);
	return ret;
}

static int __intel_engines_record_defaults(struct drm_i915_private *i915)
{
	struct i915_gem_context *ctx;
	struct intel_engine_cs *engine;
	enum intel_engine_id id;
	int err;

	/*
	 * As we reset the gpu during very early sanitisation, the current
	 * register state on the GPU should reflect its defaults values.
	 * We load a context onto the hw (with restore-inhibit), then switch
	 * over to a second context to save that default register state. We
	 * can then prime every new context with that state so they all start
	 * from the same default HW values.
	 */

	ctx = i915_gem_context_create_kernel(i915, 0);
	if (IS_ERR(ctx))
		return PTR_ERR(ctx);

	for_each_engine(engine, i915, id) {
		struct i915_request *rq;

		rq = i915_request_alloc(engine, ctx);
		if (IS_ERR(rq)) {
			err = PTR_ERR(rq);
			goto out_ctx;
		}

		err = 0;
		if (engine->init_context)
			err = engine->init_context(rq);

		__i915_request_add(rq, true);
		if (err)
			goto err_active;
	}

	err = i915_gem_switch_to_kernel_context(i915);
	if (err)
		goto err_active;

	err = i915_gem_wait_for_idle(i915, I915_WAIT_LOCKED);
	if (err)
		goto err_active;

	assert_kernel_context_is_current(i915);

	for_each_engine(engine, i915, id) {
		struct i915_vma *state;

		state = to_intel_context(ctx, engine)->state;
		if (!state)
			continue;

		/*
		 * As we will hold a reference to the logical state, it will
		 * not be torn down with the context, and importantly the
		 * object will hold onto its vma (making it possible for a
		 * stray GTT write to corrupt our defaults). Unmap the vma
		 * from the GTT to prevent such accidents and reclaim the
		 * space.
		 */
		err = i915_vma_unbind(state);
		if (err)
			goto err_active;

		err = i915_gem_object_set_to_cpu_domain(state->obj, false);
		if (err)
			goto err_active;

		engine->default_state = i915_gem_object_get(state->obj);
	}

	if (IS_ENABLED(CONFIG_DRM_I915_DEBUG_GEM)) {
		unsigned int found = intel_engines_has_context_isolation(i915);

		/*
		 * Make sure that classes with multiple engine instances all
		 * share the same basic configuration.
		 */
		for_each_engine(engine, i915, id) {
			unsigned int bit = BIT(engine->uabi_class);
			unsigned int expected = engine->default_state ? bit : 0;

			if ((found & bit) != expected) {
				DRM_ERROR("mismatching default context state for class %d on engine %s\n",
					  engine->uabi_class, engine->name);
			}
		}
	}

out_ctx:
	i915_gem_context_set_closed(ctx);
	i915_gem_context_put(ctx);
	return err;

err_active:
	/*
	 * If we have to abandon now, we expect the engines to be idle
	 * and ready to be torn-down. First try to flush any remaining
	 * request, ensure we are pointing at the kernel context and
	 * then remove it.
	 */
	if (WARN_ON(i915_gem_switch_to_kernel_context(i915)))
		goto out_ctx;

	if (WARN_ON(i915_gem_wait_for_idle(i915, I915_WAIT_LOCKED)))
		goto out_ctx;

	i915_gem_contexts_lost(i915);
	goto out_ctx;
}

int i915_gem_init(struct drm_i915_private *dev_priv)
{
	int ret;

	/*
	 * We need to fallback to 4K pages since gvt gtt handling doesn't
	 * support huge page entries - we will need to check either hypervisor
	 * mm can support huge guest page or just do emulation in gvt.
	 */
	if (intel_vgpu_active(dev_priv))
		mkwrite_device_info(dev_priv)->page_sizes =
			I915_GTT_PAGE_SIZE_4K;

	dev_priv->mm.unordered_timeline = dma_fence_context_alloc(1);

	if (HAS_LOGICAL_RING_CONTEXTS(dev_priv)) {
		dev_priv->gt.resume = intel_lr_context_resume;
		dev_priv->gt.cleanup_engine = intel_logical_ring_cleanup;
	} else {
		dev_priv->gt.resume = intel_legacy_submission_resume;
		dev_priv->gt.cleanup_engine = intel_engine_cleanup;
	}

	ret = i915_gem_init_userptr(dev_priv);
	if (ret)
		return ret;

	ret = intel_wopcm_init(&dev_priv->wopcm);
	if (ret)
		return ret;

	ret = intel_uc_init_misc(dev_priv);
	if (ret)
		return ret;

	/* This is just a security blanket to placate dragons.
	 * On some systems, we very sporadically observe that the first TLBs
	 * used by the CS may be stale, despite us poking the TLB reset. If
	 * we hold the forcewake during initialisation these problems
	 * just magically go away.
	 */
	mutex_lock(&dev_priv->drm.struct_mutex);
	intel_uncore_forcewake_get(dev_priv, FORCEWAKE_ALL);

	ret = i915_gem_init_ggtt(dev_priv);
	if (ret) {
		GEM_BUG_ON(ret == -EIO);
		goto err_unlock;
	}

	ret = i915_gem_contexts_init(dev_priv);
	if (ret) {
		GEM_BUG_ON(ret == -EIO);
		goto err_ggtt;
	}

	ret = intel_engines_init(dev_priv);
	if (ret) {
		GEM_BUG_ON(ret == -EIO);
		goto err_context;
	}

	intel_init_gt_powersave(dev_priv);

	ret = intel_uc_init(dev_priv);
	if (ret)
		goto err_pm;

	ret = i915_gem_init_hw(dev_priv);
	if (ret)
		goto err_uc_init;

	/*
	 * Despite its name intel_init_clock_gating applies both display
	 * clock gating workarounds; GT mmio workarounds and the occasional
	 * GT power context workaround. Worse, sometimes it includes a context
	 * register workaround which we need to apply before we record the
	 * default HW state for all contexts.
	 *
	 * FIXME: break up the workarounds and apply them at the right time!
	 */
	intel_init_clock_gating(dev_priv);

	ret = __intel_engines_record_defaults(dev_priv);
	if (ret)
		goto err_init_hw;

	if (i915_inject_load_failure()) {
		ret = -ENODEV;
		goto err_init_hw;
	}

	if (i915_inject_load_failure()) {
		ret = -EIO;
		goto err_init_hw;
	}

	intel_uncore_forcewake_put(dev_priv, FORCEWAKE_ALL);
	mutex_unlock(&dev_priv->drm.struct_mutex);

	return 0;

	/*
	 * Unwinding is complicated by that we want to handle -EIO to mean
	 * disable GPU submission but keep KMS alive. We want to mark the
	 * HW as irrevisibly wedged, but keep enough state around that the
	 * driver doesn't explode during runtime.
	 */
err_init_hw:
	i915_gem_wait_for_idle(dev_priv, I915_WAIT_LOCKED);
	i915_gem_contexts_lost(dev_priv);
	intel_uc_fini_hw(dev_priv);
err_uc_init:
	intel_uc_fini(dev_priv);
err_pm:
	if (ret != -EIO) {
		intel_cleanup_gt_powersave(dev_priv);
		i915_gem_cleanup_engines(dev_priv);
	}
err_context:
	if (ret != -EIO)
		i915_gem_contexts_fini(dev_priv);
err_ggtt:
err_unlock:
	intel_uncore_forcewake_put(dev_priv, FORCEWAKE_ALL);
	mutex_unlock(&dev_priv->drm.struct_mutex);

	intel_uc_fini_misc(dev_priv);

	if (ret != -EIO)
		i915_gem_cleanup_userptr(dev_priv);

	if (ret == -EIO) {
		/*
		 * Allow engine initialisation to fail by marking the GPU as
		 * wedged. But we only want to do this where the GPU is angry,
		 * for all other failure, such as an allocation failure, bail.
		 */
		if (!i915_terminally_wedged(&dev_priv->gpu_error)) {
			DRM_ERROR("Failed to initialize GPU, declaring it wedged\n");
			i915_gem_set_wedged(dev_priv);
		}
		ret = 0;
	}

	i915_gem_drain_freed_objects(dev_priv);
	return ret;
}

void i915_gem_init_mmio(struct drm_i915_private *i915)
{
	i915_gem_sanitize(i915);
}

void
i915_gem_cleanup_engines(struct drm_i915_private *dev_priv)
{
	struct intel_engine_cs *engine;
	enum intel_engine_id id;

	for_each_engine(engine, dev_priv, id)
		dev_priv->gt.cleanup_engine(engine);
}

void
i915_gem_load_init_fences(struct drm_i915_private *dev_priv)
{
	int i;

	if (INTEL_GEN(dev_priv) >= 7 && !IS_VALLEYVIEW(dev_priv) &&
	    !IS_CHERRYVIEW(dev_priv))
		dev_priv->num_fence_regs = 32;
	else if (INTEL_GEN(dev_priv) >= 4 ||
		 IS_I945G(dev_priv) || IS_I945GM(dev_priv) ||
		 IS_G33(dev_priv) || IS_PINEVIEW(dev_priv))
		dev_priv->num_fence_regs = 16;
	else
		dev_priv->num_fence_regs = 8;

	if (intel_vgpu_active(dev_priv))
		dev_priv->num_fence_regs =
				I915_READ(vgtif_reg(avail_rs.fence_num));

	/* Initialize fence registers to zero */
	for (i = 0; i < dev_priv->num_fence_regs; i++) {
		struct drm_i915_fence_reg *fence = &dev_priv->fence_regs[i];

		fence->i915 = dev_priv;
		fence->id = i;
		list_add_tail(&fence->link, &dev_priv->mm.fence_list);
	}
	i915_gem_restore_fences(dev_priv);

	i915_gem_detect_bit_6_swizzle(dev_priv);
}

static void i915_gem_init__mm(struct drm_i915_private *i915)
{
	spin_lock_init(&i915->mm.object_stat_lock);
	spin_lock_init(&i915->mm.obj_lock);
	spin_lock_init(&i915->mm.free_lock);

	init_llist_head(&i915->mm.free_list);

	INIT_LIST_HEAD(&i915->mm.unbound_list);
	INIT_LIST_HEAD(&i915->mm.bound_list);
	INIT_LIST_HEAD(&i915->mm.fence_list);
	INIT_LIST_HEAD(&i915->mm.userfault_list);

	INIT_WORK(&i915->mm.free_work, __i915_gem_free_work);
}

int i915_gem_init_early(struct drm_i915_private *dev_priv)
{
	int err = -ENOMEM;

	dev_priv->objects = KMEM_CACHE(drm_i915_gem_object, SLAB_HWCACHE_ALIGN);
	if (!dev_priv->objects)
		goto err_out;

	dev_priv->vmas = KMEM_CACHE(i915_vma, SLAB_HWCACHE_ALIGN);
	if (!dev_priv->vmas)
		goto err_objects;

	dev_priv->luts = KMEM_CACHE(i915_lut_handle, 0);
	if (!dev_priv->luts)
		goto err_vmas;

	dev_priv->requests = KMEM_CACHE(i915_request,
					SLAB_HWCACHE_ALIGN |
					SLAB_RECLAIM_ACCOUNT |
					SLAB_TYPESAFE_BY_RCU);
	if (!dev_priv->requests)
		goto err_luts;

	dev_priv->dependencies = KMEM_CACHE(i915_dependency,
					    SLAB_HWCACHE_ALIGN |
					    SLAB_RECLAIM_ACCOUNT);
	if (!dev_priv->dependencies)
		goto err_requests;

	dev_priv->priorities = KMEM_CACHE(i915_priolist, SLAB_HWCACHE_ALIGN);
	if (!dev_priv->priorities)
		goto err_dependencies;

	INIT_LIST_HEAD(&dev_priv->gt.timelines);
	INIT_LIST_HEAD(&dev_priv->gt.active_rings);
	INIT_LIST_HEAD(&dev_priv->gt.closed_vma);

	i915_gem_init__mm(dev_priv);

	INIT_DELAYED_WORK(&dev_priv->gt.retire_work,
			  i915_gem_retire_work_handler);
	INIT_DELAYED_WORK(&dev_priv->gt.idle_work,
			  i915_gem_idle_work_handler);
	init_waitqueue_head(&dev_priv->gpu_error.wait_queue);
	init_waitqueue_head(&dev_priv->gpu_error.reset_queue);

	atomic_set(&dev_priv->mm.bsd_engine_dispatch_index, 0);

	spin_lock_init(&dev_priv->fb_tracking.lock);

	err = i915_gemfs_init(dev_priv);
	if (err)
		DRM_NOTE("Unable to create a private tmpfs mount, hugepage support will be disabled(%d).\n", err);

	return 0;

err_dependencies:
	kmem_cache_destroy(dev_priv->dependencies);
err_requests:
	kmem_cache_destroy(dev_priv->requests);
err_luts:
	kmem_cache_destroy(dev_priv->luts);
err_vmas:
	kmem_cache_destroy(dev_priv->vmas);
err_objects:
	kmem_cache_destroy(dev_priv->objects);
err_out:
	return err;
}

void i915_gem_cleanup_early(struct drm_i915_private *dev_priv)
{
	i915_gem_drain_freed_objects(dev_priv);
	GEM_BUG_ON(!llist_empty(&dev_priv->mm.free_list));
	GEM_BUG_ON(atomic_read(&dev_priv->mm.free_count));
	WARN_ON(dev_priv->mm.object_count);
	WARN_ON(!list_empty(&dev_priv->gt.timelines));

	kmem_cache_destroy(dev_priv->priorities);
	kmem_cache_destroy(dev_priv->dependencies);
	kmem_cache_destroy(dev_priv->requests);
	kmem_cache_destroy(dev_priv->luts);
	kmem_cache_destroy(dev_priv->vmas);
	kmem_cache_destroy(dev_priv->objects);

	/* And ensure that our DESTROY_BY_RCU slabs are truly destroyed */
	rcu_barrier();

	i915_gemfs_fini(dev_priv);
}

int i915_gem_freeze(struct drm_i915_private *dev_priv)
{
	/* Discard all purgeable objects, let userspace recover those as
	 * required after resuming.
	 */
	i915_gem_shrink_all(dev_priv);

	return 0;
}

int i915_gem_freeze_late(struct drm_i915_private *dev_priv)
{
	struct drm_i915_gem_object *obj;
	struct list_head *phases[] = {
		&dev_priv->mm.unbound_list,
		&dev_priv->mm.bound_list,
		NULL
	}, **p;

	/* Called just before we write the hibernation image.
	 *
	 * We need to update the domain tracking to reflect that the CPU
	 * will be accessing all the pages to create and restore from the
	 * hibernation, and so upon restoration those pages will be in the
	 * CPU domain.
	 *
	 * To make sure the hibernation image contains the latest state,
	 * we update that state just before writing out the image.
	 *
	 * To try and reduce the hibernation image, we manually shrink
	 * the objects as well, see i915_gem_freeze()
	 */

	i915_gem_shrink(dev_priv, -1UL, NULL, I915_SHRINK_UNBOUND);
	i915_gem_drain_freed_objects(dev_priv);

	spin_lock(&dev_priv->mm.obj_lock);
	for (p = phases; *p; p++) {
		list_for_each_entry(obj, *p, mm.link)
			__start_cpu_write(obj);
	}
	spin_unlock(&dev_priv->mm.obj_lock);

	return 0;
}

void i915_gem_release(struct drm_device *dev, struct drm_file *file)
{
	struct drm_i915_file_private *file_priv = file->driver_priv;
	struct i915_request *request;

	/* Clean up our request list when the client is going away, so that
	 * later retire_requests won't dereference our soon-to-be-gone
	 * file_priv.
	 */
	spin_lock(&file_priv->mm.lock);
	list_for_each_entry(request, &file_priv->mm.request_list, client_link)
		request->file_priv = NULL;
	spin_unlock(&file_priv->mm.lock);
}

int i915_gem_open(struct drm_i915_private *i915, struct drm_file *file)
{
	struct drm_i915_file_private *file_priv;
	int ret;

	DRM_DEBUG("\n");

	file_priv = kzalloc(sizeof(*file_priv), GFP_KERNEL);
	if (!file_priv)
		return -ENOMEM;

	file->driver_priv = file_priv;
	file_priv->dev_priv = i915;
	file_priv->file = file;

	spin_lock_init(&file_priv->mm.lock);
	INIT_LIST_HEAD(&file_priv->mm.request_list);

	file_priv->bsd_engine = -1;

	ret = i915_gem_context_open(i915, file);
	if (ret)
		kfree(file_priv);

	return ret;
}

/**
 * i915_gem_track_fb - update frontbuffer tracking
 * @old: current GEM buffer for the frontbuffer slots
 * @new: new GEM buffer for the frontbuffer slots
 * @frontbuffer_bits: bitmask of frontbuffer slots
 *
 * This updates the frontbuffer tracking bits @frontbuffer_bits by clearing them
 * from @old and setting them in @new. Both @old and @new can be NULL.
 */
void i915_gem_track_fb(struct drm_i915_gem_object *old,
		       struct drm_i915_gem_object *new,
		       unsigned frontbuffer_bits)
{
	/* Control of individual bits within the mask are guarded by
	 * the owning plane->mutex, i.e. we can never see concurrent
	 * manipulation of individual bits. But since the bitfield as a whole
	 * is updated using RMW, we need to use atomics in order to update
	 * the bits.
	 */
	BUILD_BUG_ON(INTEL_FRONTBUFFER_BITS_PER_PIPE * I915_MAX_PIPES >
		     sizeof(atomic_t) * BITS_PER_BYTE);

	if (old) {
		WARN_ON(!(atomic_read(&old->frontbuffer_bits) & frontbuffer_bits));
		atomic_andnot(frontbuffer_bits, &old->frontbuffer_bits);
	}

	if (new) {
		WARN_ON(atomic_read(&new->frontbuffer_bits) & frontbuffer_bits);
		atomic_or(frontbuffer_bits, &new->frontbuffer_bits);
	}
}

/* Allocate a new GEM object and fill it with the supplied data */
struct drm_i915_gem_object *
i915_gem_object_create_from_data(struct drm_i915_private *dev_priv,
			         const void *data, size_t size)
{
	struct drm_i915_gem_object *obj;
	struct file *file;
	size_t offset;
	int err;

	obj = i915_gem_object_create(dev_priv, round_up(size, PAGE_SIZE));
	if (IS_ERR(obj))
		return obj;

	GEM_BUG_ON(obj->write_domain != I915_GEM_DOMAIN_CPU);

	file = obj->base.filp;
	offset = 0;
	do {
		unsigned int len = min_t(typeof(size), size, PAGE_SIZE);
		struct page *page;
		void *pgdata, *vaddr;

		err = pagecache_write_begin(file, file->f_mapping,
					    offset, len, 0,
					    &page, &pgdata);
		if (err < 0)
			goto fail;

		vaddr = kmap(page);
		memcpy(vaddr, data, len);
		kunmap(page);

		err = pagecache_write_end(file, file->f_mapping,
					  offset, len, len,
					  page, pgdata);
		if (err < 0)
			goto fail;

		size -= len;
		data += len;
		offset += len;
	} while (size);

	return obj;

fail:
	i915_gem_object_put(obj);
	return ERR_PTR(err);
}

struct scatterlist *
i915_gem_object_get_sg(struct drm_i915_gem_object *obj,
		       unsigned int n,
		       unsigned int *offset)
{
	struct i915_gem_object_page_iter *iter = &obj->mm.get_page;
	struct scatterlist *sg;
	unsigned int idx, count;

	might_sleep();
	GEM_BUG_ON(n >= obj->base.size >> PAGE_SHIFT);
	GEM_BUG_ON(!i915_gem_object_has_pinned_pages(obj));

	/* As we iterate forward through the sg, we record each entry in a
	 * radixtree for quick repeated (backwards) lookups. If we have seen
	 * this index previously, we will have an entry for it.
	 *
	 * Initial lookup is O(N), but this is amortized to O(1) for
	 * sequential page access (where each new request is consecutive
	 * to the previous one). Repeated lookups are O(lg(obj->base.size)),
	 * i.e. O(1) with a large constant!
	 */
	if (n < READ_ONCE(iter->sg_idx))
		goto lookup;

	mutex_lock(&iter->lock);

	/* We prefer to reuse the last sg so that repeated lookup of this
	 * (or the subsequent) sg are fast - comparing against the last
	 * sg is faster than going through the radixtree.
	 */

	sg = iter->sg_pos;
	idx = iter->sg_idx;
	count = __sg_page_count(sg);

	while (idx + count <= n) {
		unsigned long exception, i;
		int ret;

		/* If we cannot allocate and insert this entry, or the
		 * individual pages from this range, cancel updating the
		 * sg_idx so that on this lookup we are forced to linearly
		 * scan onwards, but on future lookups we will try the
		 * insertion again (in which case we need to be careful of
		 * the error return reporting that we have already inserted
		 * this index).
		 */
		ret = radix_tree_insert(&iter->radix, idx, sg);
		if (ret && ret != -EEXIST)
			goto scan;

		exception =
			RADIX_TREE_EXCEPTIONAL_ENTRY |
			idx << RADIX_TREE_EXCEPTIONAL_SHIFT;
		for (i = 1; i < count; i++) {
			ret = radix_tree_insert(&iter->radix, idx + i,
						(void *)exception);
			if (ret && ret != -EEXIST)
				goto scan;
		}

		idx += count;
		sg = ____sg_next(sg);
		count = __sg_page_count(sg);
	}

scan:
	iter->sg_pos = sg;
	iter->sg_idx = idx;

	mutex_unlock(&iter->lock);

	if (unlikely(n < idx)) /* insertion completed by another thread */
		goto lookup;

	/* In case we failed to insert the entry into the radixtree, we need
	 * to look beyond the current sg.
	 */
	while (idx + count <= n) {
		idx += count;
		sg = ____sg_next(sg);
		count = __sg_page_count(sg);
	}

	*offset = n - idx;
	return sg;

lookup:
	rcu_read_lock();

	sg = radix_tree_lookup(&iter->radix, n);
	GEM_BUG_ON(!sg);

	/* If this index is in the middle of multi-page sg entry,
	 * the radixtree will contain an exceptional entry that points
	 * to the start of that range. We will return the pointer to
	 * the base page and the offset of this page within the
	 * sg entry's range.
	 */
	*offset = 0;
	if (unlikely(radix_tree_exception(sg))) {
		unsigned long base =
			(unsigned long)sg >> RADIX_TREE_EXCEPTIONAL_SHIFT;

		sg = radix_tree_lookup(&iter->radix, base);
		GEM_BUG_ON(!sg);

		*offset = n - base;
	}

	rcu_read_unlock();

	return sg;
}

struct page *
i915_gem_object_get_page(struct drm_i915_gem_object *obj, unsigned int n)
{
	struct scatterlist *sg;
	unsigned int offset;

	GEM_BUG_ON(!i915_gem_object_has_struct_page(obj));

	sg = i915_gem_object_get_sg(obj, n, &offset);
	return nth_page(sg_page(sg), offset);
}

/* Like i915_gem_object_get_page(), but mark the returned page dirty */
struct page *
i915_gem_object_get_dirty_page(struct drm_i915_gem_object *obj,
			       unsigned int n)
{
	struct page *page;

	page = i915_gem_object_get_page(obj, n);
	if (!obj->mm.dirty)
		set_page_dirty(page);

	return page;
}

dma_addr_t
i915_gem_object_get_dma_address(struct drm_i915_gem_object *obj,
				unsigned long n)
{
	struct scatterlist *sg;
	unsigned int offset;

	sg = i915_gem_object_get_sg(obj, n, &offset);
	return sg_dma_address(sg) + (offset << PAGE_SHIFT);
}

int i915_gem_object_attach_phys(struct drm_i915_gem_object *obj, int align)
{
	struct sg_table *pages;
	int err;

	if (align > obj->base.size)
		return -EINVAL;

	if (obj->ops == &i915_gem_phys_ops)
		return 0;

	if (obj->ops != &i915_gem_object_ops)
		return -EINVAL;

	err = i915_gem_object_unbind(obj);
	if (err)
		return err;

	mutex_lock(&obj->mm.lock);

	if (obj->mm.madv != I915_MADV_WILLNEED) {
		err = -EFAULT;
		goto err_unlock;
	}

	if (obj->mm.quirked) {
		err = -EFAULT;
		goto err_unlock;
	}

	if (obj->mm.mapping) {
		err = -EBUSY;
		goto err_unlock;
	}

	pages = fetch_and_zero(&obj->mm.pages);
	if (pages) {
		struct drm_i915_private *i915 = to_i915(obj->base.dev);

		__i915_gem_object_reset_page_iter(obj);

		spin_lock(&i915->mm.obj_lock);
		list_del(&obj->mm.link);
		spin_unlock(&i915->mm.obj_lock);
	}

	obj->ops = &i915_gem_phys_ops;

	err = ____i915_gem_object_get_pages(obj);
	if (err)
		goto err_xfer;

	/* Perma-pin (until release) the physical set of pages */
	__i915_gem_object_pin_pages(obj);

	if (!IS_ERR_OR_NULL(pages))
		i915_gem_object_ops.put_pages(obj, pages);
	mutex_unlock(&obj->mm.lock);
	return 0;

err_xfer:
	obj->ops = &i915_gem_object_ops;
	obj->mm.pages = pages;
err_unlock:
	mutex_unlock(&obj->mm.lock);
	return err;
}

#if IS_ENABLED(CONFIG_DRM_I915_SELFTEST)
#include "selftests/scatterlist.c"
#include "selftests/mock_gem_device.c"
#include "selftests/huge_gem_object.c"
#include "selftests/huge_pages.c"
#include "selftests/i915_gem_object.c"
#include "selftests/i915_gem_coherency.c"
#endif<|MERGE_RESOLUTION|>--- conflicted
+++ resolved
@@ -141,10 +141,7 @@
 {
 	lockdep_assert_held(&i915->drm.struct_mutex);
 	GEM_BUG_ON(i915->gt.active_requests);
-<<<<<<< HEAD
-=======
 	GEM_BUG_ON(!list_empty(&i915->gt.active_rings));
->>>>>>> 01f83786
 
 	if (!i915->gt.awake)
 		return I915_EPOCH_INVALID;
@@ -165,16 +162,10 @@
 	synchronize_irq(i915->drm.irq);
 
 	intel_engines_park(i915);
-<<<<<<< HEAD
-	i915_gem_timelines_park(i915);
-
-	i915_pmu_gt_parked(i915);
-=======
 	i915_timelines_park(i915);
 
 	i915_pmu_gt_parked(i915);
 	i915_vma_parked(i915);
->>>>>>> 01f83786
 
 	i915->gt.awake = false;
 
@@ -3325,11 +3316,7 @@
 
 	GEM_TRACE("start\n");
 
-<<<<<<< HEAD
-	if (drm_debug & DRM_UT_DRIVER) {
-=======
 	if (GEM_SHOW_DEBUG()) {
->>>>>>> 01f83786
 		struct drm_printer p = drm_debug_printer(__func__);
 
 		for_each_engine(engine, i915, id)
@@ -3429,23 +3416,6 @@
 		if (!rq)
 			continue;
 
-<<<<<<< HEAD
-			/*
-			 * We can't use our normal waiter as we want to
-			 * avoid recursively trying to handle the current
-			 * reset. The basic dma_fence_default_wait() installs
-			 * a callback for dma_fence_signal(), which is
-			 * triggered by our nop handler (indirectly, the
-			 * callback enables the signaler thread which is
-			 * woken by the nop_submit_request() advancing the seqno
-			 * and when the seqno passes the fence, the signaler
-			 * then signals the fence waking us up).
-			 */
-			if (dma_fence_default_wait(&rq->fence, true,
-						   MAX_SCHEDULE_TIMEOUT) < 0)
-				return false;
-		}
-=======
 		/*
 		 * We can't use our normal waiter as we want to
 		 * avoid recursively trying to handle the current
@@ -3460,7 +3430,6 @@
 		if (dma_fence_default_wait(&rq->fence, true,
 					   MAX_SCHEDULE_TIMEOUT) < 0)
 			return false;
->>>>>>> 01f83786
 	}
 	i915_retire_requests(i915);
 	GEM_BUG_ON(i915->gt.active_requests);
