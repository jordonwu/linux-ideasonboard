--- conflicted
+++ resolved
@@ -240,12 +240,9 @@
 
 	rbtree_postorder_for_each_entry_safe(it, n, &ctx->hw_contexts, node)
 		intel_context_put(it);
-<<<<<<< HEAD
-=======
 
 	if (ctx->timeline)
 		i915_timeline_put(ctx->timeline);
->>>>>>> a01b2c6f
 
 	kfree(ctx->name);
 	put_pid(ctx->pid);
@@ -351,10 +348,6 @@
 __create_context(struct drm_i915_private *dev_priv)
 {
 	struct i915_gem_context *ctx;
-<<<<<<< HEAD
-	int ret;
-=======
->>>>>>> a01b2c6f
 	int i;
 
 	ctx = kzalloc(sizeof(*ctx), GFP_KERNEL);
@@ -868,20 +861,13 @@
 I915_SELFTEST_DECLARE(static unsigned long context_barrier_inject_fault);
 static int context_barrier_task(struct i915_gem_context *ctx,
 				unsigned long engines,
-<<<<<<< HEAD
-=======
 				int (*emit)(struct i915_request *rq, void *data),
->>>>>>> a01b2c6f
 				void (*task)(void *data),
 				void *data)
 {
 	struct drm_i915_private *i915 = ctx->i915;
 	struct context_barrier_task *cb;
-<<<<<<< HEAD
-	struct intel_context *ce;
-=======
 	struct intel_context *ce, *next;
->>>>>>> a01b2c6f
 	intel_wakeref_t wakeref;
 	int err = 0;
 
@@ -891,18 +877,6 @@
 	cb = kmalloc(sizeof(*cb), GFP_KERNEL);
 	if (!cb)
 		return -ENOMEM;
-<<<<<<< HEAD
-
-	i915_active_init(i915, &cb->base, cb_retire);
-	i915_active_acquire(&cb->base);
-
-	wakeref = intel_runtime_pm_get(i915);
-	list_for_each_entry(ce, &ctx->active_engines, active_link) {
-		struct intel_engine_cs *engine = ce->engine;
-		struct i915_request *rq;
-
-		if (!(ce->engine->mask & engines))
-=======
 
 	i915_active_init(i915, &cb->base, cb_retire);
 	i915_active_acquire(&cb->base);
@@ -913,14 +887,12 @@
 		struct i915_request *rq;
 
 		if (!(engine->mask & engines))
->>>>>>> a01b2c6f
 			continue;
 
 		if (I915_SELFTEST_ONLY(context_barrier_inject_fault &
 				       engine->mask)) {
 			err = -ENXIO;
 			break;
-<<<<<<< HEAD
 		}
 
 		rq = i915_request_alloc(engine, ctx);
@@ -929,23 +901,12 @@
 			break;
 		}
 
-		err = i915_active_ref(&cb->base, rq->fence.context, rq);
-=======
-		}
-
-		rq = i915_request_alloc(engine, ctx);
-		if (IS_ERR(rq)) {
-			err = PTR_ERR(rq);
-			break;
-		}
-
 		err = 0;
 		if (emit)
 			err = emit(rq, data);
 		if (err == 0)
 			err = i915_active_ref(&cb->base, rq->fence.context, rq);
 
->>>>>>> a01b2c6f
 		i915_request_add(rq);
 		if (err)
 			break;
@@ -954,15 +915,9 @@
 
 	cb->task = err ? NULL : task; /* caller needs to unwind instead */
 	cb->data = data;
-<<<<<<< HEAD
 
 	i915_active_release(&cb->base);
 
-=======
-
-	i915_active_release(&cb->base);
-
->>>>>>> a01b2c6f
 	return err;
 }
 
@@ -1017,15 +972,6 @@
 static int get_ppgtt(struct i915_gem_context *ctx,
 		     struct drm_i915_gem_context_param *args)
 {
-<<<<<<< HEAD
-	struct drm_i915_private *i915 = to_i915(dev);
-	struct drm_i915_gem_context_create *args = data;
-	struct drm_i915_file_private *file_priv = file->driver_priv;
-	struct i915_gem_context *ctx;
-	int ret;
-
-	if (!DRIVER_CAPS(i915)->has_logical_contexts)
-=======
 	struct drm_i915_file_private *file_priv = ctx->file_priv;
 	struct i915_hw_ppgtt *ppgtt;
 	int ret;
@@ -1033,7 +979,6 @@
 	return -EINVAL; /* nothing to see here; please move along */
 
 	if (!ctx->ppgtt)
->>>>>>> a01b2c6f
 		return -ENODEV;
 
 	/* XXX rcu acquire? */
@@ -1041,19 +986,8 @@
 	if (ret)
 		return ret;
 
-<<<<<<< HEAD
-	ret = i915_terminally_wedged(i915);
-	if (ret)
-		return ret;
-
-	if (client_is_banned(file_priv)) {
-		DRM_DEBUG("client %s[%d] banned from creating ctx\n",
-			  current->comm,
-			  pid_nr(get_task_pid(current, PIDTYPE_PID)));
-=======
 	ppgtt = i915_ppgtt_get(ctx->ppgtt);
 	mutex_unlock(&ctx->i915->drm.struct_mutex);
->>>>>>> a01b2c6f
 
 	ret = mutex_lock_interruptible(&file_priv->vm_idr_lock);
 	if (ret)
@@ -1072,12 +1006,6 @@
 	args->size = 0;
 	args->value = ppgtt->user_handle;
 
-<<<<<<< HEAD
-	ctx = i915_gem_create_context(i915, file_priv);
-	mutex_unlock(&dev->struct_mutex);
-	if (IS_ERR(ctx))
-		return PTR_ERR(ctx);
-=======
 	ret = 0;
 err_unlock:
 	mutex_unlock(&file_priv->vm_idr_lock);
@@ -1085,7 +1013,6 @@
 	i915_ppgtt_put(ppgtt);
 	return ret;
 }
->>>>>>> a01b2c6f
 
 static void set_ppgtt_barrier(void *data)
 {
@@ -1147,15 +1074,9 @@
 static int set_ppgtt(struct i915_gem_context *ctx,
 		     struct drm_i915_gem_context_param *args)
 {
-<<<<<<< HEAD
-	struct drm_i915_gem_context_param_sseu user_sseu;
-	struct intel_engine_cs *engine;
-	struct intel_context *ce;
-=======
 	struct drm_i915_file_private *file_priv = ctx->file_priv;
 	struct i915_hw_ppgtt *ppgtt, *old;
 	int err;
->>>>>>> a01b2c6f
 
 	return -EINVAL; /* nothing to see here; please move along */
 
@@ -1172,11 +1093,6 @@
 	if (err)
 		return err;
 
-<<<<<<< HEAD
-	ce = intel_context_pin_lock(ctx, engine); /* serialises with set_sseu */
-	if (IS_ERR(ce))
-		return PTR_ERR(ce);
-=======
 	ppgtt = idr_find(&file_priv->vm_idr, args->value);
 	if (ppgtt) {
 		GEM_BUG_ON(ppgtt->user_handle != args->value);
@@ -1189,17 +1105,12 @@
 	err = mutex_lock_interruptible(&ctx->i915->drm.struct_mutex);
 	if (err)
 		goto out;
->>>>>>> a01b2c6f
 
 	if (ppgtt == ctx->ppgtt)
 		goto unlock;
 
-<<<<<<< HEAD
-	intel_context_pin_unlock(ce);
-=======
 	/* Teardown the existing obj:vma cache, it will have to be rebuilt. */
 	lut_close(ctx);
->>>>>>> a01b2c6f
 
 	old = __set_ppgtt(ctx, ppgtt);
 
@@ -1221,68 +1132,9 @@
 unlock:
 	mutex_unlock(&ctx->i915->drm.struct_mutex);
 
-<<<<<<< HEAD
-int i915_gem_context_getparam_ioctl(struct drm_device *dev, void *data,
-				    struct drm_file *file)
-{
-	struct drm_i915_file_private *file_priv = file->driver_priv;
-	struct drm_i915_gem_context_param *args = data;
-	struct i915_gem_context *ctx;
-	int ret = 0;
-
-	ctx = i915_gem_context_lookup(file_priv, args->ctx_id);
-	if (!ctx)
-		return -ENOENT;
-
-	switch (args->param) {
-	case I915_CONTEXT_PARAM_BAN_PERIOD:
-		ret = -EINVAL;
-		break;
-	case I915_CONTEXT_PARAM_NO_ZEROMAP:
-		args->size = 0;
-		args->value = test_bit(UCONTEXT_NO_ZEROMAP, &ctx->user_flags);
-		break;
-	case I915_CONTEXT_PARAM_GTT_SIZE:
-		args->size = 0;
-
-		if (ctx->ppgtt)
-			args->value = ctx->ppgtt->vm.total;
-		else if (to_i915(dev)->mm.aliasing_ppgtt)
-			args->value = to_i915(dev)->mm.aliasing_ppgtt->vm.total;
-		else
-			args->value = to_i915(dev)->ggtt.vm.total;
-		break;
-	case I915_CONTEXT_PARAM_NO_ERROR_CAPTURE:
-		args->size = 0;
-		args->value = i915_gem_context_no_error_capture(ctx);
-		break;
-	case I915_CONTEXT_PARAM_BANNABLE:
-		args->size = 0;
-		args->value = i915_gem_context_is_bannable(ctx);
-		break;
-	case I915_CONTEXT_PARAM_RECOVERABLE:
-		args->size = 0;
-		args->value = i915_gem_context_is_recoverable(ctx);
-		break;
-	case I915_CONTEXT_PARAM_PRIORITY:
-		args->size = 0;
-		args->value = ctx->sched.priority >> I915_USER_PRIORITY_SHIFT;
-		break;
-	case I915_CONTEXT_PARAM_SSEU:
-		ret = get_sseu(ctx, args);
-		break;
-	default:
-		ret = -EINVAL;
-		break;
-	}
-
-	i915_gem_context_put(ctx);
-	return ret;
-=======
 out:
 	i915_ppgtt_put(ppgtt);
 	return err;
->>>>>>> a01b2c6f
 }
 
 static int gen8_emit_rpcs_config(struct i915_request *rq,
