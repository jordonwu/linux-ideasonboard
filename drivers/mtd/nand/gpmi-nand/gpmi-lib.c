/*
 * Freescale GPMI NAND Flash Driver
 *
 * Copyright (C) 2008-2011 Freescale Semiconductor, Inc.
 * Copyright (C) 2008 Embedded Alley Solutions, Inc.
 *
 * This program is free software; you can redistribute it and/or modify
 * it under the terms of the GNU General Public License as published by
 * the Free Software Foundation; either version 2 of the License, or
 * (at your option) any later version.
 *
 * This program is distributed in the hope that it will be useful,
 * but WITHOUT ANY WARRANTY; without even the implied warranty of
 * MERCHANTABILITY or FITNESS FOR A PARTICULAR PURPOSE.  See the
 * GNU General Public License for more details.
 *
 * You should have received a copy of the GNU General Public License along
 * with this program; if not, write to the Free Software Foundation, Inc.,
 * 51 Franklin Street, Fifth Floor, Boston, MA 02110-1301 USA.
 */
#include <linux/mtd/gpmi-nand.h>
#include <linux/delay.h>
#include <linux/clk.h>
#include <mach/mxs.h>

#include "gpmi-nand.h"
#include "gpmi-regs.h"
#include "bch-regs.h"

struct timing_threshod timing_default_threshold = {
	.max_data_setup_cycles       = (BM_GPMI_TIMING0_DATA_SETUP >>
						BP_GPMI_TIMING0_DATA_SETUP),
	.internal_data_setup_in_ns   = 0,
	.max_sample_delay_factor     = (BM_GPMI_CTRL1_RDN_DELAY >>
						BP_GPMI_CTRL1_RDN_DELAY),
	.max_dll_clock_period_in_ns  = 32,
	.max_dll_delay_in_ns         = 16,
};

/*
 * Clear the bit and poll it cleared.  This is usually called with
 * a reset address and mask being either SFTRST(bit 31) or CLKGATE
 * (bit 30).
 */
static int clear_poll_bit(void __iomem *addr, u32 mask)
{
	int timeout = 0x400;

	/* clear the bit */
	__mxs_clrl(mask, addr);

	/*
	 * SFTRST needs 3 GPMI clocks to settle, the reference manual
	 * recommends to wait 1us.
	 */
	udelay(1);

	/* poll the bit becoming clear */
	while ((readl(addr) & mask) && --timeout)
		/* nothing */;

	return !timeout;
}

#define MODULE_CLKGATE		(1 << 30)
#define MODULE_SFTRST		(1 << 31)
/*
 * The current mxs_reset_block() will do two things:
 *  [1] enable the module.
 *  [2] reset the module.
 *
 * In most of the cases, it's ok.
 * But in MX23, there is a hardware bug in the BCH block (see erratum #2847).
 * If you try to soft reset the BCH block, it becomes unusable until
 * the next hard reset. This case occurs in the NAND boot mode. When the board
 * boots by NAND, the ROM of the chip will initialize the BCH blocks itself.
 * So If the driver tries to reset the BCH again, the BCH will not work anymore.
 * You will see a DMA timeout in this case. The bug has been fixed
 * in the following chips, such as MX28.
 *
 * To avoid this bug, just add a new parameter `just_enable` for
 * the mxs_reset_block(), and rewrite it here.
 */
static int gpmi_reset_block(void __iomem *reset_addr, bool just_enable)
{
	int ret;
	int timeout = 0x400;

	/* clear and poll SFTRST */
	ret = clear_poll_bit(reset_addr, MODULE_SFTRST);
	if (unlikely(ret))
		goto error;

	/* clear CLKGATE */
	__mxs_clrl(MODULE_CLKGATE, reset_addr);

	if (!just_enable) {
		/* set SFTRST to reset the block */
		__mxs_setl(MODULE_SFTRST, reset_addr);
		udelay(1);

		/* poll CLKGATE becoming set */
		while ((!(readl(reset_addr) & MODULE_CLKGATE)) && --timeout)
			/* nothing */;
		if (unlikely(!timeout))
			goto error;
	}

	/* clear and poll SFTRST */
	ret = clear_poll_bit(reset_addr, MODULE_SFTRST);
	if (unlikely(ret))
		goto error;

	/* clear and poll CLKGATE */
	ret = clear_poll_bit(reset_addr, MODULE_CLKGATE);
	if (unlikely(ret))
		goto error;

	return 0;

error:
	pr_err("%s(%p): module reset timeout\n", __func__, reset_addr);
	return -ETIMEDOUT;
}

int gpmi_init(struct gpmi_nand_data *this)
{
	struct resources *r = &this->resources;
	int ret;

	ret = clk_prepare_enable(r->clock);
	if (ret)
		goto err_out;
	ret = gpmi_reset_block(r->gpmi_regs, false);
	if (ret)
		goto err_out;

	/* Choose NAND mode. */
	writel(BM_GPMI_CTRL1_GPMI_MODE, r->gpmi_regs + HW_GPMI_CTRL1_CLR);

	/* Set the IRQ polarity. */
	writel(BM_GPMI_CTRL1_ATA_IRQRDY_POLARITY,
				r->gpmi_regs + HW_GPMI_CTRL1_SET);

	/* Disable Write-Protection. */
	writel(BM_GPMI_CTRL1_DEV_RESET, r->gpmi_regs + HW_GPMI_CTRL1_SET);

	/* Select BCH ECC. */
	writel(BM_GPMI_CTRL1_BCH_MODE, r->gpmi_regs + HW_GPMI_CTRL1_SET);

	clk_disable_unprepare(r->clock);
	return 0;
err_out:
	return ret;
}

/* This function is very useful. It is called only when the bug occur. */
void gpmi_dump_info(struct gpmi_nand_data *this)
{
	struct resources *r = &this->resources;
	struct bch_geometry *geo = &this->bch_geometry;
	u32 reg;
	int i;

	pr_err("Show GPMI registers :\n");
	for (i = 0; i <= HW_GPMI_DEBUG / 0x10 + 1; i++) {
		reg = readl(r->gpmi_regs + i * 0x10);
		pr_err("offset 0x%.3x : 0x%.8x\n", i * 0x10, reg);
	}

	/* start to print out the BCH info */
	pr_err("BCH Geometry :\n");
	pr_err("GF length              : %u\n", geo->gf_len);
	pr_err("ECC Strength           : %u\n", geo->ecc_strength);
	pr_err("Page Size in Bytes     : %u\n", geo->page_size);
	pr_err("Metadata Size in Bytes : %u\n", geo->metadata_size);
	pr_err("ECC Chunk Size in Bytes: %u\n", geo->ecc_chunk_size);
	pr_err("ECC Chunk Count        : %u\n", geo->ecc_chunk_count);
	pr_err("Payload Size in Bytes  : %u\n", geo->payload_size);
	pr_err("Auxiliary Size in Bytes: %u\n", geo->auxiliary_size);
	pr_err("Auxiliary Status Offset: %u\n", geo->auxiliary_status_offset);
	pr_err("Block Mark Byte Offset : %u\n", geo->block_mark_byte_offset);
	pr_err("Block Mark Bit Offset  : %u\n", geo->block_mark_bit_offset);
}

/* Configures the geometry for BCH.  */
int bch_set_geometry(struct gpmi_nand_data *this)
{
	struct resources *r = &this->resources;
	struct bch_geometry *bch_geo = &this->bch_geometry;
	unsigned int block_count;
	unsigned int block_size;
	unsigned int metadata_size;
	unsigned int ecc_strength;
	unsigned int page_size;
	int ret;

	if (common_nfc_set_geometry(this))
		return !0;

	block_count   = bch_geo->ecc_chunk_count - 1;
	block_size    = bch_geo->ecc_chunk_size;
	metadata_size = bch_geo->metadata_size;
	ecc_strength  = bch_geo->ecc_strength >> 1;
	page_size     = bch_geo->page_size;

	ret = clk_prepare_enable(r->clock);
	if (ret)
		goto err_out;

	/*
	* Due to erratum #2847 of the MX23, the BCH cannot be soft reset on this
	* chip, otherwise it will lock up. So we skip resetting BCH on the MX23.
	* On the other hand, the MX28 needs the reset, because one case has been
	* seen where the BCH produced ECC errors constantly after 10000
	* consecutive reboots. The latter case has not been seen on the MX23 yet,
	* still we don't know if it could happen there as well.
	*/
	ret = gpmi_reset_block(r->bch_regs, GPMI_IS_MX23(this));
	if (ret)
		goto err_out;

	/* Configure layout 0. */
	writel(BF_BCH_FLASH0LAYOUT0_NBLOCKS(block_count)
			| BF_BCH_FLASH0LAYOUT0_META_SIZE(metadata_size)
			| BF_BCH_FLASH0LAYOUT0_ECC0(ecc_strength)
			| BF_BCH_FLASH0LAYOUT0_DATA0_SIZE(block_size),
			r->bch_regs + HW_BCH_FLASH0LAYOUT0);

	writel(BF_BCH_FLASH0LAYOUT1_PAGE_SIZE(page_size)
			| BF_BCH_FLASH0LAYOUT1_ECCN(ecc_strength)
			| BF_BCH_FLASH0LAYOUT1_DATAN_SIZE(block_size),
			r->bch_regs + HW_BCH_FLASH0LAYOUT1);

	/* Set *all* chip selects to use layout 0. */
	writel(0, r->bch_regs + HW_BCH_LAYOUTSELECT);

	/* Enable interrupts. */
	writel(BM_BCH_CTRL_COMPLETE_IRQ_EN,
				r->bch_regs + HW_BCH_CTRL_SET);

	clk_disable_unprepare(r->clock);
	return 0;
err_out:
	return ret;
}

/* Converts time in nanoseconds to cycles. */
static unsigned int ns_to_cycles(unsigned int time,
			unsigned int period, unsigned int min)
{
	unsigned int k;

	k = (time + period - 1) / period;
	return max(k, min);
}

/* Apply timing to current hardware conditions. */
static int gpmi_nfc_compute_hardware_timing(struct gpmi_nand_data *this,
					struct gpmi_nfc_hardware_timing *hw)
{
	struct gpmi_nand_platform_data *pdata = this->pdata;
	struct timing_threshod *nfc = &timing_default_threshold;
	struct nand_chip *nand = &this->nand;
	struct nand_timing target = this->timing;
	bool improved_timing_is_available;
	unsigned long clock_frequency_in_hz;
	unsigned int clock_period_in_ns;
	bool dll_use_half_periods;
	unsigned int dll_delay_shift;
	unsigned int max_sample_delay_in_ns;
	unsigned int address_setup_in_cycles;
	unsigned int data_setup_in_ns;
	unsigned int data_setup_in_cycles;
	unsigned int data_hold_in_cycles;
	int ideal_sample_delay_in_ns;
	unsigned int sample_delay_factor;
	int tEYE;
	unsigned int min_prop_delay_in_ns = pdata->min_prop_delay_in_ns;
	unsigned int max_prop_delay_in_ns = pdata->max_prop_delay_in_ns;

	/*
	 * If there are multiple chips, we need to relax the timings to allow
	 * for signal distortion due to higher capacitance.
	 */
	if (nand->numchips > 2) {
		target.data_setup_in_ns    += 10;
		target.data_hold_in_ns     += 10;
		target.address_setup_in_ns += 10;
	} else if (nand->numchips > 1) {
		target.data_setup_in_ns    += 5;
		target.data_hold_in_ns     += 5;
		target.address_setup_in_ns += 5;
	}

	/* Check if improved timing information is available. */
	improved_timing_is_available =
		(target.tREA_in_ns  >= 0) &&
		(target.tRLOH_in_ns >= 0) &&
		(target.tRHOH_in_ns >= 0) ;

	/* Inspect the clock. */
	clock_frequency_in_hz = nfc->clock_frequency_in_hz;
	clock_period_in_ns    = 1000000000 / clock_frequency_in_hz;

	/*
	 * The NFC quantizes setup and hold parameters in terms of clock cycles.
	 * Here, we quantize the setup and hold timing parameters to the
	 * next-highest clock period to make sure we apply at least the
	 * specified times.
	 *
	 * For data setup and data hold, the hardware interprets a value of zero
	 * as the largest possible delay. This is not what's intended by a zero
	 * in the input parameter, so we impose a minimum of one cycle.
	 */
	data_setup_in_cycles    = ns_to_cycles(target.data_setup_in_ns,
							clock_period_in_ns, 1);
	data_hold_in_cycles     = ns_to_cycles(target.data_hold_in_ns,
							clock_period_in_ns, 1);
	address_setup_in_cycles = ns_to_cycles(target.address_setup_in_ns,
							clock_period_in_ns, 0);

	/*
	 * The clock's period affects the sample delay in a number of ways:
	 *
	 * (1) The NFC HAL tells us the maximum clock period the sample delay
	 *     DLL can tolerate. If the clock period is greater than half that
	 *     maximum, we must configure the DLL to be driven by half periods.
	 *
	 * (2) We need to convert from an ideal sample delay, in ns, to a
	 *     "sample delay factor," which the NFC uses. This factor depends on
	 *     whether we're driving the DLL with full or half periods.
	 *     Paraphrasing the reference manual:
	 *
	 *         AD = SDF x 0.125 x RP
	 *
	 * where:
	 *
	 *     AD   is the applied delay, in ns.
	 *     SDF  is the sample delay factor, which is dimensionless.
	 *     RP   is the reference period, in ns, which is a full clock period
	 *          if the DLL is being driven by full periods, or half that if
	 *          the DLL is being driven by half periods.
	 *
	 * Let's re-arrange this in a way that's more useful to us:
	 *
	 *                        8
	 *         SDF  =  AD x ----
	 *                       RP
	 *
	 * The reference period is either the clock period or half that, so this
	 * is:
	 *
	 *                        8       AD x DDF
	 *         SDF  =  AD x -----  =  --------
	 *                      f x P        P
	 *
	 * where:
	 *
	 *       f  is 1 or 1/2, depending on how we're driving the DLL.
	 *       P  is the clock period.
	 *     DDF  is the DLL Delay Factor, a dimensionless value that
	 *          incorporates all the constants in the conversion.
	 *
	 * DDF will be either 8 or 16, both of which are powers of two. We can
	 * reduce the cost of this conversion by using bit shifts instead of
	 * multiplication or division. Thus:
	 *
	 *                 AD << DDS
	 *         SDF  =  ---------
	 *                     P
	 *
	 *     or
	 *
	 *         AD  =  (SDF >> DDS) x P
	 *
	 * where:
	 *
	 *     DDS  is the DLL Delay Shift, the logarithm to base 2 of the DDF.
	 */
	if (clock_period_in_ns > (nfc->max_dll_clock_period_in_ns >> 1)) {
		dll_use_half_periods = true;
		dll_delay_shift      = 3 + 1;
	} else {
		dll_use_half_periods = false;
		dll_delay_shift      = 3;
	}

	/*
	 * Compute the maximum sample delay the NFC allows, under current
	 * conditions. If the clock is running too slowly, no sample delay is
	 * possible.
	 */
	if (clock_period_in_ns > nfc->max_dll_clock_period_in_ns)
		max_sample_delay_in_ns = 0;
	else {
		/*
		 * Compute the delay implied by the largest sample delay factor
		 * the NFC allows.
		 */
		max_sample_delay_in_ns =
			(nfc->max_sample_delay_factor * clock_period_in_ns) >>
								dll_delay_shift;

		/*
		 * Check if the implied sample delay larger than the NFC
		 * actually allows.
		 */
		if (max_sample_delay_in_ns > nfc->max_dll_delay_in_ns)
			max_sample_delay_in_ns = nfc->max_dll_delay_in_ns;
	}

	/*
	 * Check if improved timing information is available. If not, we have to
	 * use a less-sophisticated algorithm.
	 */
	if (!improved_timing_is_available) {
		/*
		 * Fold the read setup time required by the NFC into the ideal
		 * sample delay.
		 */
		ideal_sample_delay_in_ns = target.gpmi_sample_delay_in_ns +
						nfc->internal_data_setup_in_ns;

		/*
		 * The ideal sample delay may be greater than the maximum
		 * allowed by the NFC. If so, we can trade off sample delay time
		 * for more data setup time.
		 *
		 * In each iteration of the following loop, we add a cycle to
		 * the data setup time and subtract a corresponding amount from
		 * the sample delay until we've satisified the constraints or
		 * can't do any better.
		 */
		while ((ideal_sample_delay_in_ns > max_sample_delay_in_ns) &&
			(data_setup_in_cycles < nfc->max_data_setup_cycles)) {

			data_setup_in_cycles++;
			ideal_sample_delay_in_ns -= clock_period_in_ns;

			if (ideal_sample_delay_in_ns < 0)
				ideal_sample_delay_in_ns = 0;

		}

		/*
		 * Compute the sample delay factor that corresponds most closely
		 * to the ideal sample delay. If the result is too large for the
		 * NFC, use the maximum value.
		 *
		 * Notice that we use the ns_to_cycles function to compute the
		 * sample delay factor. We do this because the form of the
		 * computation is the same as that for calculating cycles.
		 */
		sample_delay_factor =
			ns_to_cycles(
				ideal_sample_delay_in_ns << dll_delay_shift,
							clock_period_in_ns, 0);

		if (sample_delay_factor > nfc->max_sample_delay_factor)
			sample_delay_factor = nfc->max_sample_delay_factor;

		/* Skip to the part where we return our results. */
		goto return_results;
	}

	/*
	 * If control arrives here, we have more detailed timing information,
	 * so we can use a better algorithm.
	 */

	/*
	 * Fold the read setup time required by the NFC into the maximum
	 * propagation delay.
	 */
	max_prop_delay_in_ns += nfc->internal_data_setup_in_ns;

	/*
	 * Earlier, we computed the number of clock cycles required to satisfy
	 * the data setup time. Now, we need to know the actual nanoseconds.
	 */
	data_setup_in_ns = clock_period_in_ns * data_setup_in_cycles;

	/*
	 * Compute tEYE, the width of the data eye when reading from the NAND
	 * Flash. The eye width is fundamentally determined by the data setup
	 * time, perturbed by propagation delays and some characteristics of the
	 * NAND Flash device.
	 *
	 * start of the eye = max_prop_delay + tREA
	 * end of the eye   = min_prop_delay + tRHOH + data_setup
	 */
	tEYE = (int)min_prop_delay_in_ns + (int)target.tRHOH_in_ns +
							(int)data_setup_in_ns;

	tEYE -= (int)max_prop_delay_in_ns + (int)target.tREA_in_ns;

	/*
	 * The eye must be open. If it's not, we can try to open it by
	 * increasing its main forcer, the data setup time.
	 *
	 * In each iteration of the following loop, we increase the data setup
	 * time by a single clock cycle. We do this until either the eye is
	 * open or we run into NFC limits.
	 */
	while ((tEYE <= 0) &&
			(data_setup_in_cycles < nfc->max_data_setup_cycles)) {
		/* Give a cycle to data setup. */
		data_setup_in_cycles++;
		/* Synchronize the data setup time with the cycles. */
		data_setup_in_ns += clock_period_in_ns;
		/* Adjust tEYE accordingly. */
		tEYE += clock_period_in_ns;
	}

	/*
	 * When control arrives here, the eye is open. The ideal time to sample
	 * the data is in the center of the eye:
	 *
	 *     end of the eye + start of the eye
	 *     ---------------------------------  -  data_setup
	 *                    2
	 *
	 * After some algebra, this simplifies to the code immediately below.
	 */
	ideal_sample_delay_in_ns =
		((int)max_prop_delay_in_ns +
			(int)target.tREA_in_ns +
				(int)min_prop_delay_in_ns +
					(int)target.tRHOH_in_ns -
						(int)data_setup_in_ns) >> 1;

	/*
	 * The following figure illustrates some aspects of a NAND Flash read:
	 *
	 *
	 *           __                   _____________________________________
	 * RDN         \_________________/
	 *
	 *                                         <---- tEYE ----->
	 *                                        /-----------------\
	 * Read Data ----------------------------<                   >---------
	 *                                        \-----------------/
	 *             ^                 ^                 ^              ^
	 *             |                 |                 |              |
	 *             |<--Data Setup -->|<--Delay Time -->|              |
	 *             |                 |                 |              |
	 *             |                 |                                |
	 *             |                 |<--   Quantized Delay Time   -->|
	 *             |                 |                                |
	 *
	 *
	 * We have some issues we must now address:
	 *
	 * (1) The *ideal* sample delay time must not be negative. If it is, we
	 *     jam it to zero.
	 *
	 * (2) The *ideal* sample delay time must not be greater than that
	 *     allowed by the NFC. If it is, we can increase the data setup
	 *     time, which will reduce the delay between the end of the data
	 *     setup and the center of the eye. It will also make the eye
	 *     larger, which might help with the next issue...
	 *
	 * (3) The *quantized* sample delay time must not fall either before the
	 *     eye opens or after it closes (the latter is the problem
	 *     illustrated in the above figure).
	 */

	/* Jam a negative ideal sample delay to zero. */
	if (ideal_sample_delay_in_ns < 0)
		ideal_sample_delay_in_ns = 0;

	/*
	 * Extend the data setup as needed to reduce the ideal sample delay
	 * below the maximum permitted by the NFC.
	 */
	while ((ideal_sample_delay_in_ns > max_sample_delay_in_ns) &&
			(data_setup_in_cycles < nfc->max_data_setup_cycles)) {

		/* Give a cycle to data setup. */
		data_setup_in_cycles++;
		/* Synchronize the data setup time with the cycles. */
		data_setup_in_ns += clock_period_in_ns;
		/* Adjust tEYE accordingly. */
		tEYE += clock_period_in_ns;

		/*
		 * Decrease the ideal sample delay by one half cycle, to keep it
		 * in the middle of the eye.
		 */
		ideal_sample_delay_in_ns -= (clock_period_in_ns >> 1);

		/* Jam a negative ideal sample delay to zero. */
		if (ideal_sample_delay_in_ns < 0)
			ideal_sample_delay_in_ns = 0;
	}

	/*
	 * Compute the sample delay factor that corresponds to the ideal sample
	 * delay. If the result is too large, then use the maximum allowed
	 * value.
	 *
	 * Notice that we use the ns_to_cycles function to compute the sample
	 * delay factor. We do this because the form of the computation is the
	 * same as that for calculating cycles.
	 */
	sample_delay_factor =
		ns_to_cycles(ideal_sample_delay_in_ns << dll_delay_shift,
							clock_period_in_ns, 0);

	if (sample_delay_factor > nfc->max_sample_delay_factor)
		sample_delay_factor = nfc->max_sample_delay_factor;

	/*
	 * These macros conveniently encapsulate a computation we'll use to
	 * continuously evaluate whether or not the data sample delay is inside
	 * the eye.
	 */
	#define IDEAL_DELAY  ((int) ideal_sample_delay_in_ns)

	#define QUANTIZED_DELAY  \
		((int) ((sample_delay_factor * clock_period_in_ns) >> \
							dll_delay_shift))

	#define DELAY_ERROR  (abs(QUANTIZED_DELAY - IDEAL_DELAY))

	#define SAMPLE_IS_NOT_WITHIN_THE_EYE  (DELAY_ERROR > (tEYE >> 1))

	/*
	 * While the quantized sample time falls outside the eye, reduce the
	 * sample delay or extend the data setup to move the sampling point back
	 * toward the eye. Do not allow the number of data setup cycles to
	 * exceed the maximum allowed by the NFC.
	 */
	while (SAMPLE_IS_NOT_WITHIN_THE_EYE &&
			(data_setup_in_cycles < nfc->max_data_setup_cycles)) {
		/*
		 * If control arrives here, the quantized sample delay falls
		 * outside the eye. Check if it's before the eye opens, or after
		 * the eye closes.
		 */
		if (QUANTIZED_DELAY > IDEAL_DELAY) {
			/*
			 * If control arrives here, the quantized sample delay
			 * falls after the eye closes. Decrease the quantized
			 * delay time and then go back to re-evaluate.
			 */
			if (sample_delay_factor != 0)
				sample_delay_factor--;
			continue;
		}

		/*
		 * If control arrives here, the quantized sample delay falls
		 * before the eye opens. Shift the sample point by increasing
		 * data setup time. This will also make the eye larger.
		 */

		/* Give a cycle to data setup. */
		data_setup_in_cycles++;
		/* Synchronize the data setup time with the cycles. */
		data_setup_in_ns += clock_period_in_ns;
		/* Adjust tEYE accordingly. */
		tEYE += clock_period_in_ns;

		/*
		 * Decrease the ideal sample delay by one half cycle, to keep it
		 * in the middle of the eye.
		 */
		ideal_sample_delay_in_ns -= (clock_period_in_ns >> 1);

		/* ...and one less period for the delay time. */
		ideal_sample_delay_in_ns -= clock_period_in_ns;

		/* Jam a negative ideal sample delay to zero. */
		if (ideal_sample_delay_in_ns < 0)
			ideal_sample_delay_in_ns = 0;

		/*
		 * We have a new ideal sample delay, so re-compute the quantized
		 * delay.
		 */
		sample_delay_factor =
			ns_to_cycles(
				ideal_sample_delay_in_ns << dll_delay_shift,
							clock_period_in_ns, 0);

		if (sample_delay_factor > nfc->max_sample_delay_factor)
			sample_delay_factor = nfc->max_sample_delay_factor;
	}

	/* Control arrives here when we're ready to return our results. */
return_results:
	hw->data_setup_in_cycles    = data_setup_in_cycles;
	hw->data_hold_in_cycles     = data_hold_in_cycles;
	hw->address_setup_in_cycles = address_setup_in_cycles;
	hw->use_half_periods        = dll_use_half_periods;
	hw->sample_delay_factor     = sample_delay_factor;

	/* Return success. */
	return 0;
}

/* Begin the I/O */
void gpmi_begin(struct gpmi_nand_data *this)
{
	struct resources *r = &this->resources;
	struct timing_threshod *nfc = &timing_default_threshold;
	unsigned char  *gpmi_regs = r->gpmi_regs;
	unsigned int   clock_period_in_ns;
	uint32_t       reg;
	unsigned int   dll_wait_time_in_us;
	struct gpmi_nfc_hardware_timing  hw;
	int ret;

	/* Enable the clock. */
	ret = clk_prepare_enable(r->clock);
	if (ret) {
		pr_err("We failed in enable the clk\n");
		goto err_out;
	}

	/* set ready/busy timeout */
	writel(0x500 << BP_GPMI_TIMING1_BUSY_TIMEOUT,
		gpmi_regs + HW_GPMI_TIMING1);

	/* Get the timing information we need. */
	nfc->clock_frequency_in_hz = clk_get_rate(r->clock);
	clock_period_in_ns = 1000000000 / nfc->clock_frequency_in_hz;

	gpmi_nfc_compute_hardware_timing(this, &hw);

	/* Set up all the simple timing parameters. */
	reg = BF_GPMI_TIMING0_ADDRESS_SETUP(hw.address_setup_in_cycles) |
		BF_GPMI_TIMING0_DATA_HOLD(hw.data_hold_in_cycles)         |
		BF_GPMI_TIMING0_DATA_SETUP(hw.data_setup_in_cycles)       ;

	writel(reg, gpmi_regs + HW_GPMI_TIMING0);

	/*
	 * DLL_ENABLE must be set to 0 when setting RDN_DELAY or HALF_PERIOD.
	 */
	writel(BM_GPMI_CTRL1_DLL_ENABLE, gpmi_regs + HW_GPMI_CTRL1_CLR);

	/* Clear out the DLL control fields. */
	writel(BM_GPMI_CTRL1_RDN_DELAY,   gpmi_regs + HW_GPMI_CTRL1_CLR);
	writel(BM_GPMI_CTRL1_HALF_PERIOD, gpmi_regs + HW_GPMI_CTRL1_CLR);

	/* If no sample delay is called for, return immediately. */
	if (!hw.sample_delay_factor)
		return;

	/* Configure the HALF_PERIOD flag. */
	if (hw.use_half_periods)
		writel(BM_GPMI_CTRL1_HALF_PERIOD,
						gpmi_regs + HW_GPMI_CTRL1_SET);

	/* Set the delay factor. */
	writel(BF_GPMI_CTRL1_RDN_DELAY(hw.sample_delay_factor),
						gpmi_regs + HW_GPMI_CTRL1_SET);

	/* Enable the DLL. */
	writel(BM_GPMI_CTRL1_DLL_ENABLE, gpmi_regs + HW_GPMI_CTRL1_SET);

	/*
	 * After we enable the GPMI DLL, we have to wait 64 clock cycles before
	 * we can use the GPMI.
	 *
	 * Calculate the amount of time we need to wait, in microseconds.
	 */
	dll_wait_time_in_us = (clock_period_in_ns * 64) / 1000;

	if (!dll_wait_time_in_us)
		dll_wait_time_in_us = 1;

	/* Wait for the DLL to settle. */
	udelay(dll_wait_time_in_us);

err_out:
	return;
}

void gpmi_end(struct gpmi_nand_data *this)
{
	struct resources *r = &this->resources;
	clk_disable_unprepare(r->clock);
}

/* Clears a BCH interrupt. */
void gpmi_clear_bch(struct gpmi_nand_data *this)
{
	struct resources *r = &this->resources;
	writel(BM_BCH_CTRL_COMPLETE_IRQ, r->bch_regs + HW_BCH_CTRL_CLR);
}

/* Returns the Ready/Busy status of the given chip. */
int gpmi_is_ready(struct gpmi_nand_data *this, unsigned chip)
{
	struct resources *r = &this->resources;
	uint32_t mask = 0;
	uint32_t reg = 0;

	if (GPMI_IS_MX23(this)) {
		mask = MX23_BM_GPMI_DEBUG_READY0 << chip;
		reg = readl(r->gpmi_regs + HW_GPMI_DEBUG);
	} else if (GPMI_IS_MX28(this)) {
		mask = MX28_BF_GPMI_STAT_READY_BUSY(1 << chip);
		reg = readl(r->gpmi_regs + HW_GPMI_STAT);
	} else
		pr_err("unknow arch.\n");
	return reg & mask;
}

static inline void set_dma_type(struct gpmi_nand_data *this,
					enum dma_ops_type type)
{
	this->last_dma_type = this->dma_type;
	this->dma_type = type;
}

int gpmi_send_command(struct gpmi_nand_data *this)
{
	struct dma_chan *channel = get_dma_chan(this);
	struct dma_async_tx_descriptor *desc;
	struct scatterlist *sgl;
	int chip = this->current_chip;
	u32 pio[3];

	/* [1] send out the PIO words */
	pio[0] = BF_GPMI_CTRL0_COMMAND_MODE(BV_GPMI_CTRL0_COMMAND_MODE__WRITE)
		| BM_GPMI_CTRL0_WORD_LENGTH
		| BF_GPMI_CTRL0_CS(chip, this)
		| BF_GPMI_CTRL0_LOCK_CS(LOCK_CS_ENABLE, this)
		| BF_GPMI_CTRL0_ADDRESS(BV_GPMI_CTRL0_ADDRESS__NAND_CLE)
		| BM_GPMI_CTRL0_ADDRESS_INCREMENT
		| BF_GPMI_CTRL0_XFER_COUNT(this->command_length);
	pio[1] = pio[2] = 0;
	desc = dmaengine_prep_slave_sg(channel,
					(struct scatterlist *)pio,
					ARRAY_SIZE(pio), DMA_TRANS_NONE, 0);
	if (!desc) {
		pr_err("step 1 error\n");
		return -1;
	}

	/* [2] send out the COMMAND + ADDRESS string stored in @buffer */
	sgl = &this->cmd_sgl;

	sg_init_one(sgl, this->cmd_buffer, this->command_length);
	dma_map_sg(this->dev, sgl, 1, DMA_TO_DEVICE);
<<<<<<< HEAD
	desc = dmaengine_prep_slave_sg(channel, sgl, 1, DMA_MEM_TO_DEV, 1);
=======
	desc = channel->device->device_prep_slave_sg(channel,
				sgl, 1, DMA_MEM_TO_DEV,
				DMA_PREP_INTERRUPT | DMA_CTRL_ACK);

>>>>>>> 7b0e67f6
	if (!desc) {
		pr_err("step 2 error\n");
		return -1;
	}

	/* [3] submit the DMA */
	set_dma_type(this, DMA_FOR_COMMAND);
	return start_dma_without_bch_irq(this, desc);
}

int gpmi_send_data(struct gpmi_nand_data *this)
{
	struct dma_async_tx_descriptor *desc;
	struct dma_chan *channel = get_dma_chan(this);
	int chip = this->current_chip;
	uint32_t command_mode;
	uint32_t address;
	u32 pio[2];

	/* [1] PIO */
	command_mode = BV_GPMI_CTRL0_COMMAND_MODE__WRITE;
	address      = BV_GPMI_CTRL0_ADDRESS__NAND_DATA;

	pio[0] = BF_GPMI_CTRL0_COMMAND_MODE(command_mode)
		| BM_GPMI_CTRL0_WORD_LENGTH
		| BF_GPMI_CTRL0_CS(chip, this)
		| BF_GPMI_CTRL0_LOCK_CS(LOCK_CS_ENABLE, this)
		| BF_GPMI_CTRL0_ADDRESS(address)
		| BF_GPMI_CTRL0_XFER_COUNT(this->upper_len);
	pio[1] = 0;
	desc = dmaengine_prep_slave_sg(channel, (struct scatterlist *)pio,
					ARRAY_SIZE(pio), DMA_TRANS_NONE, 0);
	if (!desc) {
		pr_err("step 1 error\n");
		return -1;
	}

	/* [2] send DMA request */
	prepare_data_dma(this, DMA_TO_DEVICE);
<<<<<<< HEAD
	desc = dmaengine_prep_slave_sg(channel, &this->data_sgl,
						1, DMA_MEM_TO_DEV, 1);
=======
	desc = channel->device->device_prep_slave_sg(channel, &this->data_sgl,
					1, DMA_MEM_TO_DEV,
					DMA_PREP_INTERRUPT | DMA_CTRL_ACK);
>>>>>>> 7b0e67f6
	if (!desc) {
		pr_err("step 2 error\n");
		return -1;
	}
	/* [3] submit the DMA */
	set_dma_type(this, DMA_FOR_WRITE_DATA);
	return start_dma_without_bch_irq(this, desc);
}

int gpmi_read_data(struct gpmi_nand_data *this)
{
	struct dma_async_tx_descriptor *desc;
	struct dma_chan *channel = get_dma_chan(this);
	int chip = this->current_chip;
	u32 pio[2];

	/* [1] : send PIO */
	pio[0] = BF_GPMI_CTRL0_COMMAND_MODE(BV_GPMI_CTRL0_COMMAND_MODE__READ)
		| BM_GPMI_CTRL0_WORD_LENGTH
		| BF_GPMI_CTRL0_CS(chip, this)
		| BF_GPMI_CTRL0_LOCK_CS(LOCK_CS_ENABLE, this)
		| BF_GPMI_CTRL0_ADDRESS(BV_GPMI_CTRL0_ADDRESS__NAND_DATA)
		| BF_GPMI_CTRL0_XFER_COUNT(this->upper_len);
	pio[1] = 0;
	desc = dmaengine_prep_slave_sg(channel,
					(struct scatterlist *)pio,
					ARRAY_SIZE(pio), DMA_TRANS_NONE, 0);
	if (!desc) {
		pr_err("step 1 error\n");
		return -1;
	}

	/* [2] : send DMA request */
	prepare_data_dma(this, DMA_FROM_DEVICE);
<<<<<<< HEAD
	desc = dmaengine_prep_slave_sg(channel, &this->data_sgl,
					1, DMA_DEV_TO_MEM, 1);
=======
	desc = channel->device->device_prep_slave_sg(channel, &this->data_sgl,
					1, DMA_DEV_TO_MEM,
					DMA_PREP_INTERRUPT | DMA_CTRL_ACK);
>>>>>>> 7b0e67f6
	if (!desc) {
		pr_err("step 2 error\n");
		return -1;
	}

	/* [3] : submit the DMA */
	set_dma_type(this, DMA_FOR_READ_DATA);
	return start_dma_without_bch_irq(this, desc);
}

int gpmi_send_page(struct gpmi_nand_data *this,
			dma_addr_t payload, dma_addr_t auxiliary)
{
	struct bch_geometry *geo = &this->bch_geometry;
	uint32_t command_mode;
	uint32_t address;
	uint32_t ecc_command;
	uint32_t buffer_mask;
	struct dma_async_tx_descriptor *desc;
	struct dma_chan *channel = get_dma_chan(this);
	int chip = this->current_chip;
	u32 pio[6];

	/* A DMA descriptor that does an ECC page read. */
	command_mode = BV_GPMI_CTRL0_COMMAND_MODE__WRITE;
	address      = BV_GPMI_CTRL0_ADDRESS__NAND_DATA;
	ecc_command  = BV_GPMI_ECCCTRL_ECC_CMD__BCH_ENCODE;
	buffer_mask  = BV_GPMI_ECCCTRL_BUFFER_MASK__BCH_PAGE |
				BV_GPMI_ECCCTRL_BUFFER_MASK__BCH_AUXONLY;

	pio[0] = BF_GPMI_CTRL0_COMMAND_MODE(command_mode)
		| BM_GPMI_CTRL0_WORD_LENGTH
		| BF_GPMI_CTRL0_CS(chip, this)
		| BF_GPMI_CTRL0_LOCK_CS(LOCK_CS_ENABLE, this)
		| BF_GPMI_CTRL0_ADDRESS(address)
		| BF_GPMI_CTRL0_XFER_COUNT(0);
	pio[1] = 0;
	pio[2] = BM_GPMI_ECCCTRL_ENABLE_ECC
		| BF_GPMI_ECCCTRL_ECC_CMD(ecc_command)
		| BF_GPMI_ECCCTRL_BUFFER_MASK(buffer_mask);
	pio[3] = geo->page_size;
	pio[4] = payload;
	pio[5] = auxiliary;

<<<<<<< HEAD
	desc = dmaengine_prep_slave_sg(channel, (struct scatterlist *)pio,
					ARRAY_SIZE(pio), DMA_TRANS_NONE, 0);
=======
	desc = channel->device->device_prep_slave_sg(channel,
					(struct scatterlist *)pio,
					ARRAY_SIZE(pio), DMA_TRANS_NONE,
					DMA_CTRL_ACK);
>>>>>>> 7b0e67f6
	if (!desc) {
		pr_err("step 2 error\n");
		return -1;
	}
	set_dma_type(this, DMA_FOR_WRITE_ECC_PAGE);
	return start_dma_with_bch_irq(this, desc);
}

int gpmi_read_page(struct gpmi_nand_data *this,
				dma_addr_t payload, dma_addr_t auxiliary)
{
	struct bch_geometry *geo = &this->bch_geometry;
	uint32_t command_mode;
	uint32_t address;
	uint32_t ecc_command;
	uint32_t buffer_mask;
	struct dma_async_tx_descriptor *desc;
	struct dma_chan *channel = get_dma_chan(this);
	int chip = this->current_chip;
	u32 pio[6];

	/* [1] Wait for the chip to report ready. */
	command_mode = BV_GPMI_CTRL0_COMMAND_MODE__WAIT_FOR_READY;
	address      = BV_GPMI_CTRL0_ADDRESS__NAND_DATA;

	pio[0] =  BF_GPMI_CTRL0_COMMAND_MODE(command_mode)
		| BM_GPMI_CTRL0_WORD_LENGTH
		| BF_GPMI_CTRL0_CS(chip, this)
		| BF_GPMI_CTRL0_LOCK_CS(LOCK_CS_ENABLE, this)
		| BF_GPMI_CTRL0_ADDRESS(address)
		| BF_GPMI_CTRL0_XFER_COUNT(0);
	pio[1] = 0;
	desc = dmaengine_prep_slave_sg(channel,
				(struct scatterlist *)pio, 2,
				DMA_TRANS_NONE, 0);
	if (!desc) {
		pr_err("step 1 error\n");
		return -1;
	}

	/* [2] Enable the BCH block and read. */
	command_mode = BV_GPMI_CTRL0_COMMAND_MODE__READ;
	address      = BV_GPMI_CTRL0_ADDRESS__NAND_DATA;
	ecc_command  = BV_GPMI_ECCCTRL_ECC_CMD__BCH_DECODE;
	buffer_mask  = BV_GPMI_ECCCTRL_BUFFER_MASK__BCH_PAGE
			| BV_GPMI_ECCCTRL_BUFFER_MASK__BCH_AUXONLY;

	pio[0] =  BF_GPMI_CTRL0_COMMAND_MODE(command_mode)
		| BM_GPMI_CTRL0_WORD_LENGTH
		| BF_GPMI_CTRL0_CS(chip, this)
		| BF_GPMI_CTRL0_LOCK_CS(LOCK_CS_ENABLE, this)
		| BF_GPMI_CTRL0_ADDRESS(address)
		| BF_GPMI_CTRL0_XFER_COUNT(geo->page_size);

	pio[1] = 0;
	pio[2] =  BM_GPMI_ECCCTRL_ENABLE_ECC
		| BF_GPMI_ECCCTRL_ECC_CMD(ecc_command)
		| BF_GPMI_ECCCTRL_BUFFER_MASK(buffer_mask);
	pio[3] = geo->page_size;
	pio[4] = payload;
	pio[5] = auxiliary;
	desc = dmaengine_prep_slave_sg(channel,
					(struct scatterlist *)pio,
					ARRAY_SIZE(pio), DMA_TRANS_NONE,
					DMA_PREP_INTERRUPT | DMA_CTRL_ACK);
	if (!desc) {
		pr_err("step 2 error\n");
		return -1;
	}

	/* [3] Disable the BCH block */
	command_mode = BV_GPMI_CTRL0_COMMAND_MODE__WAIT_FOR_READY;
	address      = BV_GPMI_CTRL0_ADDRESS__NAND_DATA;

	pio[0] = BF_GPMI_CTRL0_COMMAND_MODE(command_mode)
		| BM_GPMI_CTRL0_WORD_LENGTH
		| BF_GPMI_CTRL0_CS(chip, this)
		| BF_GPMI_CTRL0_LOCK_CS(LOCK_CS_ENABLE, this)
		| BF_GPMI_CTRL0_ADDRESS(address)
		| BF_GPMI_CTRL0_XFER_COUNT(geo->page_size);
	pio[1] = 0;
<<<<<<< HEAD
	desc = dmaengine_prep_slave_sg(channel,
				(struct scatterlist *)pio, 2,
				DMA_TRANS_NONE, 1);
=======
	pio[2] = 0; /* clear GPMI_HW_GPMI_ECCCTRL, disable the BCH. */
	desc = channel->device->device_prep_slave_sg(channel,
				(struct scatterlist *)pio, 3,
				DMA_TRANS_NONE,
				DMA_PREP_INTERRUPT | DMA_CTRL_ACK);
>>>>>>> 7b0e67f6
	if (!desc) {
		pr_err("step 3 error\n");
		return -1;
	}

	/* [4] submit the DMA */
	set_dma_type(this, DMA_FOR_READ_ECC_PAGE);
	return start_dma_with_bch_irq(this, desc);
}<|MERGE_RESOLUTION|>--- conflicted
+++ resolved
@@ -848,14 +848,10 @@
 
 	sg_init_one(sgl, this->cmd_buffer, this->command_length);
 	dma_map_sg(this->dev, sgl, 1, DMA_TO_DEVICE);
-<<<<<<< HEAD
-	desc = dmaengine_prep_slave_sg(channel, sgl, 1, DMA_MEM_TO_DEV, 1);
-=======
-	desc = channel->device->device_prep_slave_sg(channel,
+	desc = dmaengine_prep_slave_sg(channel,
 				sgl, 1, DMA_MEM_TO_DEV,
 				DMA_PREP_INTERRUPT | DMA_CTRL_ACK);
 
->>>>>>> 7b0e67f6
 	if (!desc) {
 		pr_err("step 2 error\n");
 		return -1;
@@ -895,14 +891,9 @@
 
 	/* [2] send DMA request */
 	prepare_data_dma(this, DMA_TO_DEVICE);
-<<<<<<< HEAD
 	desc = dmaengine_prep_slave_sg(channel, &this->data_sgl,
-						1, DMA_MEM_TO_DEV, 1);
-=======
-	desc = channel->device->device_prep_slave_sg(channel, &this->data_sgl,
 					1, DMA_MEM_TO_DEV,
 					DMA_PREP_INTERRUPT | DMA_CTRL_ACK);
->>>>>>> 7b0e67f6
 	if (!desc) {
 		pr_err("step 2 error\n");
 		return -1;
@@ -937,14 +928,9 @@
 
 	/* [2] : send DMA request */
 	prepare_data_dma(this, DMA_FROM_DEVICE);
-<<<<<<< HEAD
 	desc = dmaengine_prep_slave_sg(channel, &this->data_sgl,
-					1, DMA_DEV_TO_MEM, 1);
-=======
-	desc = channel->device->device_prep_slave_sg(channel, &this->data_sgl,
 					1, DMA_DEV_TO_MEM,
 					DMA_PREP_INTERRUPT | DMA_CTRL_ACK);
->>>>>>> 7b0e67f6
 	if (!desc) {
 		pr_err("step 2 error\n");
 		return -1;
@@ -989,15 +975,10 @@
 	pio[4] = payload;
 	pio[5] = auxiliary;
 
-<<<<<<< HEAD
-	desc = dmaengine_prep_slave_sg(channel, (struct scatterlist *)pio,
-					ARRAY_SIZE(pio), DMA_TRANS_NONE, 0);
-=======
-	desc = channel->device->device_prep_slave_sg(channel,
+	desc = dmaengine_prep_slave_sg(channel,
 					(struct scatterlist *)pio,
 					ARRAY_SIZE(pio), DMA_TRANS_NONE,
 					DMA_CTRL_ACK);
->>>>>>> 7b0e67f6
 	if (!desc) {
 		pr_err("step 2 error\n");
 		return -1;
@@ -1079,17 +1060,11 @@
 		| BF_GPMI_CTRL0_ADDRESS(address)
 		| BF_GPMI_CTRL0_XFER_COUNT(geo->page_size);
 	pio[1] = 0;
-<<<<<<< HEAD
+	pio[2] = 0; /* clear GPMI_HW_GPMI_ECCCTRL, disable the BCH. */
 	desc = dmaengine_prep_slave_sg(channel,
-				(struct scatterlist *)pio, 2,
-				DMA_TRANS_NONE, 1);
-=======
-	pio[2] = 0; /* clear GPMI_HW_GPMI_ECCCTRL, disable the BCH. */
-	desc = channel->device->device_prep_slave_sg(channel,
 				(struct scatterlist *)pio, 3,
 				DMA_TRANS_NONE,
 				DMA_PREP_INTERRUPT | DMA_CTRL_ACK);
->>>>>>> 7b0e67f6
 	if (!desc) {
 		pr_err("step 3 error\n");
 		return -1;
