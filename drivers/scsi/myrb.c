// SPDX-License-Identifier: GPL-2.0
/*
 * Linux Driver for Mylex DAC960/AcceleRAID/eXtremeRAID PCI RAID Controllers
 *
 * Copyright 2017 Hannes Reinecke, SUSE Linux GmbH <hare@suse.com>
 *
 * Based on the original DAC960 driver,
 * Copyright 1998-2001 by Leonard N. Zubkoff <lnz@dandelion.com>
 * Portions Copyright 2002 by Mylex (An IBM Business Unit)
 *
 */

#include <linux/module.h>
#include <linux/types.h>
#include <linux/delay.h>
#include <linux/interrupt.h>
#include <linux/pci.h>
#include <linux/raid_class.h>
#include <asm/unaligned.h>
#include <scsi/scsi.h>
#include <scsi/scsi_host.h>
#include <scsi/scsi_device.h>
#include <scsi/scsi_cmnd.h>
#include <scsi/scsi_tcq.h>
#include "myrb.h"

static struct raid_template *myrb_raid_template;

static void myrb_monitor(struct work_struct *work);
static inline void myrb_translate_devstate(void *DeviceState);

static inline int myrb_logical_channel(struct Scsi_Host *shost)
{
	return shost->max_channel - 1;
}

static struct myrb_devstate_name_entry {
	enum myrb_devstate state;
	const char *name;
} myrb_devstate_name_list[] = {
	{ MYRB_DEVICE_DEAD, "Dead" },
	{ MYRB_DEVICE_WO, "WriteOnly" },
	{ MYRB_DEVICE_ONLINE, "Online" },
	{ MYRB_DEVICE_CRITICAL, "Critical" },
	{ MYRB_DEVICE_STANDBY, "Standby" },
	{ MYRB_DEVICE_OFFLINE, "Offline" },
};

static const char *myrb_devstate_name(enum myrb_devstate state)
{
	struct myrb_devstate_name_entry *entry = myrb_devstate_name_list;
	int i;

	for (i = 0; i < ARRAY_SIZE(myrb_devstate_name_list); i++) {
		if (entry[i].state == state)
			return entry[i].name;
	}
	return "Unknown";
}

static struct myrb_raidlevel_name_entry {
	enum myrb_raidlevel level;
	const char *name;
} myrb_raidlevel_name_list[] = {
	{ MYRB_RAID_LEVEL0, "RAID0" },
	{ MYRB_RAID_LEVEL1, "RAID1" },
	{ MYRB_RAID_LEVEL3, "RAID3" },
	{ MYRB_RAID_LEVEL5, "RAID5" },
	{ MYRB_RAID_LEVEL6, "RAID6" },
	{ MYRB_RAID_JBOD, "JBOD" },
};

static const char *myrb_raidlevel_name(enum myrb_raidlevel level)
{
	struct myrb_raidlevel_name_entry *entry = myrb_raidlevel_name_list;
	int i;

	for (i = 0; i < ARRAY_SIZE(myrb_raidlevel_name_list); i++) {
		if (entry[i].level == level)
			return entry[i].name;
	}
	return NULL;
}

/*
 * myrb_create_mempools - allocates auxiliary data structures
 *
 * Return: true on success, false otherwise.
 */
static bool myrb_create_mempools(struct pci_dev *pdev, struct myrb_hba *cb)
{
	size_t elem_size, elem_align;

	elem_align = sizeof(struct myrb_sge);
	elem_size = cb->host->sg_tablesize * elem_align;
	cb->sg_pool = dma_pool_create("myrb_sg", &pdev->dev,
				      elem_size, elem_align, 0);
	if (cb->sg_pool == NULL) {
		shost_printk(KERN_ERR, cb->host,
			     "Failed to allocate SG pool\n");
		return false;
	}

	cb->dcdb_pool = dma_pool_create("myrb_dcdb", &pdev->dev,
				       sizeof(struct myrb_dcdb),
				       sizeof(unsigned int), 0);
	if (!cb->dcdb_pool) {
		dma_pool_destroy(cb->sg_pool);
		cb->sg_pool = NULL;
		shost_printk(KERN_ERR, cb->host,
			     "Failed to allocate DCDB pool\n");
		return false;
	}

	snprintf(cb->work_q_name, sizeof(cb->work_q_name),
		 "myrb_wq_%d", cb->host->host_no);
	cb->work_q = create_singlethread_workqueue(cb->work_q_name);
	if (!cb->work_q) {
		dma_pool_destroy(cb->dcdb_pool);
		cb->dcdb_pool = NULL;
		dma_pool_destroy(cb->sg_pool);
		cb->sg_pool = NULL;
		shost_printk(KERN_ERR, cb->host,
			     "Failed to create workqueue\n");
		return false;
	}

	/*
	 * Initialize the Monitoring Timer.
	 */
	INIT_DELAYED_WORK(&cb->monitor_work, myrb_monitor);
	queue_delayed_work(cb->work_q, &cb->monitor_work, 1);

	return true;
}

/*
 * myrb_destroy_mempools - tears down the memory pools for the controller
 */
static void myrb_destroy_mempools(struct myrb_hba *cb)
{
	cancel_delayed_work_sync(&cb->monitor_work);
	destroy_workqueue(cb->work_q);

	dma_pool_destroy(cb->sg_pool);
	dma_pool_destroy(cb->dcdb_pool);
}

/*
 * myrb_reset_cmd - reset command block
 */
static inline void myrb_reset_cmd(struct myrb_cmdblk *cmd_blk)
{
	union myrb_cmd_mbox *mbox = &cmd_blk->mbox;

	memset(mbox, 0, sizeof(union myrb_cmd_mbox));
	cmd_blk->status = 0;
}

/*
 * myrb_qcmd - queues command block for execution
 */
static void myrb_qcmd(struct myrb_hba *cb, struct myrb_cmdblk *cmd_blk)
{
	void __iomem *base = cb->io_base;
	union myrb_cmd_mbox *mbox = &cmd_blk->mbox;
	union myrb_cmd_mbox *next_mbox = cb->next_cmd_mbox;

	cb->write_cmd_mbox(next_mbox, mbox);
	if (cb->prev_cmd_mbox1->words[0] == 0 ||
	    cb->prev_cmd_mbox2->words[0] == 0)
		cb->get_cmd_mbox(base);
	cb->prev_cmd_mbox2 = cb->prev_cmd_mbox1;
	cb->prev_cmd_mbox1 = next_mbox;
	if (++next_mbox > cb->last_cmd_mbox)
		next_mbox = cb->first_cmd_mbox;
	cb->next_cmd_mbox = next_mbox;
}

/*
 * myrb_exec_cmd - executes command block and waits for completion.
 *
 * Return: command status
 */
static unsigned short myrb_exec_cmd(struct myrb_hba *cb,
		struct myrb_cmdblk *cmd_blk)
{
	DECLARE_COMPLETION_ONSTACK(cmpl);
	unsigned long flags;

	cmd_blk->completion = &cmpl;

	spin_lock_irqsave(&cb->queue_lock, flags);
	cb->qcmd(cb, cmd_blk);
	spin_unlock_irqrestore(&cb->queue_lock, flags);

	wait_for_completion(&cmpl);
	return cmd_blk->status;
}

/*
 * myrb_exec_type3 - executes a type 3 command and waits for completion.
 *
 * Return: command status
 */
static unsigned short myrb_exec_type3(struct myrb_hba *cb,
		enum myrb_cmd_opcode op, dma_addr_t addr)
{
	struct myrb_cmdblk *cmd_blk = &cb->dcmd_blk;
	union myrb_cmd_mbox *mbox = &cmd_blk->mbox;
	unsigned short status;

	mutex_lock(&cb->dcmd_mutex);
	myrb_reset_cmd(cmd_blk);
	mbox->type3.id = MYRB_DCMD_TAG;
	mbox->type3.opcode = op;
	mbox->type3.addr = addr;
	status = myrb_exec_cmd(cb, cmd_blk);
	mutex_unlock(&cb->dcmd_mutex);
	return status;
}

/*
 * myrb_exec_type3D - executes a type 3D command and waits for completion.
 *
 * Return: command status
 */
static unsigned short myrb_exec_type3D(struct myrb_hba *cb,
		enum myrb_cmd_opcode op, struct scsi_device *sdev,
		struct myrb_pdev_state *pdev_info)
{
	struct myrb_cmdblk *cmd_blk = &cb->dcmd_blk;
	union myrb_cmd_mbox *mbox = &cmd_blk->mbox;
	unsigned short status;
	dma_addr_t pdev_info_addr;

	pdev_info_addr = dma_map_single(&cb->pdev->dev, pdev_info,
					sizeof(struct myrb_pdev_state),
					DMA_FROM_DEVICE);
	if (dma_mapping_error(&cb->pdev->dev, pdev_info_addr))
		return MYRB_STATUS_SUBSYS_FAILED;

	mutex_lock(&cb->dcmd_mutex);
	myrb_reset_cmd(cmd_blk);
	mbox->type3D.id = MYRB_DCMD_TAG;
	mbox->type3D.opcode = op;
	mbox->type3D.channel = sdev->channel;
	mbox->type3D.target = sdev->id;
	mbox->type3D.addr = pdev_info_addr;
	status = myrb_exec_cmd(cb, cmd_blk);
	mutex_unlock(&cb->dcmd_mutex);
	dma_unmap_single(&cb->pdev->dev, pdev_info_addr,
			 sizeof(struct myrb_pdev_state), DMA_FROM_DEVICE);
	if (status == MYRB_STATUS_SUCCESS &&
	    mbox->type3D.opcode == MYRB_CMD_GET_DEVICE_STATE_OLD)
		myrb_translate_devstate(pdev_info);

	return status;
}

static char *myrb_event_msg[] = {
	"killed because write recovery failed",
	"killed because of SCSI bus reset failure",
	"killed because of double check condition",
	"killed because it was removed",
	"killed because of gross error on SCSI chip",
	"killed because of bad tag returned from drive",
	"killed because of timeout on SCSI command",
	"killed because of reset SCSI command issued from system",
	"killed because busy or parity error count exceeded limit",
	"killed because of 'kill drive' command from system",
	"killed because of selection timeout",
	"killed due to SCSI phase sequence error",
	"killed due to unknown status",
};

/**
 * myrb_get_event - get event log from HBA
 * @cb: pointer to the hba structure
 * @event: number of the event
 *
 * Execute a type 3E command and logs the event message
 */
static void myrb_get_event(struct myrb_hba *cb, unsigned int event)
{
	struct myrb_cmdblk *cmd_blk = &cb->mcmd_blk;
	union myrb_cmd_mbox *mbox = &cmd_blk->mbox;
	struct myrb_log_entry *ev_buf;
	dma_addr_t ev_addr;
	unsigned short status;

	ev_buf = dma_alloc_coherent(&cb->pdev->dev,
				    sizeof(struct myrb_log_entry),
				    &ev_addr, GFP_KERNEL);
	if (!ev_buf)
		return;

	myrb_reset_cmd(cmd_blk);
	mbox->type3E.id = MYRB_MCMD_TAG;
	mbox->type3E.opcode = MYRB_CMD_EVENT_LOG_OPERATION;
	mbox->type3E.optype = DAC960_V1_GetEventLogEntry;
	mbox->type3E.opqual = 1;
	mbox->type3E.ev_seq = event;
	mbox->type3E.addr = ev_addr;
	status = myrb_exec_cmd(cb, cmd_blk);
	if (status != MYRB_STATUS_SUCCESS)
		shost_printk(KERN_INFO, cb->host,
			     "Failed to get event log %d, status %04x\n",
			     event, status);

	else if (ev_buf->seq_num == event) {
		struct scsi_sense_hdr sshdr;

		memset(&sshdr, 0, sizeof(sshdr));
		scsi_normalize_sense(ev_buf->sense, 32, &sshdr);

		if (sshdr.sense_key == VENDOR_SPECIFIC &&
		    sshdr.asc == 0x80 &&
		    sshdr.ascq < ARRAY_SIZE(myrb_event_msg))
			shost_printk(KERN_CRIT, cb->host,
				     "Physical drive %d:%d: %s\n",
				     ev_buf->channel, ev_buf->target,
				     myrb_event_msg[sshdr.ascq]);
		else
			shost_printk(KERN_CRIT, cb->host,
				     "Physical drive %d:%d: Sense: %X/%02X/%02X\n",
				     ev_buf->channel, ev_buf->target,
				     sshdr.sense_key, sshdr.asc, sshdr.ascq);
	}

	dma_free_coherent(&cb->pdev->dev, sizeof(struct myrb_log_entry),
			  ev_buf, ev_addr);
}

/*
 * myrb_get_errtable - retrieves the error table from the controller
 *
 * Executes a type 3 command and logs the error table from the controller.
 */
static void myrb_get_errtable(struct myrb_hba *cb)
{
	struct myrb_cmdblk *cmd_blk = &cb->mcmd_blk;
	union myrb_cmd_mbox *mbox = &cmd_blk->mbox;
	unsigned short status;
	struct myrb_error_entry old_table[MYRB_MAX_CHANNELS * MYRB_MAX_TARGETS];

	memcpy(&old_table, cb->err_table, sizeof(old_table));

	myrb_reset_cmd(cmd_blk);
	mbox->type3.id = MYRB_MCMD_TAG;
	mbox->type3.opcode = MYRB_CMD_GET_ERROR_TABLE;
	mbox->type3.addr = cb->err_table_addr;
	status = myrb_exec_cmd(cb, cmd_blk);
	if (status == MYRB_STATUS_SUCCESS) {
		struct myrb_error_entry *table = cb->err_table;
		struct myrb_error_entry *new, *old;
		size_t err_table_offset;
		struct scsi_device *sdev;

		shost_for_each_device(sdev, cb->host) {
			if (sdev->channel >= myrb_logical_channel(cb->host))
				continue;
			err_table_offset = sdev->channel * MYRB_MAX_TARGETS
				+ sdev->id;
			new = table + err_table_offset;
			old = &old_table[err_table_offset];
			if (new->parity_err == old->parity_err &&
			    new->soft_err == old->soft_err &&
			    new->hard_err == old->hard_err &&
			    new->misc_err == old->misc_err)
				continue;
			sdev_printk(KERN_CRIT, sdev,
				    "Errors: Parity = %d, Soft = %d, Hard = %d, Misc = %d\n",
				    new->parity_err, new->soft_err,
				    new->hard_err, new->misc_err);
		}
	}
}

/*
 * myrb_get_ldev_info - retrieves the logical device table from the controller
 *
 * Executes a type 3 command and updates the logical device table.
 *
 * Return: command status
 */
static unsigned short myrb_get_ldev_info(struct myrb_hba *cb)
{
	unsigned short status;
	int ldev_num, ldev_cnt = cb->enquiry->ldev_count;
	struct Scsi_Host *shost = cb->host;

	status = myrb_exec_type3(cb, MYRB_CMD_GET_LDEV_INFO,
				 cb->ldev_info_addr);
	if (status != MYRB_STATUS_SUCCESS)
		return status;

	for (ldev_num = 0; ldev_num < ldev_cnt; ldev_num++) {
		struct myrb_ldev_info *old = NULL;
		struct myrb_ldev_info *new = cb->ldev_info_buf + ldev_num;
		struct scsi_device *sdev;

		sdev = scsi_device_lookup(shost, myrb_logical_channel(shost),
					  ldev_num, 0);
		if (!sdev) {
			if (new->state == MYRB_DEVICE_OFFLINE)
				continue;
			shost_printk(KERN_INFO, shost,
				     "Adding Logical Drive %d in state %s\n",
				     ldev_num, myrb_devstate_name(new->state));
			scsi_add_device(shost, myrb_logical_channel(shost),
					ldev_num, 0);
			continue;
		}
		old = sdev->hostdata;
		if (new->state != old->state)
			shost_printk(KERN_INFO, shost,
				     "Logical Drive %d is now %s\n",
				     ldev_num, myrb_devstate_name(new->state));
		if (new->wb_enabled != old->wb_enabled)
			sdev_printk(KERN_INFO, sdev,
				    "Logical Drive is now WRITE %s\n",
				    (new->wb_enabled ? "BACK" : "THRU"));
		memcpy(old, new, sizeof(*new));
		scsi_device_put(sdev);
	}
	return status;
}

/*
 * myrb_get_rbld_progress - get rebuild progress information
 *
 * Executes a type 3 command and returns the rebuild progress
 * information.
 *
 * Return: command status
 */
static unsigned short myrb_get_rbld_progress(struct myrb_hba *cb,
		struct myrb_rbld_progress *rbld)
{
	struct myrb_cmdblk *cmd_blk = &cb->mcmd_blk;
	union myrb_cmd_mbox *mbox = &cmd_blk->mbox;
	struct myrb_rbld_progress *rbld_buf;
	dma_addr_t rbld_addr;
	unsigned short status;

	rbld_buf = dma_alloc_coherent(&cb->pdev->dev,
				      sizeof(struct myrb_rbld_progress),
				      &rbld_addr, GFP_KERNEL);
	if (!rbld_buf)
		return MYRB_STATUS_RBLD_NOT_CHECKED;

	myrb_reset_cmd(cmd_blk);
	mbox->type3.id = MYRB_MCMD_TAG;
	mbox->type3.opcode = MYRB_CMD_GET_REBUILD_PROGRESS;
	mbox->type3.addr = rbld_addr;
	status = myrb_exec_cmd(cb, cmd_blk);
	if (rbld)
		memcpy(rbld, rbld_buf, sizeof(struct myrb_rbld_progress));
	dma_free_coherent(&cb->pdev->dev, sizeof(struct myrb_rbld_progress),
			  rbld_buf, rbld_addr);
	return status;
}

/*
 * myrb_update_rbld_progress - updates the rebuild status
 *
 * Updates the rebuild status for the attached logical devices.
 */
static void myrb_update_rbld_progress(struct myrb_hba *cb)
{
	struct myrb_rbld_progress rbld_buf;
	unsigned short status;

	status = myrb_get_rbld_progress(cb, &rbld_buf);
	if (status == MYRB_NO_STDBY_RBLD_OR_CHECK_IN_PROGRESS &&
	    cb->last_rbld_status == MYRB_STATUS_SUCCESS)
		status = MYRB_STATUS_RBLD_SUCCESS;
	if (status != MYRB_NO_STDBY_RBLD_OR_CHECK_IN_PROGRESS) {
		unsigned int blocks_done =
			rbld_buf.ldev_size - rbld_buf.blocks_left;
		struct scsi_device *sdev;

		sdev = scsi_device_lookup(cb->host,
					  myrb_logical_channel(cb->host),
					  rbld_buf.ldev_num, 0);
		if (!sdev)
			return;

		switch (status) {
		case MYRB_STATUS_SUCCESS:
			sdev_printk(KERN_INFO, sdev,
				    "Rebuild in Progress, %d%% completed\n",
				    (100 * (blocks_done >> 7))
				    / (rbld_buf.ldev_size >> 7));
			break;
		case MYRB_STATUS_RBLD_FAILED_LDEV_FAILURE:
			sdev_printk(KERN_INFO, sdev,
				    "Rebuild Failed due to Logical Drive Failure\n");
			break;
		case MYRB_STATUS_RBLD_FAILED_BADBLOCKS:
			sdev_printk(KERN_INFO, sdev,
				    "Rebuild Failed due to Bad Blocks on Other Drives\n");
			break;
		case MYRB_STATUS_RBLD_FAILED_NEW_DRIVE_FAILED:
			sdev_printk(KERN_INFO, sdev,
				    "Rebuild Failed due to Failure of Drive Being Rebuilt\n");
			break;
		case MYRB_STATUS_RBLD_SUCCESS:
			sdev_printk(KERN_INFO, sdev,
				    "Rebuild Completed Successfully\n");
			break;
		case MYRB_STATUS_RBLD_SUCCESS_TERMINATED:
			sdev_printk(KERN_INFO, sdev,
				     "Rebuild Successfully Terminated\n");
			break;
		default:
			break;
		}
		scsi_device_put(sdev);
	}
	cb->last_rbld_status = status;
}

/*
 * myrb_get_cc_progress - retrieve the rebuild status
 *
 * Execute a type 3 Command and fetch the rebuild / consistency check
 * status.
 */
static void myrb_get_cc_progress(struct myrb_hba *cb)
{
	struct myrb_cmdblk *cmd_blk = &cb->mcmd_blk;
	union myrb_cmd_mbox *mbox = &cmd_blk->mbox;
	struct myrb_rbld_progress *rbld_buf;
	dma_addr_t rbld_addr;
	unsigned short status;

	rbld_buf = dma_alloc_coherent(&cb->pdev->dev,
				      sizeof(struct myrb_rbld_progress),
				      &rbld_addr, GFP_KERNEL);
	if (!rbld_buf) {
		cb->need_cc_status = true;
		return;
	}
	myrb_reset_cmd(cmd_blk);
	mbox->type3.id = MYRB_MCMD_TAG;
	mbox->type3.opcode = MYRB_CMD_REBUILD_STAT;
	mbox->type3.addr = rbld_addr;
	status = myrb_exec_cmd(cb, cmd_blk);
	if (status == MYRB_STATUS_SUCCESS) {
		unsigned int ldev_num = rbld_buf->ldev_num;
		unsigned int ldev_size = rbld_buf->ldev_size;
		unsigned int blocks_done =
			ldev_size - rbld_buf->blocks_left;
		struct scsi_device *sdev;

		sdev = scsi_device_lookup(cb->host,
					  myrb_logical_channel(cb->host),
					  ldev_num, 0);
		if (sdev) {
			sdev_printk(KERN_INFO, sdev,
				    "Consistency Check in Progress: %d%% completed\n",
				    (100 * (blocks_done >> 7))
				    / (ldev_size >> 7));
			scsi_device_put(sdev);
		}
	}
	dma_free_coherent(&cb->pdev->dev, sizeof(struct myrb_rbld_progress),
			  rbld_buf, rbld_addr);
}

/*
 * myrb_bgi_control - updates background initialisation status
 *
 * Executes a type 3B command and updates the background initialisation status
 */
static void myrb_bgi_control(struct myrb_hba *cb)
{
	struct myrb_cmdblk *cmd_blk = &cb->mcmd_blk;
	union myrb_cmd_mbox *mbox = &cmd_blk->mbox;
	struct myrb_bgi_status *bgi, *last_bgi;
	dma_addr_t bgi_addr;
	struct scsi_device *sdev = NULL;
	unsigned short status;

	bgi = dma_alloc_coherent(&cb->pdev->dev, sizeof(struct myrb_bgi_status),
				 &bgi_addr, GFP_KERNEL);
	if (!bgi) {
		shost_printk(KERN_ERR, cb->host,
			     "Failed to allocate bgi memory\n");
		return;
	}
	myrb_reset_cmd(cmd_blk);
	mbox->type3B.id = MYRB_DCMD_TAG;
	mbox->type3B.opcode = MYRB_CMD_BGI_CONTROL;
	mbox->type3B.optype = 0x20;
	mbox->type3B.addr = bgi_addr;
	status = myrb_exec_cmd(cb, cmd_blk);
	last_bgi = &cb->bgi_status;
	sdev = scsi_device_lookup(cb->host,
				  myrb_logical_channel(cb->host),
				  bgi->ldev_num, 0);
	switch (status) {
	case MYRB_STATUS_SUCCESS:
		switch (bgi->status) {
		case MYRB_BGI_INVALID:
			break;
		case MYRB_BGI_STARTED:
			if (!sdev)
				break;
			sdev_printk(KERN_INFO, sdev,
				    "Background Initialization Started\n");
			break;
		case MYRB_BGI_INPROGRESS:
			if (!sdev)
				break;
			if (bgi->blocks_done == last_bgi->blocks_done &&
			    bgi->ldev_num == last_bgi->ldev_num)
				break;
			sdev_printk(KERN_INFO, sdev,
				 "Background Initialization in Progress: %d%% completed\n",
				 (100 * (bgi->blocks_done >> 7))
				 / (bgi->ldev_size >> 7));
			break;
		case MYRB_BGI_SUSPENDED:
			if (!sdev)
				break;
			sdev_printk(KERN_INFO, sdev,
				    "Background Initialization Suspended\n");
			break;
		case MYRB_BGI_CANCELLED:
			if (!sdev)
				break;
			sdev_printk(KERN_INFO, sdev,
				    "Background Initialization Cancelled\n");
			break;
		}
		memcpy(&cb->bgi_status, bgi, sizeof(struct myrb_bgi_status));
		break;
	case MYRB_STATUS_BGI_SUCCESS:
		if (sdev && cb->bgi_status.status == MYRB_BGI_INPROGRESS)
			sdev_printk(KERN_INFO, sdev,
				    "Background Initialization Completed Successfully\n");
		cb->bgi_status.status = MYRB_BGI_INVALID;
		break;
	case MYRB_STATUS_BGI_ABORTED:
		if (sdev && cb->bgi_status.status == MYRB_BGI_INPROGRESS)
			sdev_printk(KERN_INFO, sdev,
				    "Background Initialization Aborted\n");
		fallthrough;
	case MYRB_STATUS_NO_BGI_INPROGRESS:
		cb->bgi_status.status = MYRB_BGI_INVALID;
		break;
	}
	if (sdev)
		scsi_device_put(sdev);
	dma_free_coherent(&cb->pdev->dev, sizeof(struct myrb_bgi_status),
			  bgi, bgi_addr);
}

/*
 * myrb_hba_enquiry - updates the controller status
 *
 * Executes a DAC_V1_Enquiry command and updates the controller status.
 *
 * Return: command status
 */
static unsigned short myrb_hba_enquiry(struct myrb_hba *cb)
{
	struct myrb_enquiry old, *new;
	unsigned short status;

	memcpy(&old, cb->enquiry, sizeof(struct myrb_enquiry));

	status = myrb_exec_type3(cb, MYRB_CMD_ENQUIRY, cb->enquiry_addr);
	if (status != MYRB_STATUS_SUCCESS)
		return status;

	new = cb->enquiry;
	if (new->ldev_count > old.ldev_count) {
		int ldev_num = old.ldev_count - 1;

		while (++ldev_num < new->ldev_count)
			shost_printk(KERN_CRIT, cb->host,
				     "Logical Drive %d Now Exists\n",
				     ldev_num);
	}
	if (new->ldev_count < old.ldev_count) {
		int ldev_num = new->ldev_count - 1;

		while (++ldev_num < old.ldev_count)
			shost_printk(KERN_CRIT, cb->host,
				     "Logical Drive %d No Longer Exists\n",
				     ldev_num);
	}
	if (new->status.deferred != old.status.deferred)
		shost_printk(KERN_CRIT, cb->host,
			     "Deferred Write Error Flag is now %s\n",
			     (new->status.deferred ? "TRUE" : "FALSE"));
	if (new->ev_seq != old.ev_seq) {
		cb->new_ev_seq = new->ev_seq;
		cb->need_err_info = true;
		shost_printk(KERN_INFO, cb->host,
			     "Event log %d/%d (%d/%d) available\n",
			     cb->old_ev_seq, cb->new_ev_seq,
			     old.ev_seq, new->ev_seq);
	}
	if ((new->ldev_critical > 0 &&
	     new->ldev_critical != old.ldev_critical) ||
	    (new->ldev_offline > 0 &&
	     new->ldev_offline != old.ldev_offline) ||
	    (new->ldev_count != old.ldev_count)) {
		shost_printk(KERN_INFO, cb->host,
			     "Logical drive count changed (%d/%d/%d)\n",
			     new->ldev_critical,
			     new->ldev_offline,
			     new->ldev_count);
		cb->need_ldev_info = true;
	}
	if (new->pdev_dead > 0 ||
	    new->pdev_dead != old.pdev_dead ||
	    time_after_eq(jiffies, cb->secondary_monitor_time
			  + MYRB_SECONDARY_MONITOR_INTERVAL)) {
		cb->need_bgi_status = cb->bgi_status_supported;
		cb->secondary_monitor_time = jiffies;
	}
	if (new->rbld == MYRB_STDBY_RBLD_IN_PROGRESS ||
	    new->rbld == MYRB_BG_RBLD_IN_PROGRESS ||
	    old.rbld == MYRB_STDBY_RBLD_IN_PROGRESS ||
	    old.rbld == MYRB_BG_RBLD_IN_PROGRESS) {
		cb->need_rbld = true;
		cb->rbld_first = (new->ldev_critical < old.ldev_critical);
	}
	if (old.rbld == MYRB_BG_CHECK_IN_PROGRESS)
		switch (new->rbld) {
		case MYRB_NO_STDBY_RBLD_OR_CHECK_IN_PROGRESS:
			shost_printk(KERN_INFO, cb->host,
				     "Consistency Check Completed Successfully\n");
			break;
		case MYRB_STDBY_RBLD_IN_PROGRESS:
		case MYRB_BG_RBLD_IN_PROGRESS:
			break;
		case MYRB_BG_CHECK_IN_PROGRESS:
			cb->need_cc_status = true;
			break;
		case MYRB_STDBY_RBLD_COMPLETED_WITH_ERROR:
			shost_printk(KERN_INFO, cb->host,
				     "Consistency Check Completed with Error\n");
			break;
		case MYRB_BG_RBLD_OR_CHECK_FAILED_DRIVE_FAILED:
			shost_printk(KERN_INFO, cb->host,
				     "Consistency Check Failed - Physical Device Failed\n");
			break;
		case MYRB_BG_RBLD_OR_CHECK_FAILED_LDEV_FAILED:
			shost_printk(KERN_INFO, cb->host,
				     "Consistency Check Failed - Logical Drive Failed\n");
			break;
		case MYRB_BG_RBLD_OR_CHECK_FAILED_OTHER:
			shost_printk(KERN_INFO, cb->host,
				     "Consistency Check Failed - Other Causes\n");
			break;
		case MYRB_BG_RBLD_OR_CHECK_SUCCESS_TERMINATED:
			shost_printk(KERN_INFO, cb->host,
				     "Consistency Check Successfully Terminated\n");
			break;
		}
	else if (new->rbld == MYRB_BG_CHECK_IN_PROGRESS)
		cb->need_cc_status = true;

	return MYRB_STATUS_SUCCESS;
}

/*
 * myrb_set_pdev_state - sets the device state for a physical device
 *
 * Return: command status
 */
static unsigned short myrb_set_pdev_state(struct myrb_hba *cb,
		struct scsi_device *sdev, enum myrb_devstate state)
{
	struct myrb_cmdblk *cmd_blk = &cb->dcmd_blk;
	union myrb_cmd_mbox *mbox = &cmd_blk->mbox;
	unsigned short status;

	mutex_lock(&cb->dcmd_mutex);
	mbox->type3D.opcode = MYRB_CMD_START_DEVICE;
	mbox->type3D.id = MYRB_DCMD_TAG;
	mbox->type3D.channel = sdev->channel;
	mbox->type3D.target = sdev->id;
	mbox->type3D.state = state & 0x1F;
	status = myrb_exec_cmd(cb, cmd_blk);
	mutex_unlock(&cb->dcmd_mutex);

	return status;
}

/*
 * myrb_enable_mmio - enables the Memory Mailbox Interface
 *
 * PD and P controller types have no memory mailbox, but still need the
 * other dma mapped memory.
 *
 * Return: true on success, false otherwise.
 */
static bool myrb_enable_mmio(struct myrb_hba *cb, mbox_mmio_init_t mmio_init_fn)
{
	void __iomem *base = cb->io_base;
	struct pci_dev *pdev = cb->pdev;
	size_t err_table_size;
	size_t ldev_info_size;
	union myrb_cmd_mbox *cmd_mbox_mem;
	struct myrb_stat_mbox *stat_mbox_mem;
	union myrb_cmd_mbox mbox;
	unsigned short status;

	memset(&mbox, 0, sizeof(union myrb_cmd_mbox));

	if (dma_set_mask(&pdev->dev, DMA_BIT_MASK(32))) {
		dev_err(&pdev->dev, "DMA mask out of range\n");
		return false;
	}

	cb->enquiry = dma_alloc_coherent(&pdev->dev,
					 sizeof(struct myrb_enquiry),
					 &cb->enquiry_addr, GFP_KERNEL);
	if (!cb->enquiry)
		return false;

	err_table_size = sizeof(struct myrb_error_entry) *
		MYRB_MAX_CHANNELS * MYRB_MAX_TARGETS;
	cb->err_table = dma_alloc_coherent(&pdev->dev, err_table_size,
					   &cb->err_table_addr, GFP_KERNEL);
	if (!cb->err_table)
		return false;

	ldev_info_size = sizeof(struct myrb_ldev_info) * MYRB_MAX_LDEVS;
	cb->ldev_info_buf = dma_alloc_coherent(&pdev->dev, ldev_info_size,
					       &cb->ldev_info_addr, GFP_KERNEL);
	if (!cb->ldev_info_buf)
		return false;

	/*
	 * Skip mailbox initialisation for PD and P Controllers
	 */
	if (!mmio_init_fn)
		return true;

	/* These are the base addresses for the command memory mailbox array */
	cb->cmd_mbox_size =  MYRB_CMD_MBOX_COUNT * sizeof(union myrb_cmd_mbox);
	cb->first_cmd_mbox = dma_alloc_coherent(&pdev->dev,
						cb->cmd_mbox_size,
						&cb->cmd_mbox_addr,
						GFP_KERNEL);
	if (!cb->first_cmd_mbox)
		return false;

	cmd_mbox_mem = cb->first_cmd_mbox;
	cmd_mbox_mem += MYRB_CMD_MBOX_COUNT - 1;
	cb->last_cmd_mbox = cmd_mbox_mem;
	cb->next_cmd_mbox = cb->first_cmd_mbox;
	cb->prev_cmd_mbox1 = cb->last_cmd_mbox;
	cb->prev_cmd_mbox2 = cb->last_cmd_mbox - 1;

	/* These are the base addresses for the status memory mailbox array */
	cb->stat_mbox_size = MYRB_STAT_MBOX_COUNT *
	    sizeof(struct myrb_stat_mbox);
	cb->first_stat_mbox = dma_alloc_coherent(&pdev->dev,
						 cb->stat_mbox_size,
						 &cb->stat_mbox_addr,
						 GFP_KERNEL);
	if (!cb->first_stat_mbox)
		return false;

	stat_mbox_mem = cb->first_stat_mbox;
	stat_mbox_mem += MYRB_STAT_MBOX_COUNT - 1;
	cb->last_stat_mbox = stat_mbox_mem;
	cb->next_stat_mbox = cb->first_stat_mbox;

	/* Enable the Memory Mailbox Interface. */
	cb->dual_mode_interface = true;
	mbox.typeX.opcode = 0x2B;
	mbox.typeX.id = 0;
	mbox.typeX.opcode2 = 0x14;
	mbox.typeX.cmd_mbox_addr = cb->cmd_mbox_addr;
	mbox.typeX.stat_mbox_addr = cb->stat_mbox_addr;

	status = mmio_init_fn(pdev, base, &mbox);
	if (status != MYRB_STATUS_SUCCESS) {
		cb->dual_mode_interface = false;
		mbox.typeX.opcode2 = 0x10;
		status = mmio_init_fn(pdev, base, &mbox);
		if (status != MYRB_STATUS_SUCCESS) {
			dev_err(&pdev->dev,
				"Failed to enable mailbox, statux %02X\n",
				status);
			return false;
		}
	}
	return true;
}

/*
 * myrb_get_hba_config - reads the configuration information
 *
 * Reads the configuration information from the controller and
 * initializes the controller structure.
 *
 * Return: 0 on success, errno otherwise
 */
static int myrb_get_hba_config(struct myrb_hba *cb)
{
	struct myrb_enquiry2 *enquiry2;
	dma_addr_t enquiry2_addr;
	struct myrb_config2 *config2;
	dma_addr_t config2_addr;
	struct Scsi_Host *shost = cb->host;
	struct pci_dev *pdev = cb->pdev;
	int pchan_max = 0, pchan_cur = 0;
	unsigned short status;
	int ret = -ENODEV, memsize = 0;

	enquiry2 = dma_alloc_coherent(&pdev->dev, sizeof(struct myrb_enquiry2),
				      &enquiry2_addr, GFP_KERNEL);
	if (!enquiry2) {
		shost_printk(KERN_ERR, cb->host,
			     "Failed to allocate V1 enquiry2 memory\n");
		return -ENOMEM;
	}
	config2 = dma_alloc_coherent(&pdev->dev, sizeof(struct myrb_config2),
				     &config2_addr, GFP_KERNEL);
	if (!config2) {
		shost_printk(KERN_ERR, cb->host,
			     "Failed to allocate V1 config2 memory\n");
		dma_free_coherent(&pdev->dev, sizeof(struct myrb_enquiry2),
				  enquiry2, enquiry2_addr);
		return -ENOMEM;
	}
	mutex_lock(&cb->dma_mutex);
	status = myrb_hba_enquiry(cb);
	mutex_unlock(&cb->dma_mutex);
	if (status != MYRB_STATUS_SUCCESS) {
		shost_printk(KERN_WARNING, cb->host,
			     "Failed it issue V1 Enquiry\n");
		goto out_free;
	}

	status = myrb_exec_type3(cb, MYRB_CMD_ENQUIRY2, enquiry2_addr);
	if (status != MYRB_STATUS_SUCCESS) {
		shost_printk(KERN_WARNING, cb->host,
			     "Failed to issue V1 Enquiry2\n");
		goto out_free;
	}

	status = myrb_exec_type3(cb, MYRB_CMD_READ_CONFIG2, config2_addr);
	if (status != MYRB_STATUS_SUCCESS) {
		shost_printk(KERN_WARNING, cb->host,
			     "Failed to issue ReadConfig2\n");
		goto out_free;
	}

	status = myrb_get_ldev_info(cb);
	if (status != MYRB_STATUS_SUCCESS) {
		shost_printk(KERN_WARNING, cb->host,
			     "Failed to get logical drive information\n");
		goto out_free;
	}

	/*
	 * Initialize the Controller Model Name and Full Model Name fields.
	 */
	switch (enquiry2->hw.sub_model) {
	case DAC960_V1_P_PD_PU:
		if (enquiry2->scsi_cap.bus_speed == MYRB_SCSI_SPEED_ULTRA)
			strcpy(cb->model_name, "DAC960PU");
		else
			strcpy(cb->model_name, "DAC960PD");
		break;
	case DAC960_V1_PL:
		strcpy(cb->model_name, "DAC960PL");
		break;
	case DAC960_V1_PG:
		strcpy(cb->model_name, "DAC960PG");
		break;
	case DAC960_V1_PJ:
		strcpy(cb->model_name, "DAC960PJ");
		break;
	case DAC960_V1_PR:
		strcpy(cb->model_name, "DAC960PR");
		break;
	case DAC960_V1_PT:
		strcpy(cb->model_name, "DAC960PT");
		break;
	case DAC960_V1_PTL0:
		strcpy(cb->model_name, "DAC960PTL0");
		break;
	case DAC960_V1_PRL:
		strcpy(cb->model_name, "DAC960PRL");
		break;
	case DAC960_V1_PTL1:
		strcpy(cb->model_name, "DAC960PTL1");
		break;
	case DAC960_V1_1164P:
		strcpy(cb->model_name, "eXtremeRAID 1100");
		break;
	default:
		shost_printk(KERN_WARNING, cb->host,
			     "Unknown Model %X\n",
			     enquiry2->hw.sub_model);
		goto out;
	}
	/*
	 * Initialize the Controller Firmware Version field and verify that it
	 * is a supported firmware version.
	 * The supported firmware versions are:
	 *
	 * DAC1164P		    5.06 and above
	 * DAC960PTL/PRL/PJ/PG	    4.06 and above
	 * DAC960PU/PD/PL	    3.51 and above
	 * DAC960PU/PD/PL/P	    2.73 and above
	 */
#if defined(CONFIG_ALPHA)
	/*
	 * DEC Alpha machines were often equipped with DAC960 cards that were
	 * OEMed from Mylex, and had their own custom firmware. Version 2.70,
	 * the last custom FW revision to be released by DEC for these older
	 * controllers, appears to work quite well with this driver.
	 *
	 * Cards tested successfully were several versions each of the PD and
	 * PU, called by DEC the KZPSC and KZPAC, respectively, and having
	 * the Manufacturer Numbers (from Mylex), usually on a sticker on the
	 * back of the board, of:
	 *
	 * KZPSC:  D040347 (1-channel) or D040348 (2-channel)
	 *         or D040349 (3-channel)
	 * KZPAC:  D040395 (1-channel) or D040396 (2-channel)
	 *         or D040397 (3-channel)
	 */
# define FIRMWARE_27X	"2.70"
#else
# define FIRMWARE_27X	"2.73"
#endif

	if (enquiry2->fw.major_version == 0) {
		enquiry2->fw.major_version = cb->enquiry->fw_major_version;
		enquiry2->fw.minor_version = cb->enquiry->fw_minor_version;
		enquiry2->fw.firmware_type = '0';
		enquiry2->fw.turn_id = 0;
	}
	snprintf(cb->fw_version, sizeof(cb->fw_version),
		"%u.%02u-%c-%02u",
		enquiry2->fw.major_version,
		enquiry2->fw.minor_version,
		enquiry2->fw.firmware_type,
		enquiry2->fw.turn_id);
	if (!((enquiry2->fw.major_version == 5 &&
	       enquiry2->fw.minor_version >= 6) ||
	      (enquiry2->fw.major_version == 4 &&
	       enquiry2->fw.minor_version >= 6) ||
	      (enquiry2->fw.major_version == 3 &&
	       enquiry2->fw.minor_version >= 51) ||
	      (enquiry2->fw.major_version == 2 &&
	       strcmp(cb->fw_version, FIRMWARE_27X) >= 0))) {
		shost_printk(KERN_WARNING, cb->host,
			"Firmware Version '%s' unsupported\n",
			cb->fw_version);
		goto out;
	}
	/*
	 * Initialize the Channels, Targets, Memory Size, and SAF-TE
	 * Enclosure Management Enabled fields.
	 */
	switch (enquiry2->hw.model) {
	case MYRB_5_CHANNEL_BOARD:
		pchan_max = 5;
		break;
	case MYRB_3_CHANNEL_BOARD:
	case MYRB_3_CHANNEL_ASIC_DAC:
		pchan_max = 3;
		break;
	case MYRB_2_CHANNEL_BOARD:
		pchan_max = 2;
		break;
	default:
		pchan_max = enquiry2->cfg_chan;
		break;
	}
	pchan_cur = enquiry2->cur_chan;
	if (enquiry2->scsi_cap.bus_width == MYRB_WIDTH_WIDE_32BIT)
		cb->bus_width = 32;
	else if (enquiry2->scsi_cap.bus_width == MYRB_WIDTH_WIDE_16BIT)
		cb->bus_width = 16;
	else
		cb->bus_width = 8;
	cb->ldev_block_size = enquiry2->ldev_block_size;
	shost->max_channel = pchan_cur;
	shost->max_id = enquiry2->max_targets;
	memsize = enquiry2->mem_size >> 20;
	cb->safte_enabled = (enquiry2->fault_mgmt == MYRB_FAULT_SAFTE);
	/*
	 * Initialize the Controller Queue Depth, Driver Queue Depth,
	 * Logical Drive Count, Maximum Blocks per Command, Controller
	 * Scatter/Gather Limit, and Driver Scatter/Gather Limit.
	 * The Driver Queue Depth must be at most one less than the
	 * Controller Queue Depth to allow for an automatic drive
	 * rebuild operation.
	 */
	shost->can_queue = cb->enquiry->max_tcq;
	if (shost->can_queue < 3)
		shost->can_queue = enquiry2->max_cmds;
	if (shost->can_queue < 3)
		/* Play safe and disable TCQ */
		shost->can_queue = 1;

	if (shost->can_queue > MYRB_CMD_MBOX_COUNT - 2)
		shost->can_queue = MYRB_CMD_MBOX_COUNT - 2;
	shost->max_sectors = enquiry2->max_sectors;
	shost->sg_tablesize = enquiry2->max_sge;
	if (shost->sg_tablesize > MYRB_SCATTER_GATHER_LIMIT)
		shost->sg_tablesize = MYRB_SCATTER_GATHER_LIMIT;
	/*
	 * Initialize the Stripe Size, Segment Size, and Geometry Translation.
	 */
	cb->stripe_size = config2->blocks_per_stripe * config2->block_factor
		>> (10 - MYRB_BLKSIZE_BITS);
	cb->segment_size = config2->blocks_per_cacheline * config2->block_factor
		>> (10 - MYRB_BLKSIZE_BITS);
	/* Assume 255/63 translation */
	cb->ldev_geom_heads = 255;
	cb->ldev_geom_sectors = 63;
	if (config2->drive_geometry) {
		cb->ldev_geom_heads = 128;
		cb->ldev_geom_sectors = 32;
	}

	/*
	 * Initialize the Background Initialization Status.
	 */
	if ((cb->fw_version[0] == '4' &&
	     strcmp(cb->fw_version, "4.08") >= 0) ||
	    (cb->fw_version[0] == '5' &&
	     strcmp(cb->fw_version, "5.08") >= 0)) {
		cb->bgi_status_supported = true;
		myrb_bgi_control(cb);
	}
	cb->last_rbld_status = MYRB_NO_STDBY_RBLD_OR_CHECK_IN_PROGRESS;
	ret = 0;

out:
	shost_printk(KERN_INFO, cb->host,
		"Configuring %s PCI RAID Controller\n", cb->model_name);
	shost_printk(KERN_INFO, cb->host,
		"  Firmware Version: %s, Memory Size: %dMB\n",
		cb->fw_version, memsize);
	if (cb->io_addr == 0)
		shost_printk(KERN_INFO, cb->host,
			"  I/O Address: n/a, PCI Address: 0x%lX, IRQ Channel: %d\n",
			(unsigned long)cb->pci_addr, cb->irq);
	else
		shost_printk(KERN_INFO, cb->host,
			"  I/O Address: 0x%lX, PCI Address: 0x%lX, IRQ Channel: %d\n",
			(unsigned long)cb->io_addr, (unsigned long)cb->pci_addr,
			cb->irq);
	shost_printk(KERN_INFO, cb->host,
		"  Controller Queue Depth: %d, Maximum Blocks per Command: %d\n",
		cb->host->can_queue, cb->host->max_sectors);
	shost_printk(KERN_INFO, cb->host,
		     "  Driver Queue Depth: %d, Scatter/Gather Limit: %d of %d Segments\n",
		     cb->host->can_queue, cb->host->sg_tablesize,
		     MYRB_SCATTER_GATHER_LIMIT);
	shost_printk(KERN_INFO, cb->host,
		     "  Stripe Size: %dKB, Segment Size: %dKB, BIOS Geometry: %d/%d%s\n",
		     cb->stripe_size, cb->segment_size,
		     cb->ldev_geom_heads, cb->ldev_geom_sectors,
		     cb->safte_enabled ?
		     "  SAF-TE Enclosure Management Enabled" : "");
	shost_printk(KERN_INFO, cb->host,
		     "  Physical: %d/%d channels %d/%d/%d devices\n",
		     pchan_cur, pchan_max, 0, cb->enquiry->pdev_dead,
		     cb->host->max_id);

	shost_printk(KERN_INFO, cb->host,
		     "  Logical: 1/1 channels, %d/%d disks\n",
		     cb->enquiry->ldev_count, MYRB_MAX_LDEVS);

out_free:
	dma_free_coherent(&pdev->dev, sizeof(struct myrb_enquiry2),
			  enquiry2, enquiry2_addr);
	dma_free_coherent(&pdev->dev, sizeof(struct myrb_config2),
			  config2, config2_addr);

	return ret;
}

/*
 * myrb_unmap - unmaps controller structures
 */
static void myrb_unmap(struct myrb_hba *cb)
{
	if (cb->ldev_info_buf) {
		size_t ldev_info_size = sizeof(struct myrb_ldev_info) *
			MYRB_MAX_LDEVS;
		dma_free_coherent(&cb->pdev->dev, ldev_info_size,
				  cb->ldev_info_buf, cb->ldev_info_addr);
		cb->ldev_info_buf = NULL;
	}
	if (cb->err_table) {
		size_t err_table_size = sizeof(struct myrb_error_entry) *
			MYRB_MAX_CHANNELS * MYRB_MAX_TARGETS;
		dma_free_coherent(&cb->pdev->dev, err_table_size,
				  cb->err_table, cb->err_table_addr);
		cb->err_table = NULL;
	}
	if (cb->enquiry) {
		dma_free_coherent(&cb->pdev->dev, sizeof(struct myrb_enquiry),
				  cb->enquiry, cb->enquiry_addr);
		cb->enquiry = NULL;
	}
	if (cb->first_stat_mbox) {
		dma_free_coherent(&cb->pdev->dev, cb->stat_mbox_size,
				  cb->first_stat_mbox, cb->stat_mbox_addr);
		cb->first_stat_mbox = NULL;
	}
	if (cb->first_cmd_mbox) {
		dma_free_coherent(&cb->pdev->dev, cb->cmd_mbox_size,
				  cb->first_cmd_mbox, cb->cmd_mbox_addr);
		cb->first_cmd_mbox = NULL;
	}
}

/*
 * myrb_cleanup - cleanup controller structures
 */
static void myrb_cleanup(struct myrb_hba *cb)
{
	struct pci_dev *pdev = cb->pdev;

	/* Free the memory mailbox, status, and related structures */
	myrb_unmap(cb);

	if (cb->mmio_base) {
		cb->disable_intr(cb->io_base);
		iounmap(cb->mmio_base);
	}
	if (cb->irq)
		free_irq(cb->irq, cb);
	if (cb->io_addr)
		release_region(cb->io_addr, 0x80);
	pci_set_drvdata(pdev, NULL);
	pci_disable_device(pdev);
	scsi_host_put(cb->host);
}

static int myrb_host_reset(struct scsi_cmnd *scmd)
{
	struct Scsi_Host *shost = scmd->device->host;
	struct myrb_hba *cb = shost_priv(shost);

	cb->reset(cb->io_base);
	return SUCCESS;
}

static int myrb_pthru_queuecommand(struct Scsi_Host *shost,
		struct scsi_cmnd *scmd)
{
	struct request *rq = scsi_cmd_to_rq(scmd);
	struct myrb_hba *cb = shost_priv(shost);
	struct myrb_cmdblk *cmd_blk = scsi_cmd_priv(scmd);
	union myrb_cmd_mbox *mbox = &cmd_blk->mbox;
	struct myrb_dcdb *dcdb;
	dma_addr_t dcdb_addr;
	struct scsi_device *sdev = scmd->device;
	struct scatterlist *sgl;
	unsigned long flags;
	int nsge;

	myrb_reset_cmd(cmd_blk);
	dcdb = dma_pool_alloc(cb->dcdb_pool, GFP_ATOMIC, &dcdb_addr);
	if (!dcdb)
		return SCSI_MLQUEUE_HOST_BUSY;
	nsge = scsi_dma_map(scmd);
	if (nsge > 1) {
		dma_pool_free(cb->dcdb_pool, dcdb, dcdb_addr);
		scmd->result = (DID_ERROR << 16);
		scsi_done(scmd);
		return 0;
	}

	mbox->type3.opcode = MYRB_CMD_DCDB;
	mbox->type3.id = rq->tag + 3;
	mbox->type3.addr = dcdb_addr;
	dcdb->channel = sdev->channel;
	dcdb->target = sdev->id;
	switch (scmd->sc_data_direction) {
	case DMA_NONE:
		dcdb->data_xfer = MYRB_DCDB_XFER_NONE;
		break;
	case DMA_TO_DEVICE:
		dcdb->data_xfer = MYRB_DCDB_XFER_SYSTEM_TO_DEVICE;
		break;
	case DMA_FROM_DEVICE:
		dcdb->data_xfer = MYRB_DCDB_XFER_DEVICE_TO_SYSTEM;
		break;
	default:
		dcdb->data_xfer = MYRB_DCDB_XFER_ILLEGAL;
		break;
	}
	dcdb->early_status = false;
	if (rq->timeout <= 10)
		dcdb->timeout = MYRB_DCDB_TMO_10_SECS;
	else if (rq->timeout <= 60)
		dcdb->timeout = MYRB_DCDB_TMO_60_SECS;
	else if (rq->timeout <= 600)
		dcdb->timeout = MYRB_DCDB_TMO_10_MINS;
	else
		dcdb->timeout = MYRB_DCDB_TMO_24_HRS;
	dcdb->no_autosense = false;
	dcdb->allow_disconnect = true;
	sgl = scsi_sglist(scmd);
	dcdb->dma_addr = sg_dma_address(sgl);
	if (sg_dma_len(sgl) > USHRT_MAX) {
		dcdb->xfer_len_lo = sg_dma_len(sgl) & 0xffff;
		dcdb->xfer_len_hi4 = sg_dma_len(sgl) >> 16;
	} else {
		dcdb->xfer_len_lo = sg_dma_len(sgl);
		dcdb->xfer_len_hi4 = 0;
	}
	dcdb->cdb_len = scmd->cmd_len;
	dcdb->sense_len = sizeof(dcdb->sense);
	memcpy(&dcdb->cdb, scmd->cmnd, scmd->cmd_len);

	spin_lock_irqsave(&cb->queue_lock, flags);
	cb->qcmd(cb, cmd_blk);
	spin_unlock_irqrestore(&cb->queue_lock, flags);
	return 0;
}

static void myrb_inquiry(struct myrb_hba *cb,
		struct scsi_cmnd *scmd)
{
	unsigned char inq[36] = {
		0x00, 0x00, 0x03, 0x02, 0x20, 0x00, 0x01, 0x00,
		0x4d, 0x59, 0x4c, 0x45, 0x58, 0x20, 0x20, 0x20,
		0x20, 0x20, 0x20, 0x20, 0x20, 0x20, 0x20, 0x20,
		0x20, 0x20, 0x20, 0x20, 0x20, 0x20, 0x20, 0x20,
		0x20, 0x20, 0x20, 0x20,
	};

	if (cb->bus_width > 16)
		inq[7] |= 1 << 6;
	if (cb->bus_width > 8)
		inq[7] |= 1 << 5;
	memcpy(&inq[16], cb->model_name, 16);
	memcpy(&inq[32], cb->fw_version, 1);
	memcpy(&inq[33], &cb->fw_version[2], 2);
	memcpy(&inq[35], &cb->fw_version[7], 1);

	scsi_sg_copy_from_buffer(scmd, (void *)inq, 36);
}

static void
myrb_mode_sense(struct myrb_hba *cb, struct scsi_cmnd *scmd,
		struct myrb_ldev_info *ldev_info)
{
	unsigned char modes[32], *mode_pg;
	bool dbd;
	size_t mode_len;

	dbd = (scmd->cmnd[1] & 0x08) == 0x08;
	if (dbd) {
		mode_len = 24;
		mode_pg = &modes[4];
	} else {
		mode_len = 32;
		mode_pg = &modes[12];
	}
	memset(modes, 0, sizeof(modes));
	modes[0] = mode_len - 1;
	if (!dbd) {
		unsigned char *block_desc = &modes[4];

		modes[3] = 8;
		put_unaligned_be32(ldev_info->size, &block_desc[0]);
		put_unaligned_be32(cb->ldev_block_size, &block_desc[5]);
	}
	mode_pg[0] = 0x08;
	mode_pg[1] = 0x12;
	if (ldev_info->wb_enabled)
		mode_pg[2] |= 0x04;
	if (cb->segment_size) {
		mode_pg[2] |= 0x08;
		put_unaligned_be16(cb->segment_size, &mode_pg[14]);
	}

	scsi_sg_copy_from_buffer(scmd, modes, mode_len);
}

static void myrb_request_sense(struct myrb_hba *cb,
		struct scsi_cmnd *scmd)
{
	scsi_build_sense(scmd, 0, NO_SENSE, 0, 0);
	scsi_sg_copy_from_buffer(scmd, scmd->sense_buffer,
				 SCSI_SENSE_BUFFERSIZE);
}

static void myrb_read_capacity(struct myrb_hba *cb, struct scsi_cmnd *scmd,
		struct myrb_ldev_info *ldev_info)
{
	unsigned char data[8];

	dev_dbg(&scmd->device->sdev_gendev,
		"Capacity %u, blocksize %u\n",
		ldev_info->size, cb->ldev_block_size);
	put_unaligned_be32(ldev_info->size - 1, &data[0]);
	put_unaligned_be32(cb->ldev_block_size, &data[4]);
	scsi_sg_copy_from_buffer(scmd, data, 8);
}

static int myrb_ldev_queuecommand(struct Scsi_Host *shost,
		struct scsi_cmnd *scmd)
{
	struct myrb_hba *cb = shost_priv(shost);
	struct myrb_cmdblk *cmd_blk = scsi_cmd_priv(scmd);
	union myrb_cmd_mbox *mbox = &cmd_blk->mbox;
	struct myrb_ldev_info *ldev_info;
	struct scsi_device *sdev = scmd->device;
	struct scatterlist *sgl;
	unsigned long flags;
	u64 lba;
	u32 block_cnt;
	int nsge;

	ldev_info = sdev->hostdata;
	if (ldev_info->state != MYRB_DEVICE_ONLINE &&
	    ldev_info->state != MYRB_DEVICE_WO) {
		dev_dbg(&shost->shost_gendev, "ldev %u in state %x, skip\n",
			sdev->id, ldev_info ? ldev_info->state : 0xff);
		scmd->result = (DID_BAD_TARGET << 16);
		scsi_done(scmd);
		return 0;
	}
	switch (scmd->cmnd[0]) {
	case TEST_UNIT_READY:
		scmd->result = (DID_OK << 16);
		scsi_done(scmd);
		return 0;
	case INQUIRY:
		if (scmd->cmnd[1] & 1) {
			/* Illegal request, invalid field in CDB */
			scsi_build_sense(scmd, 0, ILLEGAL_REQUEST, 0x24, 0);
		} else {
			myrb_inquiry(cb, scmd);
			scmd->result = (DID_OK << 16);
		}
		scsi_done(scmd);
		return 0;
	case SYNCHRONIZE_CACHE:
		scmd->result = (DID_OK << 16);
		scsi_done(scmd);
		return 0;
	case MODE_SENSE:
		if ((scmd->cmnd[2] & 0x3F) != 0x3F &&
		    (scmd->cmnd[2] & 0x3F) != 0x08) {
			/* Illegal request, invalid field in CDB */
			scsi_build_sense(scmd, 0, ILLEGAL_REQUEST, 0x24, 0);
		} else {
			myrb_mode_sense(cb, scmd, ldev_info);
			scmd->result = (DID_OK << 16);
		}
		scsi_done(scmd);
		return 0;
	case READ_CAPACITY:
		if ((scmd->cmnd[1] & 1) ||
		    (scmd->cmnd[8] & 1)) {
			/* Illegal request, invalid field in CDB */
			scsi_build_sense(scmd, 0, ILLEGAL_REQUEST, 0x24, 0);
<<<<<<< HEAD
			scmd->scsi_done(scmd);
=======
			scsi_done(scmd);
>>>>>>> df0cc57e
			return 0;
		}
		lba = get_unaligned_be32(&scmd->cmnd[2]);
		if (lba) {
			/* Illegal request, invalid field in CDB */
			scsi_build_sense(scmd, 0, ILLEGAL_REQUEST, 0x24, 0);
<<<<<<< HEAD
			scmd->scsi_done(scmd);
=======
			scsi_done(scmd);
>>>>>>> df0cc57e
			return 0;
		}
		myrb_read_capacity(cb, scmd, ldev_info);
		scsi_done(scmd);
		return 0;
	case REQUEST_SENSE:
		myrb_request_sense(cb, scmd);
		scmd->result = (DID_OK << 16);
		return 0;
	case SEND_DIAGNOSTIC:
		if (scmd->cmnd[1] != 0x04) {
			/* Illegal request, invalid field in CDB */
			scsi_build_sense(scmd, 0, ILLEGAL_REQUEST, 0x24, 0);
		} else {
			/* Assume good status */
			scmd->result = (DID_OK << 16);
		}
		scsi_done(scmd);
		return 0;
	case READ_6:
		if (ldev_info->state == MYRB_DEVICE_WO) {
			/* Data protect, attempt to read invalid data */
			scsi_build_sense(scmd, 0, DATA_PROTECT, 0x21, 0x06);
<<<<<<< HEAD
			scmd->scsi_done(scmd);
=======
			scsi_done(scmd);
>>>>>>> df0cc57e
			return 0;
		}
		fallthrough;
	case WRITE_6:
		lba = (((scmd->cmnd[1] & 0x1F) << 16) |
		       (scmd->cmnd[2] << 8) |
		       scmd->cmnd[3]);
		block_cnt = scmd->cmnd[4];
		break;
	case READ_10:
		if (ldev_info->state == MYRB_DEVICE_WO) {
			/* Data protect, attempt to read invalid data */
			scsi_build_sense(scmd, 0, DATA_PROTECT, 0x21, 0x06);
<<<<<<< HEAD
			scmd->scsi_done(scmd);
=======
			scsi_done(scmd);
>>>>>>> df0cc57e
			return 0;
		}
		fallthrough;
	case WRITE_10:
	case VERIFY:		/* 0x2F */
	case WRITE_VERIFY:	/* 0x2E */
		lba = get_unaligned_be32(&scmd->cmnd[2]);
		block_cnt = get_unaligned_be16(&scmd->cmnd[7]);
		break;
	case READ_12:
		if (ldev_info->state == MYRB_DEVICE_WO) {
			/* Data protect, attempt to read invalid data */
			scsi_build_sense(scmd, 0, DATA_PROTECT, 0x21, 0x06);
<<<<<<< HEAD
			scmd->scsi_done(scmd);
=======
			scsi_done(scmd);
>>>>>>> df0cc57e
			return 0;
		}
		fallthrough;
	case WRITE_12:
	case VERIFY_12: /* 0xAF */
	case WRITE_VERIFY_12:	/* 0xAE */
		lba = get_unaligned_be32(&scmd->cmnd[2]);
		block_cnt = get_unaligned_be32(&scmd->cmnd[6]);
		break;
	default:
		/* Illegal request, invalid opcode */
		scsi_build_sense(scmd, 0, ILLEGAL_REQUEST, 0x20, 0);
<<<<<<< HEAD
		scmd->scsi_done(scmd);
=======
		scsi_done(scmd);
>>>>>>> df0cc57e
		return 0;
	}

	myrb_reset_cmd(cmd_blk);
	mbox->type5.id = scsi_cmd_to_rq(scmd)->tag + 3;
	if (scmd->sc_data_direction == DMA_NONE)
		goto submit;
	nsge = scsi_dma_map(scmd);
	if (nsge == 1) {
		sgl = scsi_sglist(scmd);
		if (scmd->sc_data_direction == DMA_FROM_DEVICE)
			mbox->type5.opcode = MYRB_CMD_READ;
		else
			mbox->type5.opcode = MYRB_CMD_WRITE;

		mbox->type5.ld.xfer_len = block_cnt;
		mbox->type5.ld.ldev_num = sdev->id;
		mbox->type5.lba = lba;
		mbox->type5.addr = (u32)sg_dma_address(sgl);
	} else {
		struct myrb_sge *hw_sgl;
		dma_addr_t hw_sgl_addr;
		int i;

		hw_sgl = dma_pool_alloc(cb->sg_pool, GFP_ATOMIC, &hw_sgl_addr);
		if (!hw_sgl)
			return SCSI_MLQUEUE_HOST_BUSY;

		cmd_blk->sgl = hw_sgl;
		cmd_blk->sgl_addr = hw_sgl_addr;

		if (scmd->sc_data_direction == DMA_FROM_DEVICE)
			mbox->type5.opcode = MYRB_CMD_READ_SG;
		else
			mbox->type5.opcode = MYRB_CMD_WRITE_SG;

		mbox->type5.ld.xfer_len = block_cnt;
		mbox->type5.ld.ldev_num = sdev->id;
		mbox->type5.lba = lba;
		mbox->type5.addr = hw_sgl_addr;
		mbox->type5.sg_count = nsge;

		scsi_for_each_sg(scmd, sgl, nsge, i) {
			hw_sgl->sge_addr = (u32)sg_dma_address(sgl);
			hw_sgl->sge_count = (u32)sg_dma_len(sgl);
			hw_sgl++;
		}
	}
submit:
	spin_lock_irqsave(&cb->queue_lock, flags);
	cb->qcmd(cb, cmd_blk);
	spin_unlock_irqrestore(&cb->queue_lock, flags);

	return 0;
}

static int myrb_queuecommand(struct Scsi_Host *shost,
		struct scsi_cmnd *scmd)
{
	struct scsi_device *sdev = scmd->device;

	if (sdev->channel > myrb_logical_channel(shost)) {
		scmd->result = (DID_BAD_TARGET << 16);
		scsi_done(scmd);
		return 0;
	}
	if (sdev->channel == myrb_logical_channel(shost))
		return myrb_ldev_queuecommand(shost, scmd);

	return myrb_pthru_queuecommand(shost, scmd);
}

static int myrb_ldev_slave_alloc(struct scsi_device *sdev)
{
	struct myrb_hba *cb = shost_priv(sdev->host);
	struct myrb_ldev_info *ldev_info;
	unsigned short ldev_num = sdev->id;
	enum raid_level level;

	ldev_info = cb->ldev_info_buf + ldev_num;
	if (!ldev_info)
		return -ENXIO;

	sdev->hostdata = kzalloc(sizeof(*ldev_info), GFP_KERNEL);
	if (!sdev->hostdata)
		return -ENOMEM;
	dev_dbg(&sdev->sdev_gendev,
		"slave alloc ldev %d state %x\n",
		ldev_num, ldev_info->state);
	memcpy(sdev->hostdata, ldev_info,
	       sizeof(*ldev_info));
	switch (ldev_info->raid_level) {
	case MYRB_RAID_LEVEL0:
		level = RAID_LEVEL_LINEAR;
		break;
	case MYRB_RAID_LEVEL1:
		level = RAID_LEVEL_1;
		break;
	case MYRB_RAID_LEVEL3:
		level = RAID_LEVEL_3;
		break;
	case MYRB_RAID_LEVEL5:
		level = RAID_LEVEL_5;
		break;
	case MYRB_RAID_LEVEL6:
		level = RAID_LEVEL_6;
		break;
	case MYRB_RAID_JBOD:
		level = RAID_LEVEL_JBOD;
		break;
	default:
		level = RAID_LEVEL_UNKNOWN;
		break;
	}
	raid_set_level(myrb_raid_template, &sdev->sdev_gendev, level);
	return 0;
}

static int myrb_pdev_slave_alloc(struct scsi_device *sdev)
{
	struct myrb_hba *cb = shost_priv(sdev->host);
	struct myrb_pdev_state *pdev_info;
	unsigned short status;

	if (sdev->id > MYRB_MAX_TARGETS)
		return -ENXIO;

	pdev_info = kzalloc(sizeof(*pdev_info), GFP_KERNEL|GFP_DMA);
	if (!pdev_info)
		return -ENOMEM;

	status = myrb_exec_type3D(cb, MYRB_CMD_GET_DEVICE_STATE,
				  sdev, pdev_info);
	if (status != MYRB_STATUS_SUCCESS) {
		dev_dbg(&sdev->sdev_gendev,
			"Failed to get device state, status %x\n",
			status);
		kfree(pdev_info);
		return -ENXIO;
	}
	if (!pdev_info->present) {
		dev_dbg(&sdev->sdev_gendev,
			"device not present, skip\n");
		kfree(pdev_info);
		return -ENXIO;
	}
	dev_dbg(&sdev->sdev_gendev,
		"slave alloc pdev %d:%d state %x\n",
		sdev->channel, sdev->id, pdev_info->state);
	sdev->hostdata = pdev_info;

	return 0;
}

static int myrb_slave_alloc(struct scsi_device *sdev)
{
	if (sdev->channel > myrb_logical_channel(sdev->host))
		return -ENXIO;

	if (sdev->lun > 0)
		return -ENXIO;

	if (sdev->channel == myrb_logical_channel(sdev->host))
		return myrb_ldev_slave_alloc(sdev);

	return myrb_pdev_slave_alloc(sdev);
}

static int myrb_slave_configure(struct scsi_device *sdev)
{
	struct myrb_ldev_info *ldev_info;

	if (sdev->channel > myrb_logical_channel(sdev->host))
		return -ENXIO;

	if (sdev->channel < myrb_logical_channel(sdev->host)) {
		sdev->no_uld_attach = 1;
		return 0;
	}
	if (sdev->lun != 0)
		return -ENXIO;

	ldev_info = sdev->hostdata;
	if (!ldev_info)
		return -ENXIO;
	if (ldev_info->state != MYRB_DEVICE_ONLINE)
		sdev_printk(KERN_INFO, sdev,
			    "Logical drive is %s\n",
			    myrb_devstate_name(ldev_info->state));

	sdev->tagged_supported = 1;
	return 0;
}

static void myrb_slave_destroy(struct scsi_device *sdev)
{
	kfree(sdev->hostdata);
}

static int myrb_biosparam(struct scsi_device *sdev, struct block_device *bdev,
		sector_t capacity, int geom[])
{
	struct myrb_hba *cb = shost_priv(sdev->host);

	geom[0] = cb->ldev_geom_heads;
	geom[1] = cb->ldev_geom_sectors;
	geom[2] = sector_div(capacity, geom[0] * geom[1]);

	return 0;
}

static ssize_t raid_state_show(struct device *dev,
		struct device_attribute *attr, char *buf)
{
	struct scsi_device *sdev = to_scsi_device(dev);
	struct myrb_hba *cb = shost_priv(sdev->host);
	int ret;

	if (!sdev->hostdata)
		return snprintf(buf, 16, "Unknown\n");

	if (sdev->channel == myrb_logical_channel(sdev->host)) {
		struct myrb_ldev_info *ldev_info = sdev->hostdata;
		const char *name;

		name = myrb_devstate_name(ldev_info->state);
		if (name)
			ret = snprintf(buf, 32, "%s\n", name);
		else
			ret = snprintf(buf, 32, "Invalid (%02X)\n",
				       ldev_info->state);
	} else {
		struct myrb_pdev_state *pdev_info = sdev->hostdata;
		unsigned short status;
		const char *name;

		status = myrb_exec_type3D(cb, MYRB_CMD_GET_DEVICE_STATE,
					  sdev, pdev_info);
		if (status != MYRB_STATUS_SUCCESS)
			sdev_printk(KERN_INFO, sdev,
				    "Failed to get device state, status %x\n",
				    status);

		if (!pdev_info->present)
			name = "Removed";
		else
			name = myrb_devstate_name(pdev_info->state);
		if (name)
			ret = snprintf(buf, 32, "%s\n", name);
		else
			ret = snprintf(buf, 32, "Invalid (%02X)\n",
				       pdev_info->state);
	}
	return ret;
}

static ssize_t raid_state_store(struct device *dev,
		struct device_attribute *attr, const char *buf, size_t count)
{
	struct scsi_device *sdev = to_scsi_device(dev);
	struct myrb_hba *cb = shost_priv(sdev->host);
	struct myrb_pdev_state *pdev_info;
	enum myrb_devstate new_state;
	unsigned short status;

	if (!strncmp(buf, "kill", 4) ||
	    !strncmp(buf, "offline", 7))
		new_state = MYRB_DEVICE_DEAD;
	else if (!strncmp(buf, "online", 6))
		new_state = MYRB_DEVICE_ONLINE;
	else if (!strncmp(buf, "standby", 7))
		new_state = MYRB_DEVICE_STANDBY;
	else
		return -EINVAL;

	pdev_info = sdev->hostdata;
	if (!pdev_info) {
		sdev_printk(KERN_INFO, sdev,
			    "Failed - no physical device information\n");
		return -ENXIO;
	}
	if (!pdev_info->present) {
		sdev_printk(KERN_INFO, sdev,
			    "Failed - device not present\n");
		return -ENXIO;
	}

	if (pdev_info->state == new_state)
		return count;

	status = myrb_set_pdev_state(cb, sdev, new_state);
	switch (status) {
	case MYRB_STATUS_SUCCESS:
		break;
	case MYRB_STATUS_START_DEVICE_FAILED:
		sdev_printk(KERN_INFO, sdev,
			     "Failed - Unable to Start Device\n");
		count = -EAGAIN;
		break;
	case MYRB_STATUS_NO_DEVICE:
		sdev_printk(KERN_INFO, sdev,
			    "Failed - No Device at Address\n");
		count = -ENODEV;
		break;
	case MYRB_STATUS_INVALID_CHANNEL_OR_TARGET:
		sdev_printk(KERN_INFO, sdev,
			 "Failed - Invalid Channel or Target or Modifier\n");
		count = -EINVAL;
		break;
	case MYRB_STATUS_CHANNEL_BUSY:
		sdev_printk(KERN_INFO, sdev,
			 "Failed - Channel Busy\n");
		count = -EBUSY;
		break;
	default:
		sdev_printk(KERN_INFO, sdev,
			 "Failed - Unexpected Status %04X\n", status);
		count = -EIO;
		break;
	}
	return count;
}
static DEVICE_ATTR_RW(raid_state);

static ssize_t raid_level_show(struct device *dev,
		struct device_attribute *attr, char *buf)
{
	struct scsi_device *sdev = to_scsi_device(dev);

	if (sdev->channel == myrb_logical_channel(sdev->host)) {
		struct myrb_ldev_info *ldev_info = sdev->hostdata;
		const char *name;

		if (!ldev_info)
			return -ENXIO;

		name = myrb_raidlevel_name(ldev_info->raid_level);
		if (!name)
			return snprintf(buf, 32, "Invalid (%02X)\n",
					ldev_info->state);
		return snprintf(buf, 32, "%s\n", name);
	}
	return snprintf(buf, 32, "Physical Drive\n");
}
static DEVICE_ATTR_RO(raid_level);

static ssize_t rebuild_show(struct device *dev,
		struct device_attribute *attr, char *buf)
{
	struct scsi_device *sdev = to_scsi_device(dev);
	struct myrb_hba *cb = shost_priv(sdev->host);
	struct myrb_rbld_progress rbld_buf;
	unsigned char status;

	if (sdev->channel < myrb_logical_channel(sdev->host))
		return snprintf(buf, 32, "physical device - not rebuilding\n");

	status = myrb_get_rbld_progress(cb, &rbld_buf);

	if (rbld_buf.ldev_num != sdev->id ||
	    status != MYRB_STATUS_SUCCESS)
		return snprintf(buf, 32, "not rebuilding\n");

	return snprintf(buf, 32, "rebuilding block %u of %u\n",
			rbld_buf.ldev_size - rbld_buf.blocks_left,
			rbld_buf.ldev_size);
}

static ssize_t rebuild_store(struct device *dev,
		struct device_attribute *attr, const char *buf, size_t count)
{
	struct scsi_device *sdev = to_scsi_device(dev);
	struct myrb_hba *cb = shost_priv(sdev->host);
	struct myrb_cmdblk *cmd_blk;
	union myrb_cmd_mbox *mbox;
	unsigned short status;
	int rc, start;
	const char *msg;

	rc = kstrtoint(buf, 0, &start);
	if (rc)
		return rc;

	if (sdev->channel >= myrb_logical_channel(sdev->host))
		return -ENXIO;

	status = myrb_get_rbld_progress(cb, NULL);
	if (start) {
		if (status == MYRB_STATUS_SUCCESS) {
			sdev_printk(KERN_INFO, sdev,
				    "Rebuild Not Initiated; already in progress\n");
			return -EALREADY;
		}
		mutex_lock(&cb->dcmd_mutex);
		cmd_blk = &cb->dcmd_blk;
		myrb_reset_cmd(cmd_blk);
		mbox = &cmd_blk->mbox;
		mbox->type3D.opcode = MYRB_CMD_REBUILD_ASYNC;
		mbox->type3D.id = MYRB_DCMD_TAG;
		mbox->type3D.channel = sdev->channel;
		mbox->type3D.target = sdev->id;
		status = myrb_exec_cmd(cb, cmd_blk);
		mutex_unlock(&cb->dcmd_mutex);
	} else {
		struct pci_dev *pdev = cb->pdev;
		unsigned char *rate;
		dma_addr_t rate_addr;

		if (status != MYRB_STATUS_SUCCESS) {
			sdev_printk(KERN_INFO, sdev,
				    "Rebuild Not Cancelled; not in progress\n");
			return 0;
		}

		rate = dma_alloc_coherent(&pdev->dev, sizeof(char),
					  &rate_addr, GFP_KERNEL);
		if (rate == NULL) {
			sdev_printk(KERN_INFO, sdev,
				    "Cancellation of Rebuild Failed - Out of Memory\n");
			return -ENOMEM;
		}
		mutex_lock(&cb->dcmd_mutex);
		cmd_blk = &cb->dcmd_blk;
		myrb_reset_cmd(cmd_blk);
		mbox = &cmd_blk->mbox;
		mbox->type3R.opcode = MYRB_CMD_REBUILD_CONTROL;
		mbox->type3R.id = MYRB_DCMD_TAG;
		mbox->type3R.rbld_rate = 0xFF;
		mbox->type3R.addr = rate_addr;
		status = myrb_exec_cmd(cb, cmd_blk);
		dma_free_coherent(&pdev->dev, sizeof(char), rate, rate_addr);
		mutex_unlock(&cb->dcmd_mutex);
	}
	if (status == MYRB_STATUS_SUCCESS) {
		sdev_printk(KERN_INFO, sdev, "Rebuild %s\n",
			    start ? "Initiated" : "Cancelled");
		return count;
	}
	if (!start) {
		sdev_printk(KERN_INFO, sdev,
			    "Rebuild Not Cancelled, status 0x%x\n",
			    status);
		return -EIO;
	}

	switch (status) {
	case MYRB_STATUS_ATTEMPT_TO_RBLD_ONLINE_DRIVE:
		msg = "Attempt to Rebuild Online or Unresponsive Drive";
		break;
	case MYRB_STATUS_RBLD_NEW_DISK_FAILED:
		msg = "New Disk Failed During Rebuild";
		break;
	case MYRB_STATUS_INVALID_ADDRESS:
		msg = "Invalid Device Address";
		break;
	case MYRB_STATUS_RBLD_OR_CHECK_INPROGRESS:
		msg = "Already in Progress";
		break;
	default:
		msg = NULL;
		break;
	}
	if (msg)
		sdev_printk(KERN_INFO, sdev,
			    "Rebuild Failed - %s\n", msg);
	else
		sdev_printk(KERN_INFO, sdev,
			    "Rebuild Failed, status 0x%x\n", status);

	return -EIO;
}
static DEVICE_ATTR_RW(rebuild);

static ssize_t consistency_check_store(struct device *dev,
		struct device_attribute *attr, const char *buf, size_t count)
{
	struct scsi_device *sdev = to_scsi_device(dev);
	struct myrb_hba *cb = shost_priv(sdev->host);
	struct myrb_rbld_progress rbld_buf;
	struct myrb_cmdblk *cmd_blk;
	union myrb_cmd_mbox *mbox;
	unsigned short ldev_num = 0xFFFF;
	unsigned short status;
	int rc, start;
	const char *msg;

	rc = kstrtoint(buf, 0, &start);
	if (rc)
		return rc;

	if (sdev->channel < myrb_logical_channel(sdev->host))
		return -ENXIO;

	status = myrb_get_rbld_progress(cb, &rbld_buf);
	if (start) {
		if (status == MYRB_STATUS_SUCCESS) {
			sdev_printk(KERN_INFO, sdev,
				    "Check Consistency Not Initiated; already in progress\n");
			return -EALREADY;
		}
		mutex_lock(&cb->dcmd_mutex);
		cmd_blk = &cb->dcmd_blk;
		myrb_reset_cmd(cmd_blk);
		mbox = &cmd_blk->mbox;
		mbox->type3C.opcode = MYRB_CMD_CHECK_CONSISTENCY_ASYNC;
		mbox->type3C.id = MYRB_DCMD_TAG;
		mbox->type3C.ldev_num = sdev->id;
		mbox->type3C.auto_restore = true;

		status = myrb_exec_cmd(cb, cmd_blk);
		mutex_unlock(&cb->dcmd_mutex);
	} else {
		struct pci_dev *pdev = cb->pdev;
		unsigned char *rate;
		dma_addr_t rate_addr;

		if (ldev_num != sdev->id) {
			sdev_printk(KERN_INFO, sdev,
				    "Check Consistency Not Cancelled; not in progress\n");
			return 0;
		}
		rate = dma_alloc_coherent(&pdev->dev, sizeof(char),
					  &rate_addr, GFP_KERNEL);
		if (rate == NULL) {
			sdev_printk(KERN_INFO, sdev,
				    "Cancellation of Check Consistency Failed - Out of Memory\n");
			return -ENOMEM;
		}
		mutex_lock(&cb->dcmd_mutex);
		cmd_blk = &cb->dcmd_blk;
		myrb_reset_cmd(cmd_blk);
		mbox = &cmd_blk->mbox;
		mbox->type3R.opcode = MYRB_CMD_REBUILD_CONTROL;
		mbox->type3R.id = MYRB_DCMD_TAG;
		mbox->type3R.rbld_rate = 0xFF;
		mbox->type3R.addr = rate_addr;
		status = myrb_exec_cmd(cb, cmd_blk);
		dma_free_coherent(&pdev->dev, sizeof(char), rate, rate_addr);
		mutex_unlock(&cb->dcmd_mutex);
	}
	if (status == MYRB_STATUS_SUCCESS) {
		sdev_printk(KERN_INFO, sdev, "Check Consistency %s\n",
			    start ? "Initiated" : "Cancelled");
		return count;
	}
	if (!start) {
		sdev_printk(KERN_INFO, sdev,
			    "Check Consistency Not Cancelled, status 0x%x\n",
			    status);
		return -EIO;
	}

	switch (status) {
	case MYRB_STATUS_ATTEMPT_TO_RBLD_ONLINE_DRIVE:
		msg = "Dependent Physical Device is DEAD";
		break;
	case MYRB_STATUS_RBLD_NEW_DISK_FAILED:
		msg = "New Disk Failed During Rebuild";
		break;
	case MYRB_STATUS_INVALID_ADDRESS:
		msg = "Invalid or Nonredundant Logical Drive";
		break;
	case MYRB_STATUS_RBLD_OR_CHECK_INPROGRESS:
		msg = "Already in Progress";
		break;
	default:
		msg = NULL;
		break;
	}
	if (msg)
		sdev_printk(KERN_INFO, sdev,
			    "Check Consistency Failed - %s\n", msg);
	else
		sdev_printk(KERN_INFO, sdev,
			    "Check Consistency Failed, status 0x%x\n", status);

	return -EIO;
}

static ssize_t consistency_check_show(struct device *dev,
		struct device_attribute *attr, char *buf)
{
	return rebuild_show(dev, attr, buf);
}
static DEVICE_ATTR_RW(consistency_check);

static ssize_t ctlr_num_show(struct device *dev,
		struct device_attribute *attr, char *buf)
{
	struct Scsi_Host *shost = class_to_shost(dev);
	struct myrb_hba *cb = shost_priv(shost);

	return snprintf(buf, 20, "%u\n", cb->ctlr_num);
}
static DEVICE_ATTR_RO(ctlr_num);

static ssize_t firmware_show(struct device *dev,
		struct device_attribute *attr, char *buf)
{
	struct Scsi_Host *shost = class_to_shost(dev);
	struct myrb_hba *cb = shost_priv(shost);

	return snprintf(buf, 16, "%s\n", cb->fw_version);
}
static DEVICE_ATTR_RO(firmware);

static ssize_t model_show(struct device *dev,
		struct device_attribute *attr, char *buf)
{
	struct Scsi_Host *shost = class_to_shost(dev);
	struct myrb_hba *cb = shost_priv(shost);

	return snprintf(buf, 16, "%s\n", cb->model_name);
}
static DEVICE_ATTR_RO(model);

static ssize_t flush_cache_store(struct device *dev,
		struct device_attribute *attr, const char *buf, size_t count)
{
	struct Scsi_Host *shost = class_to_shost(dev);
	struct myrb_hba *cb = shost_priv(shost);
	unsigned short status;

	status = myrb_exec_type3(cb, MYRB_CMD_FLUSH, 0);
	if (status == MYRB_STATUS_SUCCESS) {
		shost_printk(KERN_INFO, shost,
			     "Cache Flush Completed\n");
		return count;
	}
	shost_printk(KERN_INFO, shost,
		     "Cache Flush Failed, status %x\n", status);
	return -EIO;
}
static DEVICE_ATTR_WO(flush_cache);

static struct attribute *myrb_sdev_attrs[] = {
	&dev_attr_rebuild.attr,
	&dev_attr_consistency_check.attr,
	&dev_attr_raid_state.attr,
	&dev_attr_raid_level.attr,
	NULL,
};

ATTRIBUTE_GROUPS(myrb_sdev);

static struct attribute *myrb_shost_attrs[] = {
	&dev_attr_ctlr_num.attr,
	&dev_attr_model.attr,
	&dev_attr_firmware.attr,
	&dev_attr_flush_cache.attr,
	NULL,
};

ATTRIBUTE_GROUPS(myrb_shost);

static struct scsi_host_template myrb_template = {
	.module			= THIS_MODULE,
	.name			= "DAC960",
	.proc_name		= "myrb",
	.queuecommand		= myrb_queuecommand,
	.eh_host_reset_handler	= myrb_host_reset,
	.slave_alloc		= myrb_slave_alloc,
	.slave_configure	= myrb_slave_configure,
	.slave_destroy		= myrb_slave_destroy,
	.bios_param		= myrb_biosparam,
	.cmd_size		= sizeof(struct myrb_cmdblk),
	.shost_groups		= myrb_shost_groups,
	.sdev_groups		= myrb_sdev_groups,
	.this_id		= -1,
};

/**
 * myrb_is_raid - return boolean indicating device is raid volume
 * @dev: the device struct object
 */
static int myrb_is_raid(struct device *dev)
{
	struct scsi_device *sdev = to_scsi_device(dev);

	return sdev->channel == myrb_logical_channel(sdev->host);
}

/**
 * myrb_get_resync - get raid volume resync percent complete
 * @dev: the device struct object
 */
static void myrb_get_resync(struct device *dev)
{
	struct scsi_device *sdev = to_scsi_device(dev);
	struct myrb_hba *cb = shost_priv(sdev->host);
	struct myrb_rbld_progress rbld_buf;
	unsigned int percent_complete = 0;
	unsigned short status;
	unsigned int ldev_size = 0, remaining = 0;

	if (sdev->channel < myrb_logical_channel(sdev->host))
		return;
	status = myrb_get_rbld_progress(cb, &rbld_buf);
	if (status == MYRB_STATUS_SUCCESS) {
		if (rbld_buf.ldev_num == sdev->id) {
			ldev_size = rbld_buf.ldev_size;
			remaining = rbld_buf.blocks_left;
		}
	}
	if (remaining && ldev_size)
		percent_complete = (ldev_size - remaining) * 100 / ldev_size;
	raid_set_resync(myrb_raid_template, dev, percent_complete);
}

/**
 * myrb_get_state - get raid volume status
 * @dev: the device struct object
 */
static void myrb_get_state(struct device *dev)
{
	struct scsi_device *sdev = to_scsi_device(dev);
	struct myrb_hba *cb = shost_priv(sdev->host);
	struct myrb_ldev_info *ldev_info = sdev->hostdata;
	enum raid_state state = RAID_STATE_UNKNOWN;
	unsigned short status;

	if (sdev->channel < myrb_logical_channel(sdev->host) || !ldev_info)
		state = RAID_STATE_UNKNOWN;
	else {
		status = myrb_get_rbld_progress(cb, NULL);
		if (status == MYRB_STATUS_SUCCESS)
			state = RAID_STATE_RESYNCING;
		else {
			switch (ldev_info->state) {
			case MYRB_DEVICE_ONLINE:
				state = RAID_STATE_ACTIVE;
				break;
			case MYRB_DEVICE_WO:
			case MYRB_DEVICE_CRITICAL:
				state = RAID_STATE_DEGRADED;
				break;
			default:
				state = RAID_STATE_OFFLINE;
			}
		}
	}
	raid_set_state(myrb_raid_template, dev, state);
}

static struct raid_function_template myrb_raid_functions = {
	.cookie		= &myrb_template,
	.is_raid	= myrb_is_raid,
	.get_resync	= myrb_get_resync,
	.get_state	= myrb_get_state,
};

static void myrb_handle_scsi(struct myrb_hba *cb, struct myrb_cmdblk *cmd_blk,
		struct scsi_cmnd *scmd)
{
	unsigned short status;

	if (!cmd_blk)
		return;

	scsi_dma_unmap(scmd);

	if (cmd_blk->dcdb) {
		memcpy(scmd->sense_buffer, &cmd_blk->dcdb->sense, 64);
		dma_pool_free(cb->dcdb_pool, cmd_blk->dcdb,
			      cmd_blk->dcdb_addr);
		cmd_blk->dcdb = NULL;
	}
	if (cmd_blk->sgl) {
		dma_pool_free(cb->sg_pool, cmd_blk->sgl, cmd_blk->sgl_addr);
		cmd_blk->sgl = NULL;
		cmd_blk->sgl_addr = 0;
	}
	status = cmd_blk->status;
	switch (status) {
	case MYRB_STATUS_SUCCESS:
	case MYRB_STATUS_DEVICE_BUSY:
		scmd->result = (DID_OK << 16) | status;
		break;
	case MYRB_STATUS_BAD_DATA:
		dev_dbg(&scmd->device->sdev_gendev,
			"Bad Data Encountered\n");
		if (scmd->sc_data_direction == DMA_FROM_DEVICE)
			/* Unrecovered read error */
			scsi_build_sense(scmd, 0, MEDIUM_ERROR, 0x11, 0);
		else
			/* Write error */
			scsi_build_sense(scmd, 0, MEDIUM_ERROR, 0x0C, 0);
		break;
	case MYRB_STATUS_IRRECOVERABLE_DATA_ERROR:
		scmd_printk(KERN_ERR, scmd, "Irrecoverable Data Error\n");
		if (scmd->sc_data_direction == DMA_FROM_DEVICE)
			/* Unrecovered read error, auto-reallocation failed */
			scsi_build_sense(scmd, 0, MEDIUM_ERROR, 0x11, 0x04);
		else
			/* Write error, auto-reallocation failed */
			scsi_build_sense(scmd, 0, MEDIUM_ERROR, 0x0C, 0x02);
		break;
	case MYRB_STATUS_LDRV_NONEXISTENT_OR_OFFLINE:
		dev_dbg(&scmd->device->sdev_gendev,
			    "Logical Drive Nonexistent or Offline");
		scmd->result = (DID_BAD_TARGET << 16);
		break;
	case MYRB_STATUS_ACCESS_BEYOND_END_OF_LDRV:
		dev_dbg(&scmd->device->sdev_gendev,
			    "Attempt to Access Beyond End of Logical Drive");
		/* Logical block address out of range */
		scsi_build_sense(scmd, 0, NOT_READY, 0x21, 0);
		break;
	case MYRB_STATUS_DEVICE_NONRESPONSIVE:
		dev_dbg(&scmd->device->sdev_gendev, "Device nonresponsive\n");
		scmd->result = (DID_BAD_TARGET << 16);
		break;
	default:
		scmd_printk(KERN_ERR, scmd,
			    "Unexpected Error Status %04X", status);
		scmd->result = (DID_ERROR << 16);
		break;
	}
	scsi_done(scmd);
}

static void myrb_handle_cmdblk(struct myrb_hba *cb, struct myrb_cmdblk *cmd_blk)
{
	if (!cmd_blk)
		return;

	if (cmd_blk->completion) {
		complete(cmd_blk->completion);
		cmd_blk->completion = NULL;
	}
}

static void myrb_monitor(struct work_struct *work)
{
	struct myrb_hba *cb = container_of(work,
			struct myrb_hba, monitor_work.work);
	struct Scsi_Host *shost = cb->host;
	unsigned long interval = MYRB_PRIMARY_MONITOR_INTERVAL;

	dev_dbg(&shost->shost_gendev, "monitor tick\n");

	if (cb->new_ev_seq > cb->old_ev_seq) {
		int event = cb->old_ev_seq;

		dev_dbg(&shost->shost_gendev,
			"get event log no %d/%d\n",
			cb->new_ev_seq, event);
		myrb_get_event(cb, event);
		cb->old_ev_seq = event + 1;
		interval = 10;
	} else if (cb->need_err_info) {
		cb->need_err_info = false;
		dev_dbg(&shost->shost_gendev, "get error table\n");
		myrb_get_errtable(cb);
		interval = 10;
	} else if (cb->need_rbld && cb->rbld_first) {
		cb->need_rbld = false;
		dev_dbg(&shost->shost_gendev,
			"get rebuild progress\n");
		myrb_update_rbld_progress(cb);
		interval = 10;
	} else if (cb->need_ldev_info) {
		cb->need_ldev_info = false;
		dev_dbg(&shost->shost_gendev,
			"get logical drive info\n");
		myrb_get_ldev_info(cb);
		interval = 10;
	} else if (cb->need_rbld) {
		cb->need_rbld = false;
		dev_dbg(&shost->shost_gendev,
			"get rebuild progress\n");
		myrb_update_rbld_progress(cb);
		interval = 10;
	} else if (cb->need_cc_status) {
		cb->need_cc_status = false;
		dev_dbg(&shost->shost_gendev,
			"get consistency check progress\n");
		myrb_get_cc_progress(cb);
		interval = 10;
	} else if (cb->need_bgi_status) {
		cb->need_bgi_status = false;
		dev_dbg(&shost->shost_gendev, "get background init status\n");
		myrb_bgi_control(cb);
		interval = 10;
	} else {
		dev_dbg(&shost->shost_gendev, "new enquiry\n");
		mutex_lock(&cb->dma_mutex);
		myrb_hba_enquiry(cb);
		mutex_unlock(&cb->dma_mutex);
		if ((cb->new_ev_seq - cb->old_ev_seq > 0) ||
		    cb->need_err_info || cb->need_rbld ||
		    cb->need_ldev_info || cb->need_cc_status ||
		    cb->need_bgi_status) {
			dev_dbg(&shost->shost_gendev,
				"reschedule monitor\n");
			interval = 0;
		}
	}
	if (interval > 1)
		cb->primary_monitor_time = jiffies;
	queue_delayed_work(cb->work_q, &cb->monitor_work, interval);
}

/*
 * myrb_err_status - reports controller BIOS messages
 *
 * Controller BIOS messages are passed through the Error Status Register
 * when the driver performs the BIOS handshaking.
 *
 * Return: true for fatal errors and false otherwise.
 */
static bool myrb_err_status(struct myrb_hba *cb, unsigned char error,
		unsigned char parm0, unsigned char parm1)
{
	struct pci_dev *pdev = cb->pdev;

	switch (error) {
	case 0x00:
		dev_info(&pdev->dev,
			 "Physical Device %d:%d Not Responding\n",
			 parm1, parm0);
		break;
	case 0x08:
		dev_notice(&pdev->dev, "Spinning Up Drives\n");
		break;
	case 0x30:
		dev_notice(&pdev->dev, "Configuration Checksum Error\n");
		break;
	case 0x60:
		dev_notice(&pdev->dev, "Mirror Race Recovery Failed\n");
		break;
	case 0x70:
		dev_notice(&pdev->dev, "Mirror Race Recovery In Progress\n");
		break;
	case 0x90:
		dev_notice(&pdev->dev, "Physical Device %d:%d COD Mismatch\n",
			   parm1, parm0);
		break;
	case 0xA0:
		dev_notice(&pdev->dev, "Logical Drive Installation Aborted\n");
		break;
	case 0xB0:
		dev_notice(&pdev->dev, "Mirror Race On A Critical Logical Drive\n");
		break;
	case 0xD0:
		dev_notice(&pdev->dev, "New Controller Configuration Found\n");
		break;
	case 0xF0:
		dev_err(&pdev->dev, "Fatal Memory Parity Error\n");
		return true;
	default:
		dev_err(&pdev->dev, "Unknown Initialization Error %02X\n",
			error);
		return true;
	}
	return false;
}

/*
 * Hardware-specific functions
 */

/*
 * DAC960 LA Series Controllers
 */

static inline void DAC960_LA_hw_mbox_new_cmd(void __iomem *base)
{
	writeb(DAC960_LA_IDB_HWMBOX_NEW_CMD, base + DAC960_LA_IDB_OFFSET);
}

static inline void DAC960_LA_ack_hw_mbox_status(void __iomem *base)
{
	writeb(DAC960_LA_IDB_HWMBOX_ACK_STS, base + DAC960_LA_IDB_OFFSET);
}

static inline void DAC960_LA_reset_ctrl(void __iomem *base)
{
	writeb(DAC960_LA_IDB_CTRL_RESET, base + DAC960_LA_IDB_OFFSET);
}

static inline void DAC960_LA_mem_mbox_new_cmd(void __iomem *base)
{
	writeb(DAC960_LA_IDB_MMBOX_NEW_CMD, base + DAC960_LA_IDB_OFFSET);
}

static inline bool DAC960_LA_hw_mbox_is_full(void __iomem *base)
{
	unsigned char idb = readb(base + DAC960_LA_IDB_OFFSET);

	return !(idb & DAC960_LA_IDB_HWMBOX_EMPTY);
}

static inline bool DAC960_LA_init_in_progress(void __iomem *base)
{
	unsigned char idb = readb(base + DAC960_LA_IDB_OFFSET);

	return !(idb & DAC960_LA_IDB_INIT_DONE);
}

static inline void DAC960_LA_ack_hw_mbox_intr(void __iomem *base)
{
	writeb(DAC960_LA_ODB_HWMBOX_ACK_IRQ, base + DAC960_LA_ODB_OFFSET);
}

static inline void DAC960_LA_ack_intr(void __iomem *base)
{
	writeb(DAC960_LA_ODB_HWMBOX_ACK_IRQ | DAC960_LA_ODB_MMBOX_ACK_IRQ,
	       base + DAC960_LA_ODB_OFFSET);
}

static inline bool DAC960_LA_hw_mbox_status_available(void __iomem *base)
{
	unsigned char odb = readb(base + DAC960_LA_ODB_OFFSET);

	return odb & DAC960_LA_ODB_HWMBOX_STS_AVAIL;
}

static inline void DAC960_LA_enable_intr(void __iomem *base)
{
	unsigned char odb = 0xFF;

	odb &= ~DAC960_LA_IRQMASK_DISABLE_IRQ;
	writeb(odb, base + DAC960_LA_IRQMASK_OFFSET);
}

static inline void DAC960_LA_disable_intr(void __iomem *base)
{
	unsigned char odb = 0xFF;

	odb |= DAC960_LA_IRQMASK_DISABLE_IRQ;
	writeb(odb, base + DAC960_LA_IRQMASK_OFFSET);
}

static inline void DAC960_LA_write_cmd_mbox(union myrb_cmd_mbox *mem_mbox,
		union myrb_cmd_mbox *mbox)
{
	mem_mbox->words[1] = mbox->words[1];
	mem_mbox->words[2] = mbox->words[2];
	mem_mbox->words[3] = mbox->words[3];
	/* Memory barrier to prevent reordering */
	wmb();
	mem_mbox->words[0] = mbox->words[0];
	/* Memory barrier to force PCI access */
	mb();
}

static inline void DAC960_LA_write_hw_mbox(void __iomem *base,
		union myrb_cmd_mbox *mbox)
{
	writel(mbox->words[0], base + DAC960_LA_CMDOP_OFFSET);
	writel(mbox->words[1], base + DAC960_LA_MBOX4_OFFSET);
	writel(mbox->words[2], base + DAC960_LA_MBOX8_OFFSET);
	writeb(mbox->bytes[12], base + DAC960_LA_MBOX12_OFFSET);
}

static inline unsigned short DAC960_LA_read_status(void __iomem *base)
{
	return readw(base + DAC960_LA_STS_OFFSET);
}

static inline bool
DAC960_LA_read_error_status(void __iomem *base, unsigned char *error,
		unsigned char *param0, unsigned char *param1)
{
	unsigned char errsts = readb(base + DAC960_LA_ERRSTS_OFFSET);

	if (!(errsts & DAC960_LA_ERRSTS_PENDING))
		return false;
	errsts &= ~DAC960_LA_ERRSTS_PENDING;

	*error = errsts;
	*param0 = readb(base + DAC960_LA_CMDOP_OFFSET);
	*param1 = readb(base + DAC960_LA_CMDID_OFFSET);
	writeb(0xFF, base + DAC960_LA_ERRSTS_OFFSET);
	return true;
}

static inline unsigned short
DAC960_LA_mbox_init(struct pci_dev *pdev, void __iomem *base,
		union myrb_cmd_mbox *mbox)
{
	unsigned short status;
	int timeout = 0;

	while (timeout < MYRB_MAILBOX_TIMEOUT) {
		if (!DAC960_LA_hw_mbox_is_full(base))
			break;
		udelay(10);
		timeout++;
	}
	if (DAC960_LA_hw_mbox_is_full(base)) {
		dev_err(&pdev->dev,
			"Timeout waiting for empty mailbox\n");
		return MYRB_STATUS_SUBSYS_TIMEOUT;
	}
	DAC960_LA_write_hw_mbox(base, mbox);
	DAC960_LA_hw_mbox_new_cmd(base);
	timeout = 0;
	while (timeout < MYRB_MAILBOX_TIMEOUT) {
		if (DAC960_LA_hw_mbox_status_available(base))
			break;
		udelay(10);
		timeout++;
	}
	if (!DAC960_LA_hw_mbox_status_available(base)) {
		dev_err(&pdev->dev, "Timeout waiting for mailbox status\n");
		return MYRB_STATUS_SUBSYS_TIMEOUT;
	}
	status = DAC960_LA_read_status(base);
	DAC960_LA_ack_hw_mbox_intr(base);
	DAC960_LA_ack_hw_mbox_status(base);

	return status;
}

static int DAC960_LA_hw_init(struct pci_dev *pdev,
		struct myrb_hba *cb, void __iomem *base)
{
	int timeout = 0;
	unsigned char error, parm0, parm1;

	DAC960_LA_disable_intr(base);
	DAC960_LA_ack_hw_mbox_status(base);
	udelay(1000);
	while (DAC960_LA_init_in_progress(base) &&
	       timeout < MYRB_MAILBOX_TIMEOUT) {
		if (DAC960_LA_read_error_status(base, &error,
					      &parm0, &parm1) &&
		    myrb_err_status(cb, error, parm0, parm1))
			return -ENODEV;
		udelay(10);
		timeout++;
	}
	if (timeout == MYRB_MAILBOX_TIMEOUT) {
		dev_err(&pdev->dev,
			"Timeout waiting for Controller Initialisation\n");
		return -ETIMEDOUT;
	}
	if (!myrb_enable_mmio(cb, DAC960_LA_mbox_init)) {
		dev_err(&pdev->dev,
			"Unable to Enable Memory Mailbox Interface\n");
		DAC960_LA_reset_ctrl(base);
		return -ENODEV;
	}
	DAC960_LA_enable_intr(base);
	cb->qcmd = myrb_qcmd;
	cb->write_cmd_mbox = DAC960_LA_write_cmd_mbox;
	if (cb->dual_mode_interface)
		cb->get_cmd_mbox = DAC960_LA_mem_mbox_new_cmd;
	else
		cb->get_cmd_mbox = DAC960_LA_hw_mbox_new_cmd;
	cb->disable_intr = DAC960_LA_disable_intr;
	cb->reset = DAC960_LA_reset_ctrl;

	return 0;
}

static irqreturn_t DAC960_LA_intr_handler(int irq, void *arg)
{
	struct myrb_hba *cb = arg;
	void __iomem *base = cb->io_base;
	struct myrb_stat_mbox *next_stat_mbox;
	unsigned long flags;

	spin_lock_irqsave(&cb->queue_lock, flags);
	DAC960_LA_ack_intr(base);
	next_stat_mbox = cb->next_stat_mbox;
	while (next_stat_mbox->valid) {
		unsigned char id = next_stat_mbox->id;
		struct scsi_cmnd *scmd = NULL;
		struct myrb_cmdblk *cmd_blk = NULL;

		if (id == MYRB_DCMD_TAG)
			cmd_blk = &cb->dcmd_blk;
		else if (id == MYRB_MCMD_TAG)
			cmd_blk = &cb->mcmd_blk;
		else {
			scmd = scsi_host_find_tag(cb->host, id - 3);
			if (scmd)
				cmd_blk = scsi_cmd_priv(scmd);
		}
		if (cmd_blk)
			cmd_blk->status = next_stat_mbox->status;
		else
			dev_err(&cb->pdev->dev,
				"Unhandled command completion %d\n", id);

		memset(next_stat_mbox, 0, sizeof(struct myrb_stat_mbox));
		if (++next_stat_mbox > cb->last_stat_mbox)
			next_stat_mbox = cb->first_stat_mbox;

		if (cmd_blk) {
			if (id < 3)
				myrb_handle_cmdblk(cb, cmd_blk);
			else
				myrb_handle_scsi(cb, cmd_blk, scmd);
		}
	}
	cb->next_stat_mbox = next_stat_mbox;
	spin_unlock_irqrestore(&cb->queue_lock, flags);
	return IRQ_HANDLED;
}

static struct myrb_privdata DAC960_LA_privdata = {
	.hw_init =	DAC960_LA_hw_init,
	.irq_handler =	DAC960_LA_intr_handler,
	.mmio_size =	DAC960_LA_mmio_size,
};

/*
 * DAC960 PG Series Controllers
 */
static inline void DAC960_PG_hw_mbox_new_cmd(void __iomem *base)
{
	writel(DAC960_PG_IDB_HWMBOX_NEW_CMD, base + DAC960_PG_IDB_OFFSET);
}

static inline void DAC960_PG_ack_hw_mbox_status(void __iomem *base)
{
	writel(DAC960_PG_IDB_HWMBOX_ACK_STS, base + DAC960_PG_IDB_OFFSET);
}

static inline void DAC960_PG_reset_ctrl(void __iomem *base)
{
	writel(DAC960_PG_IDB_CTRL_RESET, base + DAC960_PG_IDB_OFFSET);
}

static inline void DAC960_PG_mem_mbox_new_cmd(void __iomem *base)
{
	writel(DAC960_PG_IDB_MMBOX_NEW_CMD, base + DAC960_PG_IDB_OFFSET);
}

static inline bool DAC960_PG_hw_mbox_is_full(void __iomem *base)
{
	unsigned char idb = readl(base + DAC960_PG_IDB_OFFSET);

	return idb & DAC960_PG_IDB_HWMBOX_FULL;
}

static inline bool DAC960_PG_init_in_progress(void __iomem *base)
{
	unsigned char idb = readl(base + DAC960_PG_IDB_OFFSET);

	return idb & DAC960_PG_IDB_INIT_IN_PROGRESS;
}

static inline void DAC960_PG_ack_hw_mbox_intr(void __iomem *base)
{
	writel(DAC960_PG_ODB_HWMBOX_ACK_IRQ, base + DAC960_PG_ODB_OFFSET);
}

static inline void DAC960_PG_ack_intr(void __iomem *base)
{
	writel(DAC960_PG_ODB_HWMBOX_ACK_IRQ | DAC960_PG_ODB_MMBOX_ACK_IRQ,
	       base + DAC960_PG_ODB_OFFSET);
}

static inline bool DAC960_PG_hw_mbox_status_available(void __iomem *base)
{
	unsigned char odb = readl(base + DAC960_PG_ODB_OFFSET);

	return odb & DAC960_PG_ODB_HWMBOX_STS_AVAIL;
}

static inline void DAC960_PG_enable_intr(void __iomem *base)
{
	unsigned int imask = (unsigned int)-1;

	imask &= ~DAC960_PG_IRQMASK_DISABLE_IRQ;
	writel(imask, base + DAC960_PG_IRQMASK_OFFSET);
}

static inline void DAC960_PG_disable_intr(void __iomem *base)
{
	unsigned int imask = (unsigned int)-1;

	writel(imask, base + DAC960_PG_IRQMASK_OFFSET);
}

static inline void DAC960_PG_write_cmd_mbox(union myrb_cmd_mbox *mem_mbox,
		union myrb_cmd_mbox *mbox)
{
	mem_mbox->words[1] = mbox->words[1];
	mem_mbox->words[2] = mbox->words[2];
	mem_mbox->words[3] = mbox->words[3];
	/* Memory barrier to prevent reordering */
	wmb();
	mem_mbox->words[0] = mbox->words[0];
	/* Memory barrier to force PCI access */
	mb();
}

static inline void DAC960_PG_write_hw_mbox(void __iomem *base,
		union myrb_cmd_mbox *mbox)
{
	writel(mbox->words[0], base + DAC960_PG_CMDOP_OFFSET);
	writel(mbox->words[1], base + DAC960_PG_MBOX4_OFFSET);
	writel(mbox->words[2], base + DAC960_PG_MBOX8_OFFSET);
	writeb(mbox->bytes[12], base + DAC960_PG_MBOX12_OFFSET);
}

static inline unsigned short
DAC960_PG_read_status(void __iomem *base)
{
	return readw(base + DAC960_PG_STS_OFFSET);
}

static inline bool
DAC960_PG_read_error_status(void __iomem *base, unsigned char *error,
		unsigned char *param0, unsigned char *param1)
{
	unsigned char errsts = readb(base + DAC960_PG_ERRSTS_OFFSET);

	if (!(errsts & DAC960_PG_ERRSTS_PENDING))
		return false;
	errsts &= ~DAC960_PG_ERRSTS_PENDING;
	*error = errsts;
	*param0 = readb(base + DAC960_PG_CMDOP_OFFSET);
	*param1 = readb(base + DAC960_PG_CMDID_OFFSET);
	writeb(0, base + DAC960_PG_ERRSTS_OFFSET);
	return true;
}

static inline unsigned short
DAC960_PG_mbox_init(struct pci_dev *pdev, void __iomem *base,
		union myrb_cmd_mbox *mbox)
{
	unsigned short status;
	int timeout = 0;

	while (timeout < MYRB_MAILBOX_TIMEOUT) {
		if (!DAC960_PG_hw_mbox_is_full(base))
			break;
		udelay(10);
		timeout++;
	}
	if (DAC960_PG_hw_mbox_is_full(base)) {
		dev_err(&pdev->dev,
			"Timeout waiting for empty mailbox\n");
		return MYRB_STATUS_SUBSYS_TIMEOUT;
	}
	DAC960_PG_write_hw_mbox(base, mbox);
	DAC960_PG_hw_mbox_new_cmd(base);

	timeout = 0;
	while (timeout < MYRB_MAILBOX_TIMEOUT) {
		if (DAC960_PG_hw_mbox_status_available(base))
			break;
		udelay(10);
		timeout++;
	}
	if (!DAC960_PG_hw_mbox_status_available(base)) {
		dev_err(&pdev->dev,
			"Timeout waiting for mailbox status\n");
		return MYRB_STATUS_SUBSYS_TIMEOUT;
	}
	status = DAC960_PG_read_status(base);
	DAC960_PG_ack_hw_mbox_intr(base);
	DAC960_PG_ack_hw_mbox_status(base);

	return status;
}

static int DAC960_PG_hw_init(struct pci_dev *pdev,
		struct myrb_hba *cb, void __iomem *base)
{
	int timeout = 0;
	unsigned char error, parm0, parm1;

	DAC960_PG_disable_intr(base);
	DAC960_PG_ack_hw_mbox_status(base);
	udelay(1000);
	while (DAC960_PG_init_in_progress(base) &&
	       timeout < MYRB_MAILBOX_TIMEOUT) {
		if (DAC960_PG_read_error_status(base, &error,
						&parm0, &parm1) &&
		    myrb_err_status(cb, error, parm0, parm1))
			return -EIO;
		udelay(10);
		timeout++;
	}
	if (timeout == MYRB_MAILBOX_TIMEOUT) {
		dev_err(&pdev->dev,
			"Timeout waiting for Controller Initialisation\n");
		return -ETIMEDOUT;
	}
	if (!myrb_enable_mmio(cb, DAC960_PG_mbox_init)) {
		dev_err(&pdev->dev,
			"Unable to Enable Memory Mailbox Interface\n");
		DAC960_PG_reset_ctrl(base);
		return -ENODEV;
	}
	DAC960_PG_enable_intr(base);
	cb->qcmd = myrb_qcmd;
	cb->write_cmd_mbox = DAC960_PG_write_cmd_mbox;
	if (cb->dual_mode_interface)
		cb->get_cmd_mbox = DAC960_PG_mem_mbox_new_cmd;
	else
		cb->get_cmd_mbox = DAC960_PG_hw_mbox_new_cmd;
	cb->disable_intr = DAC960_PG_disable_intr;
	cb->reset = DAC960_PG_reset_ctrl;

	return 0;
}

static irqreturn_t DAC960_PG_intr_handler(int irq, void *arg)
{
	struct myrb_hba *cb = arg;
	void __iomem *base = cb->io_base;
	struct myrb_stat_mbox *next_stat_mbox;
	unsigned long flags;

	spin_lock_irqsave(&cb->queue_lock, flags);
	DAC960_PG_ack_intr(base);
	next_stat_mbox = cb->next_stat_mbox;
	while (next_stat_mbox->valid) {
		unsigned char id = next_stat_mbox->id;
		struct scsi_cmnd *scmd = NULL;
		struct myrb_cmdblk *cmd_blk = NULL;

		if (id == MYRB_DCMD_TAG)
			cmd_blk = &cb->dcmd_blk;
		else if (id == MYRB_MCMD_TAG)
			cmd_blk = &cb->mcmd_blk;
		else {
			scmd = scsi_host_find_tag(cb->host, id - 3);
			if (scmd)
				cmd_blk = scsi_cmd_priv(scmd);
		}
		if (cmd_blk)
			cmd_blk->status = next_stat_mbox->status;
		else
			dev_err(&cb->pdev->dev,
				"Unhandled command completion %d\n", id);

		memset(next_stat_mbox, 0, sizeof(struct myrb_stat_mbox));
		if (++next_stat_mbox > cb->last_stat_mbox)
			next_stat_mbox = cb->first_stat_mbox;

		if (id < 3)
			myrb_handle_cmdblk(cb, cmd_blk);
		else
			myrb_handle_scsi(cb, cmd_blk, scmd);
	}
	cb->next_stat_mbox = next_stat_mbox;
	spin_unlock_irqrestore(&cb->queue_lock, flags);
	return IRQ_HANDLED;
}

static struct myrb_privdata DAC960_PG_privdata = {
	.hw_init =	DAC960_PG_hw_init,
	.irq_handler =	DAC960_PG_intr_handler,
	.mmio_size =	DAC960_PG_mmio_size,
};


/*
 * DAC960 PD Series Controllers
 */

static inline void DAC960_PD_hw_mbox_new_cmd(void __iomem *base)
{
	writeb(DAC960_PD_IDB_HWMBOX_NEW_CMD, base + DAC960_PD_IDB_OFFSET);
}

static inline void DAC960_PD_ack_hw_mbox_status(void __iomem *base)
{
	writeb(DAC960_PD_IDB_HWMBOX_ACK_STS, base + DAC960_PD_IDB_OFFSET);
}

static inline void DAC960_PD_reset_ctrl(void __iomem *base)
{
	writeb(DAC960_PD_IDB_CTRL_RESET, base + DAC960_PD_IDB_OFFSET);
}

static inline bool DAC960_PD_hw_mbox_is_full(void __iomem *base)
{
	unsigned char idb = readb(base + DAC960_PD_IDB_OFFSET);

	return idb & DAC960_PD_IDB_HWMBOX_FULL;
}

static inline bool DAC960_PD_init_in_progress(void __iomem *base)
{
	unsigned char idb = readb(base + DAC960_PD_IDB_OFFSET);

	return idb & DAC960_PD_IDB_INIT_IN_PROGRESS;
}

static inline void DAC960_PD_ack_intr(void __iomem *base)
{
	writeb(DAC960_PD_ODB_HWMBOX_ACK_IRQ, base + DAC960_PD_ODB_OFFSET);
}

static inline bool DAC960_PD_hw_mbox_status_available(void __iomem *base)
{
	unsigned char odb = readb(base + DAC960_PD_ODB_OFFSET);

	return odb & DAC960_PD_ODB_HWMBOX_STS_AVAIL;
}

static inline void DAC960_PD_enable_intr(void __iomem *base)
{
	writeb(DAC960_PD_IRQMASK_ENABLE_IRQ, base + DAC960_PD_IRQEN_OFFSET);
}

static inline void DAC960_PD_disable_intr(void __iomem *base)
{
	writeb(0, base + DAC960_PD_IRQEN_OFFSET);
}

static inline void DAC960_PD_write_cmd_mbox(void __iomem *base,
		union myrb_cmd_mbox *mbox)
{
	writel(mbox->words[0], base + DAC960_PD_CMDOP_OFFSET);
	writel(mbox->words[1], base + DAC960_PD_MBOX4_OFFSET);
	writel(mbox->words[2], base + DAC960_PD_MBOX8_OFFSET);
	writeb(mbox->bytes[12], base + DAC960_PD_MBOX12_OFFSET);
}

static inline unsigned char
DAC960_PD_read_status_cmd_ident(void __iomem *base)
{
	return readb(base + DAC960_PD_STSID_OFFSET);
}

static inline unsigned short
DAC960_PD_read_status(void __iomem *base)
{
	return readw(base + DAC960_PD_STS_OFFSET);
}

static inline bool
DAC960_PD_read_error_status(void __iomem *base, unsigned char *error,
		unsigned char *param0, unsigned char *param1)
{
	unsigned char errsts = readb(base + DAC960_PD_ERRSTS_OFFSET);

	if (!(errsts & DAC960_PD_ERRSTS_PENDING))
		return false;
	errsts &= ~DAC960_PD_ERRSTS_PENDING;
	*error = errsts;
	*param0 = readb(base + DAC960_PD_CMDOP_OFFSET);
	*param1 = readb(base + DAC960_PD_CMDID_OFFSET);
	writeb(0, base + DAC960_PD_ERRSTS_OFFSET);
	return true;
}

static void DAC960_PD_qcmd(struct myrb_hba *cb, struct myrb_cmdblk *cmd_blk)
{
	void __iomem *base = cb->io_base;
	union myrb_cmd_mbox *mbox = &cmd_blk->mbox;

	while (DAC960_PD_hw_mbox_is_full(base))
		udelay(1);
	DAC960_PD_write_cmd_mbox(base, mbox);
	DAC960_PD_hw_mbox_new_cmd(base);
}

static int DAC960_PD_hw_init(struct pci_dev *pdev,
		struct myrb_hba *cb, void __iomem *base)
{
	int timeout = 0;
	unsigned char error, parm0, parm1;

	if (!request_region(cb->io_addr, 0x80, "myrb")) {
		dev_err(&pdev->dev, "IO port 0x%lx busy\n",
			(unsigned long)cb->io_addr);
		return -EBUSY;
	}
	DAC960_PD_disable_intr(base);
	DAC960_PD_ack_hw_mbox_status(base);
	udelay(1000);
	while (DAC960_PD_init_in_progress(base) &&
	       timeout < MYRB_MAILBOX_TIMEOUT) {
		if (DAC960_PD_read_error_status(base, &error,
					      &parm0, &parm1) &&
		    myrb_err_status(cb, error, parm0, parm1))
			return -EIO;
		udelay(10);
		timeout++;
	}
	if (timeout == MYRB_MAILBOX_TIMEOUT) {
		dev_err(&pdev->dev,
			"Timeout waiting for Controller Initialisation\n");
		return -ETIMEDOUT;
	}
	if (!myrb_enable_mmio(cb, NULL)) {
		dev_err(&pdev->dev,
			"Unable to Enable Memory Mailbox Interface\n");
		DAC960_PD_reset_ctrl(base);
		return -ENODEV;
	}
	DAC960_PD_enable_intr(base);
	cb->qcmd = DAC960_PD_qcmd;
	cb->disable_intr = DAC960_PD_disable_intr;
	cb->reset = DAC960_PD_reset_ctrl;

	return 0;
}

static irqreturn_t DAC960_PD_intr_handler(int irq, void *arg)
{
	struct myrb_hba *cb = arg;
	void __iomem *base = cb->io_base;
	unsigned long flags;

	spin_lock_irqsave(&cb->queue_lock, flags);
	while (DAC960_PD_hw_mbox_status_available(base)) {
		unsigned char id = DAC960_PD_read_status_cmd_ident(base);
		struct scsi_cmnd *scmd = NULL;
		struct myrb_cmdblk *cmd_blk = NULL;

		if (id == MYRB_DCMD_TAG)
			cmd_blk = &cb->dcmd_blk;
		else if (id == MYRB_MCMD_TAG)
			cmd_blk = &cb->mcmd_blk;
		else {
			scmd = scsi_host_find_tag(cb->host, id - 3);
			if (scmd)
				cmd_blk = scsi_cmd_priv(scmd);
		}
		if (cmd_blk)
			cmd_blk->status = DAC960_PD_read_status(base);
		else
			dev_err(&cb->pdev->dev,
				"Unhandled command completion %d\n", id);

		DAC960_PD_ack_intr(base);
		DAC960_PD_ack_hw_mbox_status(base);

		if (id < 3)
			myrb_handle_cmdblk(cb, cmd_blk);
		else
			myrb_handle_scsi(cb, cmd_blk, scmd);
	}
	spin_unlock_irqrestore(&cb->queue_lock, flags);
	return IRQ_HANDLED;
}

static struct myrb_privdata DAC960_PD_privdata = {
	.hw_init =	DAC960_PD_hw_init,
	.irq_handler =	DAC960_PD_intr_handler,
	.mmio_size =	DAC960_PD_mmio_size,
};


/*
 * DAC960 P Series Controllers
 *
 * Similar to the DAC960 PD Series Controllers, but some commands have
 * to be translated.
 */

static inline void myrb_translate_enquiry(void *enq)
{
	memcpy(enq + 132, enq + 36, 64);
	memset(enq + 36, 0, 96);
}

static inline void myrb_translate_devstate(void *state)
{
	memcpy(state + 2, state + 3, 1);
	memmove(state + 4, state + 5, 2);
	memmove(state + 6, state + 8, 4);
}

static inline void myrb_translate_to_rw_command(struct myrb_cmdblk *cmd_blk)
{
	union myrb_cmd_mbox *mbox = &cmd_blk->mbox;
	int ldev_num = mbox->type5.ld.ldev_num;

	mbox->bytes[3] &= 0x7;
	mbox->bytes[3] |= mbox->bytes[7] << 6;
	mbox->bytes[7] = ldev_num;
}

static inline void myrb_translate_from_rw_command(struct myrb_cmdblk *cmd_blk)
{
	union myrb_cmd_mbox *mbox = &cmd_blk->mbox;
	int ldev_num = mbox->bytes[7];

	mbox->bytes[7] = mbox->bytes[3] >> 6;
	mbox->bytes[3] &= 0x7;
	mbox->bytes[3] |= ldev_num << 3;
}

static void DAC960_P_qcmd(struct myrb_hba *cb, struct myrb_cmdblk *cmd_blk)
{
	void __iomem *base = cb->io_base;
	union myrb_cmd_mbox *mbox = &cmd_blk->mbox;

	switch (mbox->common.opcode) {
	case MYRB_CMD_ENQUIRY:
		mbox->common.opcode = MYRB_CMD_ENQUIRY_OLD;
		break;
	case MYRB_CMD_GET_DEVICE_STATE:
		mbox->common.opcode = MYRB_CMD_GET_DEVICE_STATE_OLD;
		break;
	case MYRB_CMD_READ:
		mbox->common.opcode = MYRB_CMD_READ_OLD;
		myrb_translate_to_rw_command(cmd_blk);
		break;
	case MYRB_CMD_WRITE:
		mbox->common.opcode = MYRB_CMD_WRITE_OLD;
		myrb_translate_to_rw_command(cmd_blk);
		break;
	case MYRB_CMD_READ_SG:
		mbox->common.opcode = MYRB_CMD_READ_SG_OLD;
		myrb_translate_to_rw_command(cmd_blk);
		break;
	case MYRB_CMD_WRITE_SG:
		mbox->common.opcode = MYRB_CMD_WRITE_SG_OLD;
		myrb_translate_to_rw_command(cmd_blk);
		break;
	default:
		break;
	}
	while (DAC960_PD_hw_mbox_is_full(base))
		udelay(1);
	DAC960_PD_write_cmd_mbox(base, mbox);
	DAC960_PD_hw_mbox_new_cmd(base);
}


static int DAC960_P_hw_init(struct pci_dev *pdev,
		struct myrb_hba *cb, void __iomem *base)
{
	int timeout = 0;
	unsigned char error, parm0, parm1;

	if (!request_region(cb->io_addr, 0x80, "myrb")) {
		dev_err(&pdev->dev, "IO port 0x%lx busy\n",
			(unsigned long)cb->io_addr);
		return -EBUSY;
	}
	DAC960_PD_disable_intr(base);
	DAC960_PD_ack_hw_mbox_status(base);
	udelay(1000);
	while (DAC960_PD_init_in_progress(base) &&
	       timeout < MYRB_MAILBOX_TIMEOUT) {
		if (DAC960_PD_read_error_status(base, &error,
						&parm0, &parm1) &&
		    myrb_err_status(cb, error, parm0, parm1))
			return -EAGAIN;
		udelay(10);
		timeout++;
	}
	if (timeout == MYRB_MAILBOX_TIMEOUT) {
		dev_err(&pdev->dev,
			"Timeout waiting for Controller Initialisation\n");
		return -ETIMEDOUT;
	}
	if (!myrb_enable_mmio(cb, NULL)) {
		dev_err(&pdev->dev,
			"Unable to allocate DMA mapped memory\n");
		DAC960_PD_reset_ctrl(base);
		return -ETIMEDOUT;
	}
	DAC960_PD_enable_intr(base);
	cb->qcmd = DAC960_P_qcmd;
	cb->disable_intr = DAC960_PD_disable_intr;
	cb->reset = DAC960_PD_reset_ctrl;

	return 0;
}

static irqreturn_t DAC960_P_intr_handler(int irq, void *arg)
{
	struct myrb_hba *cb = arg;
	void __iomem *base = cb->io_base;
	unsigned long flags;

	spin_lock_irqsave(&cb->queue_lock, flags);
	while (DAC960_PD_hw_mbox_status_available(base)) {
		unsigned char id = DAC960_PD_read_status_cmd_ident(base);
		struct scsi_cmnd *scmd = NULL;
		struct myrb_cmdblk *cmd_blk = NULL;
		union myrb_cmd_mbox *mbox;
		enum myrb_cmd_opcode op;


		if (id == MYRB_DCMD_TAG)
			cmd_blk = &cb->dcmd_blk;
		else if (id == MYRB_MCMD_TAG)
			cmd_blk = &cb->mcmd_blk;
		else {
			scmd = scsi_host_find_tag(cb->host, id - 3);
			if (scmd)
				cmd_blk = scsi_cmd_priv(scmd);
		}
		if (cmd_blk)
			cmd_blk->status = DAC960_PD_read_status(base);
		else
			dev_err(&cb->pdev->dev,
				"Unhandled command completion %d\n", id);

		DAC960_PD_ack_intr(base);
		DAC960_PD_ack_hw_mbox_status(base);

		if (!cmd_blk)
			continue;

		mbox = &cmd_blk->mbox;
		op = mbox->common.opcode;
		switch (op) {
		case MYRB_CMD_ENQUIRY_OLD:
			mbox->common.opcode = MYRB_CMD_ENQUIRY;
			myrb_translate_enquiry(cb->enquiry);
			break;
		case MYRB_CMD_READ_OLD:
			mbox->common.opcode = MYRB_CMD_READ;
			myrb_translate_from_rw_command(cmd_blk);
			break;
		case MYRB_CMD_WRITE_OLD:
			mbox->common.opcode = MYRB_CMD_WRITE;
			myrb_translate_from_rw_command(cmd_blk);
			break;
		case MYRB_CMD_READ_SG_OLD:
			mbox->common.opcode = MYRB_CMD_READ_SG;
			myrb_translate_from_rw_command(cmd_blk);
			break;
		case MYRB_CMD_WRITE_SG_OLD:
			mbox->common.opcode = MYRB_CMD_WRITE_SG;
			myrb_translate_from_rw_command(cmd_blk);
			break;
		default:
			break;
		}
		if (id < 3)
			myrb_handle_cmdblk(cb, cmd_blk);
		else
			myrb_handle_scsi(cb, cmd_blk, scmd);
	}
	spin_unlock_irqrestore(&cb->queue_lock, flags);
	return IRQ_HANDLED;
}

static struct myrb_privdata DAC960_P_privdata = {
	.hw_init =	DAC960_P_hw_init,
	.irq_handler =	DAC960_P_intr_handler,
	.mmio_size =	DAC960_PD_mmio_size,
};

static struct myrb_hba *myrb_detect(struct pci_dev *pdev,
		const struct pci_device_id *entry)
{
	struct myrb_privdata *privdata =
		(struct myrb_privdata *)entry->driver_data;
	irq_handler_t irq_handler = privdata->irq_handler;
	unsigned int mmio_size = privdata->mmio_size;
	struct Scsi_Host *shost;
	struct myrb_hba *cb = NULL;

	shost = scsi_host_alloc(&myrb_template, sizeof(struct myrb_hba));
	if (!shost) {
		dev_err(&pdev->dev, "Unable to allocate Controller\n");
		return NULL;
	}
	shost->max_cmd_len = 12;
	shost->max_lun = 256;
	cb = shost_priv(shost);
	mutex_init(&cb->dcmd_mutex);
	mutex_init(&cb->dma_mutex);
	cb->pdev = pdev;

	if (pci_enable_device(pdev))
		goto failure;

	if (privdata->hw_init == DAC960_PD_hw_init ||
	    privdata->hw_init == DAC960_P_hw_init) {
		cb->io_addr = pci_resource_start(pdev, 0);
		cb->pci_addr = pci_resource_start(pdev, 1);
	} else
		cb->pci_addr = pci_resource_start(pdev, 0);

	pci_set_drvdata(pdev, cb);
	spin_lock_init(&cb->queue_lock);
	if (mmio_size < PAGE_SIZE)
		mmio_size = PAGE_SIZE;
	cb->mmio_base = ioremap(cb->pci_addr & PAGE_MASK, mmio_size);
	if (cb->mmio_base == NULL) {
		dev_err(&pdev->dev,
			"Unable to map Controller Register Window\n");
		goto failure;
	}

	cb->io_base = cb->mmio_base + (cb->pci_addr & ~PAGE_MASK);
	if (privdata->hw_init(pdev, cb, cb->io_base))
		goto failure;

	if (request_irq(pdev->irq, irq_handler, IRQF_SHARED, "myrb", cb) < 0) {
		dev_err(&pdev->dev,
			"Unable to acquire IRQ Channel %d\n", pdev->irq);
		goto failure;
	}
	cb->irq = pdev->irq;
	return cb;

failure:
	dev_err(&pdev->dev,
		"Failed to initialize Controller\n");
	myrb_cleanup(cb);
	return NULL;
}

static int myrb_probe(struct pci_dev *dev, const struct pci_device_id *entry)
{
	struct myrb_hba *cb;
	int ret;

	cb = myrb_detect(dev, entry);
	if (!cb)
		return -ENODEV;

	ret = myrb_get_hba_config(cb);
	if (ret < 0) {
		myrb_cleanup(cb);
		return ret;
	}

	if (!myrb_create_mempools(dev, cb)) {
		ret = -ENOMEM;
		goto failed;
	}

	ret = scsi_add_host(cb->host, &dev->dev);
	if (ret) {
		dev_err(&dev->dev, "scsi_add_host failed with %d\n", ret);
		myrb_destroy_mempools(cb);
		goto failed;
	}
	scsi_scan_host(cb->host);
	return 0;
failed:
	myrb_cleanup(cb);
	return ret;
}


static void myrb_remove(struct pci_dev *pdev)
{
	struct myrb_hba *cb = pci_get_drvdata(pdev);

	shost_printk(KERN_NOTICE, cb->host, "Flushing Cache...");
	myrb_exec_type3(cb, MYRB_CMD_FLUSH, 0);
	myrb_cleanup(cb);
	myrb_destroy_mempools(cb);
}


static const struct pci_device_id myrb_id_table[] = {
	{
		PCI_DEVICE_SUB(PCI_VENDOR_ID_DEC,
			       PCI_DEVICE_ID_DEC_21285,
			       PCI_VENDOR_ID_MYLEX,
			       PCI_DEVICE_ID_MYLEX_DAC960_LA),
		.driver_data	= (unsigned long) &DAC960_LA_privdata,
	},
	{
		PCI_DEVICE_DATA(MYLEX, DAC960_PG, &DAC960_PG_privdata),
	},
	{
		PCI_DEVICE_DATA(MYLEX, DAC960_PD, &DAC960_PD_privdata),
	},
	{
		PCI_DEVICE_DATA(MYLEX, DAC960_P, &DAC960_P_privdata),
	},
	{0, },
};

MODULE_DEVICE_TABLE(pci, myrb_id_table);

static struct pci_driver myrb_pci_driver = {
	.name		= "myrb",
	.id_table	= myrb_id_table,
	.probe		= myrb_probe,
	.remove		= myrb_remove,
};

static int __init myrb_init_module(void)
{
	int ret;

	myrb_raid_template = raid_class_attach(&myrb_raid_functions);
	if (!myrb_raid_template)
		return -ENODEV;

	ret = pci_register_driver(&myrb_pci_driver);
	if (ret)
		raid_class_release(myrb_raid_template);

	return ret;
}

static void __exit myrb_cleanup_module(void)
{
	pci_unregister_driver(&myrb_pci_driver);
	raid_class_release(myrb_raid_template);
}

module_init(myrb_init_module);
module_exit(myrb_cleanup_module);

MODULE_DESCRIPTION("Mylex DAC960/AcceleRAID/eXtremeRAID driver (Block interface)");
MODULE_AUTHOR("Hannes Reinecke <hare@suse.com>");
MODULE_LICENSE("GPL");<|MERGE_RESOLUTION|>--- conflicted
+++ resolved
@@ -1474,22 +1474,14 @@
 		    (scmd->cmnd[8] & 1)) {
 			/* Illegal request, invalid field in CDB */
 			scsi_build_sense(scmd, 0, ILLEGAL_REQUEST, 0x24, 0);
-<<<<<<< HEAD
-			scmd->scsi_done(scmd);
-=======
 			scsi_done(scmd);
->>>>>>> df0cc57e
 			return 0;
 		}
 		lba = get_unaligned_be32(&scmd->cmnd[2]);
 		if (lba) {
 			/* Illegal request, invalid field in CDB */
 			scsi_build_sense(scmd, 0, ILLEGAL_REQUEST, 0x24, 0);
-<<<<<<< HEAD
-			scmd->scsi_done(scmd);
-=======
 			scsi_done(scmd);
->>>>>>> df0cc57e
 			return 0;
 		}
 		myrb_read_capacity(cb, scmd, ldev_info);
@@ -1513,11 +1505,7 @@
 		if (ldev_info->state == MYRB_DEVICE_WO) {
 			/* Data protect, attempt to read invalid data */
 			scsi_build_sense(scmd, 0, DATA_PROTECT, 0x21, 0x06);
-<<<<<<< HEAD
-			scmd->scsi_done(scmd);
-=======
 			scsi_done(scmd);
->>>>>>> df0cc57e
 			return 0;
 		}
 		fallthrough;
@@ -1531,11 +1519,7 @@
 		if (ldev_info->state == MYRB_DEVICE_WO) {
 			/* Data protect, attempt to read invalid data */
 			scsi_build_sense(scmd, 0, DATA_PROTECT, 0x21, 0x06);
-<<<<<<< HEAD
-			scmd->scsi_done(scmd);
-=======
 			scsi_done(scmd);
->>>>>>> df0cc57e
 			return 0;
 		}
 		fallthrough;
@@ -1549,11 +1533,7 @@
 		if (ldev_info->state == MYRB_DEVICE_WO) {
 			/* Data protect, attempt to read invalid data */
 			scsi_build_sense(scmd, 0, DATA_PROTECT, 0x21, 0x06);
-<<<<<<< HEAD
-			scmd->scsi_done(scmd);
-=======
 			scsi_done(scmd);
->>>>>>> df0cc57e
 			return 0;
 		}
 		fallthrough;
@@ -1566,11 +1546,7 @@
 	default:
 		/* Illegal request, invalid opcode */
 		scsi_build_sense(scmd, 0, ILLEGAL_REQUEST, 0x20, 0);
-<<<<<<< HEAD
-		scmd->scsi_done(scmd);
-=======
 		scsi_done(scmd);
->>>>>>> df0cc57e
 		return 0;
 	}
 
