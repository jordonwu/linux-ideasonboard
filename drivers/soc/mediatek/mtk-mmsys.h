/* SPDX-License-Identifier: GPL-2.0-only */

#ifndef __SOC_MEDIATEK_MTK_MMSYS_H
#define __SOC_MEDIATEK_MTK_MMSYS_H

#define DISP_REG_CONFIG_DISP_OVL0_MOUT_EN	0x040
#define DISP_REG_CONFIG_DISP_OVL1_MOUT_EN	0x044
#define DISP_REG_CONFIG_DISP_OD_MOUT_EN		0x048
#define DISP_REG_CONFIG_DISP_GAMMA_MOUT_EN	0x04c
#define DISP_REG_CONFIG_DISP_UFOE_MOUT_EN	0x050
#define DISP_REG_CONFIG_DISP_COLOR0_SEL_IN	0x084
#define DISP_REG_CONFIG_DISP_COLOR1_SEL_IN	0x088
#define DISP_REG_CONFIG_DSIE_SEL_IN		0x0a4
#define DISP_REG_CONFIG_DSIO_SEL_IN		0x0a8
#define DISP_REG_CONFIG_DPI_SEL_IN		0x0ac
#define DISP_REG_CONFIG_DISP_RDMA2_SOUT		0x0b8
#define DISP_REG_CONFIG_DISP_RDMA0_SOUT_EN	0x0c4
#define DISP_REG_CONFIG_DISP_RDMA1_SOUT_EN	0x0c8
#define DISP_REG_CONFIG_MMSYS_CG_CON0		0x100

#define DISP_REG_CONFIG_DISP_OVL_MOUT_EN	0x030
#define DISP_REG_CONFIG_OUT_SEL			0x04c
#define DISP_REG_CONFIG_DSI_SEL			0x050
#define DISP_REG_CONFIG_DPI_SEL			0x064

#define OVL0_MOUT_EN_COLOR0			0x1
#define OD_MOUT_EN_RDMA0			0x1
#define OD1_MOUT_EN_RDMA1			BIT(16)
#define UFOE_MOUT_EN_DSI0			0x1
#define COLOR0_SEL_IN_OVL0			0x1
#define OVL1_MOUT_EN_COLOR1			0x1
#define GAMMA_MOUT_EN_RDMA1			0x1
#define RDMA0_SOUT_DPI0				0x2
#define RDMA0_SOUT_DPI1				0x3
#define RDMA0_SOUT_DSI1				0x1
#define RDMA0_SOUT_DSI2				0x4
#define RDMA0_SOUT_DSI3				0x5
#define RDMA0_SOUT_MASK				0x7
#define RDMA1_SOUT_DPI0				0x2
#define RDMA1_SOUT_DPI1				0x3
#define RDMA1_SOUT_DSI1				0x1
#define RDMA1_SOUT_DSI2				0x4
#define RDMA1_SOUT_DSI3				0x5
#define RDMA1_SOUT_MASK				0x7
#define RDMA2_SOUT_DPI0				0x2
#define RDMA2_SOUT_DPI1				0x3
#define RDMA2_SOUT_DSI1				0x1
#define RDMA2_SOUT_DSI2				0x4
#define RDMA2_SOUT_DSI3				0x5
#define RDMA2_SOUT_MASK				0x7
#define DPI0_SEL_IN_RDMA1			0x1
#define DPI0_SEL_IN_RDMA2			0x3
#define DPI0_SEL_IN_MASK			0x3
#define DPI1_SEL_IN_RDMA1			(0x1 << 8)
#define DPI1_SEL_IN_RDMA2			(0x3 << 8)
#define DPI1_SEL_IN_MASK			(0x3 << 8)
#define DSI0_SEL_IN_RDMA1			0x1
#define DSI0_SEL_IN_RDMA2			0x4
#define DSI0_SEL_IN_MASK			0x7
#define DSI1_SEL_IN_RDMA1			0x1
#define DSI1_SEL_IN_RDMA2			0x4
#define DSI1_SEL_IN_MASK			0x7
#define DSI2_SEL_IN_RDMA1			(0x1 << 16)
#define DSI2_SEL_IN_RDMA2			(0x4 << 16)
#define DSI2_SEL_IN_MASK			(0x7 << 16)
#define DSI3_SEL_IN_RDMA1			(0x1 << 16)
#define DSI3_SEL_IN_RDMA2			(0x4 << 16)
#define DSI3_SEL_IN_MASK			(0x7 << 16)
#define COLOR1_SEL_IN_OVL1			0x1

#define OVL_MOUT_EN_RDMA			0x1
#define BLS_TO_DSI_RDMA1_TO_DPI1		0x8
#define BLS_TO_DPI_RDMA1_TO_DSI			0x2
#define BLS_RDMA1_DSI_DPI_MASK			0xf
#define DSI_SEL_IN_BLS				0x0
#define DPI_SEL_IN_BLS				0x0
#define DPI_SEL_IN_MASK				0x1
#define DSI_SEL_IN_RDMA				0x1
#define DSI_SEL_IN_MASK				0x1
<<<<<<< HEAD
=======

#define MMSYS_SW0_RST_B				0x140
>>>>>>> df0cc57e

struct mtk_mmsys_routes {
	u32 from_comp;
	u32 to_comp;
	u32 addr;
	u32 mask;
	u32 val;
};

struct mtk_mmsys_driver_data {
	const char *clk_driver;
	const struct mtk_mmsys_routes *routes;
	const unsigned int num_routes;
};

/*
 * Routes in mt8173, mt2701, mt2712 are different. That means
 * in the same register address, it controls different input/output
 * selection for each SoC. But, right now, they use the same table as
 * default routes meet their requirements. But we don't have the complete
 * route information for these three SoC, so just keep them in the same
 * table. After we've more information, we could separate mt2701, mt2712
 * to an independent table.
 */
static const struct mtk_mmsys_routes mmsys_default_routing_table[] = {
	{
		DDP_COMPONENT_BLS, DDP_COMPONENT_DSI0,
		DISP_REG_CONFIG_OUT_SEL, BLS_RDMA1_DSI_DPI_MASK,
		BLS_TO_DSI_RDMA1_TO_DPI1
	}, {
		DDP_COMPONENT_BLS, DDP_COMPONENT_DSI0,
		DISP_REG_CONFIG_DSI_SEL, DSI_SEL_IN_MASK,
		DSI_SEL_IN_BLS
	}, {
		DDP_COMPONENT_BLS, DDP_COMPONENT_DPI0,
		DISP_REG_CONFIG_OUT_SEL, BLS_RDMA1_DSI_DPI_MASK,
		BLS_TO_DPI_RDMA1_TO_DSI
	}, {
		DDP_COMPONENT_BLS, DDP_COMPONENT_DPI0,
		DISP_REG_CONFIG_DSI_SEL, DSI_SEL_IN_MASK,
		DSI_SEL_IN_RDMA
	}, {
		DDP_COMPONENT_BLS, DDP_COMPONENT_DPI0,
		DISP_REG_CONFIG_DPI_SEL, DPI_SEL_IN_MASK,
		DPI_SEL_IN_BLS
	}, {
		DDP_COMPONENT_GAMMA, DDP_COMPONENT_RDMA1,
		DISP_REG_CONFIG_DISP_GAMMA_MOUT_EN, GAMMA_MOUT_EN_RDMA1,
		GAMMA_MOUT_EN_RDMA1
	}, {
		DDP_COMPONENT_OD0, DDP_COMPONENT_RDMA0,
		DISP_REG_CONFIG_DISP_OD_MOUT_EN, OD_MOUT_EN_RDMA0,
		OD_MOUT_EN_RDMA0
	}, {
		DDP_COMPONENT_OD1, DDP_COMPONENT_RDMA1,
		DISP_REG_CONFIG_DISP_OD_MOUT_EN, OD1_MOUT_EN_RDMA1,
		OD1_MOUT_EN_RDMA1
	}, {
		DDP_COMPONENT_OVL0, DDP_COMPONENT_COLOR0,
		DISP_REG_CONFIG_DISP_OVL0_MOUT_EN, OVL0_MOUT_EN_COLOR0,
		OVL0_MOUT_EN_COLOR0
	}, {
		DDP_COMPONENT_OVL0, DDP_COMPONENT_COLOR0,
		DISP_REG_CONFIG_DISP_COLOR0_SEL_IN, COLOR0_SEL_IN_OVL0,
		COLOR0_SEL_IN_OVL0
	}, {
		DDP_COMPONENT_OVL0, DDP_COMPONENT_RDMA0,
		DISP_REG_CONFIG_DISP_OVL_MOUT_EN, OVL_MOUT_EN_RDMA,
		OVL_MOUT_EN_RDMA
	}, {
		DDP_COMPONENT_OVL1, DDP_COMPONENT_COLOR1,
		DISP_REG_CONFIG_DISP_OVL1_MOUT_EN, OVL1_MOUT_EN_COLOR1,
		OVL1_MOUT_EN_COLOR1
	}, {
		DDP_COMPONENT_OVL1, DDP_COMPONENT_COLOR1,
		DISP_REG_CONFIG_DISP_COLOR1_SEL_IN, COLOR1_SEL_IN_OVL1,
		COLOR1_SEL_IN_OVL1
	}, {
		DDP_COMPONENT_RDMA0, DDP_COMPONENT_DPI0,
		DISP_REG_CONFIG_DISP_RDMA0_SOUT_EN, RDMA0_SOUT_MASK,
		RDMA0_SOUT_DPI0
	}, {
		DDP_COMPONENT_RDMA0, DDP_COMPONENT_DPI1,
		DISP_REG_CONFIG_DISP_RDMA0_SOUT_EN, RDMA0_SOUT_MASK,
		RDMA0_SOUT_DPI1
	}, {
		DDP_COMPONENT_RDMA0, DDP_COMPONENT_DSI1,
		DISP_REG_CONFIG_DISP_RDMA0_SOUT_EN, RDMA0_SOUT_MASK,
		RDMA0_SOUT_DSI1
	}, {
		DDP_COMPONENT_RDMA0, DDP_COMPONENT_DSI2,
		DISP_REG_CONFIG_DISP_RDMA0_SOUT_EN, RDMA0_SOUT_MASK,
		RDMA0_SOUT_DSI2
	}, {
		DDP_COMPONENT_RDMA0, DDP_COMPONENT_DSI3,
		DISP_REG_CONFIG_DISP_RDMA0_SOUT_EN, RDMA0_SOUT_MASK,
		RDMA0_SOUT_DSI3
	}, {
		DDP_COMPONENT_RDMA1, DDP_COMPONENT_DPI0,
		DISP_REG_CONFIG_DISP_RDMA1_SOUT_EN, RDMA1_SOUT_MASK,
		RDMA1_SOUT_DPI0
	}, {
		DDP_COMPONENT_RDMA1, DDP_COMPONENT_DPI0,
		DISP_REG_CONFIG_DPI_SEL_IN, DPI0_SEL_IN_MASK,
		DPI0_SEL_IN_RDMA1
	}, {
		DDP_COMPONENT_RDMA1, DDP_COMPONENT_DPI1,
		DISP_REG_CONFIG_DISP_RDMA1_SOUT_EN, RDMA1_SOUT_MASK,
		RDMA1_SOUT_DPI1
	}, {
		DDP_COMPONENT_RDMA1, DDP_COMPONENT_DPI1,
		DISP_REG_CONFIG_DPI_SEL_IN, DPI1_SEL_IN_MASK,
		DPI1_SEL_IN_RDMA1
	}, {
		DDP_COMPONENT_RDMA1, DDP_COMPONENT_DSI0,
		DISP_REG_CONFIG_DSIE_SEL_IN, DSI0_SEL_IN_MASK,
		DSI0_SEL_IN_RDMA1
	}, {
		DDP_COMPONENT_RDMA1, DDP_COMPONENT_DSI1,
		DISP_REG_CONFIG_DISP_RDMA1_SOUT_EN, RDMA1_SOUT_MASK,
		RDMA1_SOUT_DSI1
	}, {
		DDP_COMPONENT_RDMA1, DDP_COMPONENT_DSI1,
		DISP_REG_CONFIG_DSIO_SEL_IN, DSI1_SEL_IN_MASK,
		DSI1_SEL_IN_RDMA1
	}, {
		DDP_COMPONENT_RDMA1, DDP_COMPONENT_DSI2,
		DISP_REG_CONFIG_DISP_RDMA1_SOUT_EN, RDMA1_SOUT_MASK,
		RDMA1_SOUT_DSI2
	}, {
		DDP_COMPONENT_RDMA1, DDP_COMPONENT_DSI2,
		DISP_REG_CONFIG_DSIE_SEL_IN, DSI2_SEL_IN_MASK,
		DSI2_SEL_IN_RDMA1
	}, {
		DDP_COMPONENT_RDMA1, DDP_COMPONENT_DSI3,
		DISP_REG_CONFIG_DISP_RDMA1_SOUT_EN, RDMA1_SOUT_MASK,
		RDMA1_SOUT_DSI3
	}, {
		DDP_COMPONENT_RDMA1, DDP_COMPONENT_DSI3,
		DISP_REG_CONFIG_DSIO_SEL_IN, DSI3_SEL_IN_MASK,
		DSI3_SEL_IN_RDMA1
	}, {
		DDP_COMPONENT_RDMA2, DDP_COMPONENT_DPI0,
		DISP_REG_CONFIG_DISP_RDMA2_SOUT, RDMA2_SOUT_MASK,
		RDMA2_SOUT_DPI0
	}, {
		DDP_COMPONENT_RDMA2, DDP_COMPONENT_DPI0,
		DISP_REG_CONFIG_DPI_SEL_IN, DPI0_SEL_IN_MASK,
		DPI0_SEL_IN_RDMA2
	}, {
		DDP_COMPONENT_RDMA2, DDP_COMPONENT_DPI1,
		DISP_REG_CONFIG_DISP_RDMA2_SOUT, RDMA2_SOUT_MASK,
		RDMA2_SOUT_DPI1
	}, {
		DDP_COMPONENT_RDMA2, DDP_COMPONENT_DPI1,
		DISP_REG_CONFIG_DPI_SEL_IN, DPI1_SEL_IN_MASK,
		DPI1_SEL_IN_RDMA2
	}, {
		DDP_COMPONENT_RDMA2, DDP_COMPONENT_DSI0,
		DISP_REG_CONFIG_DSIE_SEL_IN, DSI0_SEL_IN_MASK,
		DSI0_SEL_IN_RDMA2
	}, {
		DDP_COMPONENT_RDMA2, DDP_COMPONENT_DSI1,
		DISP_REG_CONFIG_DISP_RDMA2_SOUT, RDMA2_SOUT_MASK,
		RDMA2_SOUT_DSI1
	}, {
		DDP_COMPONENT_RDMA2, DDP_COMPONENT_DSI1,
		DISP_REG_CONFIG_DSIO_SEL_IN, DSI1_SEL_IN_MASK,
		DSI1_SEL_IN_RDMA2
	}, {
		DDP_COMPONENT_RDMA2, DDP_COMPONENT_DSI2,
		DISP_REG_CONFIG_DISP_RDMA2_SOUT, RDMA2_SOUT_MASK,
		RDMA2_SOUT_DSI2
	}, {
		DDP_COMPONENT_RDMA2, DDP_COMPONENT_DSI2,
		DISP_REG_CONFIG_DSIE_SEL_IN, DSI2_SEL_IN_MASK,
		DSI2_SEL_IN_RDMA2
	}, {
		DDP_COMPONENT_RDMA2, DDP_COMPONENT_DSI3,
		DISP_REG_CONFIG_DISP_RDMA2_SOUT, RDMA2_SOUT_MASK,
		RDMA2_SOUT_DSI3
	}, {
		DDP_COMPONENT_RDMA2, DDP_COMPONENT_DSI3,
		DISP_REG_CONFIG_DSIO_SEL_IN, DSI3_SEL_IN_MASK,
		DSI3_SEL_IN_RDMA2
	}, {
		DDP_COMPONENT_UFOE, DDP_COMPONENT_DSI0,
		DISP_REG_CONFIG_DISP_UFOE_MOUT_EN, UFOE_MOUT_EN_DSI0,
		UFOE_MOUT_EN_DSI0
	}
};

#endif /* __SOC_MEDIATEK_MTK_MMSYS_H */<|MERGE_RESOLUTION|>--- conflicted
+++ resolved
@@ -77,11 +77,8 @@
 #define DPI_SEL_IN_MASK				0x1
 #define DSI_SEL_IN_RDMA				0x1
 #define DSI_SEL_IN_MASK				0x1
-<<<<<<< HEAD
-=======
 
 #define MMSYS_SW0_RST_B				0x140
->>>>>>> df0cc57e
 
 struct mtk_mmsys_routes {
 	u32 from_comp;
