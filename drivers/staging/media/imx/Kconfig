--- conflicted
+++ resolved
@@ -48,7 +48,6 @@
 if VIDEO_IMX_CAPTURE
 menu "i.MX8QXP/QM Camera ISI/MIPI Features support"
 
-<<<<<<< HEAD
 config IMX8_MIPI_CSI2
 	tristate "IMX8 MIPI CSI2 Controller"
 	depends on VIDEO_V4L2 && VIDEO_V4L2_SUBDEV_API
@@ -107,11 +106,6 @@
 	  This media device is a virtual device which used to manage
 	  all modules in image subsystem of imx8qxp/qm platform.
 
-endmenu
-
-source "drivers/staging/media/imx/hdmirx/Kconfig"
-
-=======
 config IMX8_PARALLEL_CSI
 	tristate "IMX8 Parallel Capture Controller"
 	depends on VIDEO_V4L2 && VIDEO_V4L2_SUBDEV_API
@@ -121,5 +115,7 @@
 	  driver for i.MX8QM/QXP platform.
 
 endmenu
->>>>>>> 6fe9335c
+
+source "drivers/staging/media/imx/hdmirx/Kconfig"
+
 endif  #VIDEO_IMX_CAPTURE