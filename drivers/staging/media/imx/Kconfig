--- conflicted
+++ resolved
@@ -36,11 +36,7 @@
 config VIDEO_IMX_CAPTURE
 	tristate "i.MX V4L2 media core driver"
 	depends on ARCH_MXC || COMPILE_TEST
-<<<<<<< HEAD
 	depends on MEDIA_CONTROLLER && VIDEO_DEV
-=======
-	depends on MEDIA_CONTROLLER && VIDEO_V4L2
->>>>>>> 022df0b4
 	depends on VIDEO_V4L2_SUBDEV_API
 	depends on HAS_DMA
 	select VIDEOBUF2_DMA_CONTIG
@@ -52,7 +48,6 @@
 if VIDEO_IMX_CAPTURE
 menu "i.MX8QXP/QM Camera ISI/MIPI Features support"
 
-<<<<<<< HEAD
 config IMX8_MIPI_CSI2
 	tristate "IMX8 MIPI CSI2 Controller"
 	depends on VIDEO_DEV && VIDEO_V4L2_SUBDEV_API
@@ -103,6 +98,14 @@
 	help
 	  Enable support for video4linux camera sensor driver for GMSL MAX9286
 
+config IMX8_MEDIA_DEVICE
+	tristate "IMX8 Media Device Driver"
+	select V4L2_FWNODE
+	default y
+	help
+	  This media device is a virtual device which used to manage
+	  all modules in image subsystem of imx8qxp/qm platform.
+
 source "drivers/staging/media/imx/hdmirx/Kconfig"
 
 endmenu
@@ -114,16 +117,4 @@
        default y
        help
          Enable support for video4linux MIPI CSI2 DWC driver for
-         i.MX93 platform.
-=======
-config IMX8_MEDIA_DEVICE
-	tristate "IMX8 Media Device Driver"
-	select V4L2_FWNODE
-	default y
-	help
-	  This media device is a virtual device which used to manage
-	  all modules in image subsystem of imx8qxp/qm platform.
-
-endmenu
-endif  #VIDEO_IMX_CAPTURE
->>>>>>> 022df0b4
+         i.MX93 platform.