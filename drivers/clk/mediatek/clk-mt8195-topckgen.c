--- conflicted
+++ resolved
@@ -1245,7 +1245,6 @@
 		goto free_top_data;
 
 	r = mtk_clk_register_factors(top_divs, ARRAY_SIZE(top_divs), top_clk_data);
-<<<<<<< HEAD
 	if (r)
 		goto unregister_fixed_clks;
 
@@ -1268,34 +1267,8 @@
 	if (r)
 		goto unregister_composite_divs;
 
-	r = of_clk_add_provider(node, of_clk_src_onecell_get, top_clk_data);
-	if (r)
-=======
-	if (r)
-		goto unregister_fixed_clks;
-
-	r = mtk_clk_register_muxes(top_mtk_muxes, ARRAY_SIZE(top_mtk_muxes), node,
-				   &mt8195_clk_lock, top_clk_data);
-	if (r)
-		goto unregister_factors;
-
-	r = mtk_clk_register_composites(top_muxes, ARRAY_SIZE(top_muxes), base,
-					&mt8195_clk_lock, top_clk_data);
-	if (r)
-		goto unregister_muxes;
-
-	r = mtk_clk_register_composites(top_adj_divs, ARRAY_SIZE(top_adj_divs), base,
-					&mt8195_clk_lock, top_clk_data);
-	if (r)
-		goto unregister_composite_muxes;
-
-	r = mtk_clk_register_gates(node, top_clks, ARRAY_SIZE(top_clks), top_clk_data);
-	if (r)
-		goto unregister_composite_divs;
-
 	r = of_clk_add_hw_provider(node, of_clk_hw_onecell_get, top_clk_data);
 	if (r)
->>>>>>> 88084a3d
 		goto unregister_gates;
 
 	platform_set_drvdata(pdev, top_clk_data);
@@ -1321,11 +1294,7 @@
 
 static int clk_mt8195_topck_remove(struct platform_device *pdev)
 {
-<<<<<<< HEAD
-	struct clk_onecell_data *top_clk_data = platform_get_drvdata(pdev);
-=======
 	struct clk_hw_onecell_data *top_clk_data = platform_get_drvdata(pdev);
->>>>>>> 88084a3d
 	struct device_node *node = pdev->dev.of_node;
 
 	of_clk_del_provider(node);
