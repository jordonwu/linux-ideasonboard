// SPDX-License-Identifier: GPL-2.0 OR Linux-OpenIB
/* Copyright (c) 2019 Mellanox Technologies. */

#include "en/params.h"
#include "en/txrx.h"
#include "en/port.h"
#include "en_accel/en_accel.h"
#include "accel/ipsec.h"
#include "fpga/ipsec.h"

static bool mlx5e_rx_is_xdp(struct mlx5e_params *params,
			    struct mlx5e_xsk_param *xsk)
{
	return params->xdp_prog || xsk;
}

u16 mlx5e_get_linear_rq_headroom(struct mlx5e_params *params,
				 struct mlx5e_xsk_param *xsk)
{
	u16 headroom;

	if (xsk)
		return xsk->headroom;

	headroom = NET_IP_ALIGN;
	if (mlx5e_rx_is_xdp(params, xsk))
		headroom += XDP_PACKET_HEADROOM;
	else
		headroom += MLX5_RX_HEADROOM;

	return headroom;
}

u32 mlx5e_rx_get_min_frag_sz(struct mlx5e_params *params,
			     struct mlx5e_xsk_param *xsk)
{
	u32 hw_mtu = MLX5E_SW2HW_MTU(params, params->sw_mtu);
	u16 linear_rq_headroom = mlx5e_get_linear_rq_headroom(params, xsk);

	return linear_rq_headroom + hw_mtu;
}

static u32 mlx5e_rx_get_linear_frag_sz(struct mlx5e_params *params,
				       struct mlx5e_xsk_param *xsk)
{
	u32 frag_sz = mlx5e_rx_get_min_frag_sz(params, xsk);

	/* AF_XDP doesn't build SKBs in place. */
	if (!xsk)
		frag_sz = MLX5_SKB_FRAG_SZ(frag_sz);

	/* XDP in mlx5e doesn't support multiple packets per page. AF_XDP is a
	 * special case. It can run with frames smaller than a page, as it
	 * doesn't allocate pages dynamically. However, here we pretend that
	 * fragments are page-sized: it allows to treat XSK frames like pages
	 * by redirecting alloc and free operations to XSK rings and by using
	 * the fact there are no multiple packets per "page" (which is a frame).
	 * The latter is important, because frames may come in a random order,
	 * and we will have trouble assemblying a real page of multiple frames.
	 */
	if (mlx5e_rx_is_xdp(params, xsk))
		frag_sz = max_t(u32, frag_sz, PAGE_SIZE);

	/* Even if we can go with a smaller fragment size, we must not put
	 * multiple packets into a single frame.
	 */
	if (xsk)
		frag_sz = max_t(u32, frag_sz, xsk->chunk_size);

	return frag_sz;
}

u8 mlx5e_mpwqe_log_pkts_per_wqe(struct mlx5e_params *params,
				struct mlx5e_xsk_param *xsk)
{
	u32 linear_frag_sz = mlx5e_rx_get_linear_frag_sz(params, xsk);

	return MLX5_MPWRQ_LOG_WQE_SZ - order_base_2(linear_frag_sz);
}

bool mlx5e_rx_is_linear_skb(struct mlx5e_params *params,
			    struct mlx5e_xsk_param *xsk)
{
	/* AF_XDP allocates SKBs on XDP_PASS - ensure they don't occupy more
	 * than one page. For this, check both with and without xsk.
	 */
	u32 linear_frag_sz = max(mlx5e_rx_get_linear_frag_sz(params, xsk),
				 mlx5e_rx_get_linear_frag_sz(params, NULL));

	return params->packet_merge.type == MLX5E_PACKET_MERGE_NONE &&
		linear_frag_sz <= PAGE_SIZE;
}

bool mlx5e_verify_rx_mpwqe_strides(struct mlx5_core_dev *mdev,
				   u8 log_stride_sz, u8 log_num_strides)
{
	if (log_stride_sz + log_num_strides != MLX5_MPWRQ_LOG_WQE_SZ)
		return false;

	if (log_stride_sz < MLX5_MPWQE_LOG_STRIDE_SZ_BASE ||
	    log_stride_sz > MLX5_MPWQE_LOG_STRIDE_SZ_MAX)
		return false;

	if (log_num_strides > MLX5_MPWQE_LOG_NUM_STRIDES_MAX)
		return false;

	if (MLX5_CAP_GEN(mdev, ext_stride_num_range))
		return log_num_strides >= MLX5_MPWQE_LOG_NUM_STRIDES_EXT_BASE;

	return log_num_strides >= MLX5_MPWQE_LOG_NUM_STRIDES_BASE;
}

bool mlx5e_rx_mpwqe_is_linear_skb(struct mlx5_core_dev *mdev,
				  struct mlx5e_params *params,
				  struct mlx5e_xsk_param *xsk)
{
	s8 log_num_strides;
	u8 log_stride_sz;

	if (!mlx5e_rx_is_linear_skb(params, xsk))
		return false;

	log_stride_sz = order_base_2(mlx5e_rx_get_linear_frag_sz(params, xsk));
	log_num_strides = MLX5_MPWRQ_LOG_WQE_SZ - log_stride_sz;

	return mlx5e_verify_rx_mpwqe_strides(mdev, log_stride_sz, log_num_strides);
}

u8 mlx5e_mpwqe_get_log_rq_size(struct mlx5e_params *params,
			       struct mlx5e_xsk_param *xsk)
{
	u8 log_pkts_per_wqe = mlx5e_mpwqe_log_pkts_per_wqe(params, xsk);

	/* Numbers are unsigned, don't subtract to avoid underflow. */
	if (params->log_rq_mtu_frames <
	    log_pkts_per_wqe + MLX5E_PARAMS_MINIMUM_LOG_RQ_SIZE_MPW)
		return MLX5E_PARAMS_MINIMUM_LOG_RQ_SIZE_MPW;

	return params->log_rq_mtu_frames - log_pkts_per_wqe;
}

u8 mlx5e_shampo_get_log_hd_entry_size(struct mlx5_core_dev *mdev,
				      struct mlx5e_params *params)
{
	return order_base_2(DIV_ROUND_UP(MLX5E_RX_MAX_HEAD, MLX5E_SHAMPO_WQ_BASE_HEAD_ENTRY_SIZE));
}

u8 mlx5e_shampo_get_log_rsrv_size(struct mlx5_core_dev *mdev,
				  struct mlx5e_params *params)
{
	return order_base_2(MLX5E_SHAMPO_WQ_RESRV_SIZE / MLX5E_SHAMPO_WQ_BASE_RESRV_SIZE);
}

u8 mlx5e_shampo_get_log_pkt_per_rsrv(struct mlx5_core_dev *mdev,
				     struct mlx5e_params *params)
{
	u32 resrv_size = BIT(mlx5e_shampo_get_log_rsrv_size(mdev, params)) *
			 PAGE_SIZE;

	return order_base_2(DIV_ROUND_UP(resrv_size, params->sw_mtu));
}

u8 mlx5e_mpwqe_get_log_stride_size(struct mlx5_core_dev *mdev,
				   struct mlx5e_params *params,
				   struct mlx5e_xsk_param *xsk)
{
	if (mlx5e_rx_mpwqe_is_linear_skb(mdev, params, xsk))
		return order_base_2(mlx5e_rx_get_linear_frag_sz(params, xsk));

	return MLX5_MPWRQ_DEF_LOG_STRIDE_SZ(mdev);
}

u8 mlx5e_mpwqe_get_log_num_strides(struct mlx5_core_dev *mdev,
				   struct mlx5e_params *params,
				   struct mlx5e_xsk_param *xsk)
{
	return MLX5_MPWRQ_LOG_WQE_SZ -
		mlx5e_mpwqe_get_log_stride_size(mdev, params, xsk);
}

u16 mlx5e_get_rq_headroom(struct mlx5_core_dev *mdev,
			  struct mlx5e_params *params,
			  struct mlx5e_xsk_param *xsk)
{
	bool is_linear_skb = (params->rq_wq_type == MLX5_WQ_TYPE_CYCLIC) ?
		mlx5e_rx_is_linear_skb(params, xsk) :
		mlx5e_rx_mpwqe_is_linear_skb(mdev, params, xsk);

	return is_linear_skb || params->packet_merge.type == MLX5E_PACKET_MERGE_SHAMPO ?
		mlx5e_get_linear_rq_headroom(params, xsk) : 0;
}

u16 mlx5e_calc_sq_stop_room(struct mlx5_core_dev *mdev, struct mlx5e_params *params)
{
	bool is_mpwqe = MLX5E_GET_PFLAG(params, MLX5E_PFLAG_SKB_TX_MPWQE);
	u16 stop_room;

	stop_room  = mlx5e_tls_get_stop_room(mdev, params);
	stop_room += mlx5e_stop_room_for_wqe(MLX5_SEND_WQE_MAX_WQEBBS);
	if (is_mpwqe)
		/* A MPWQE can take up to the maximum-sized WQE + all the normal
		 * stop room can be taken if a new packet breaks the active
		 * MPWQE session and allocates its WQEs right away.
		 */
		stop_room += mlx5e_stop_room_for_wqe(MLX5_SEND_WQE_MAX_WQEBBS);

	return stop_room;
}

int mlx5e_validate_params(struct mlx5_core_dev *mdev, struct mlx5e_params *params)
{
	size_t sq_size = 1 << params->log_sq_size;
	u16 stop_room;

	stop_room = mlx5e_calc_sq_stop_room(mdev, params);
	if (stop_room >= sq_size) {
		mlx5_core_err(mdev, "Stop room %u is bigger than the SQ size %zu\n",
			      stop_room, sq_size);
		return -EINVAL;
	}

	return 0;
}

static struct dim_cq_moder mlx5e_get_def_tx_moderation(u8 cq_period_mode)
{
	struct dim_cq_moder moder = {};

	moder.cq_period_mode = cq_period_mode;
	moder.pkts = MLX5E_PARAMS_DEFAULT_TX_CQ_MODERATION_PKTS;
	moder.usec = MLX5E_PARAMS_DEFAULT_TX_CQ_MODERATION_USEC;
	if (cq_period_mode == MLX5_CQ_PERIOD_MODE_START_FROM_CQE)
		moder.usec = MLX5E_PARAMS_DEFAULT_TX_CQ_MODERATION_USEC_FROM_CQE;

	return moder;
}

static struct dim_cq_moder mlx5e_get_def_rx_moderation(u8 cq_period_mode)
{
	struct dim_cq_moder moder = {};

	moder.cq_period_mode = cq_period_mode;
	moder.pkts = MLX5E_PARAMS_DEFAULT_RX_CQ_MODERATION_PKTS;
	moder.usec = MLX5E_PARAMS_DEFAULT_RX_CQ_MODERATION_USEC;
	if (cq_period_mode == MLX5_CQ_PERIOD_MODE_START_FROM_CQE)
		moder.usec = MLX5E_PARAMS_DEFAULT_RX_CQ_MODERATION_USEC_FROM_CQE;

	return moder;
}

static u8 mlx5_to_net_dim_cq_period_mode(u8 cq_period_mode)
{
	return cq_period_mode == MLX5_CQ_PERIOD_MODE_START_FROM_CQE ?
		DIM_CQ_PERIOD_MODE_START_FROM_CQE :
		DIM_CQ_PERIOD_MODE_START_FROM_EQE;
}

void mlx5e_reset_tx_moderation(struct mlx5e_params *params, u8 cq_period_mode)
{
	if (params->tx_dim_enabled) {
		u8 dim_period_mode = mlx5_to_net_dim_cq_period_mode(cq_period_mode);

		params->tx_cq_moderation = net_dim_get_def_tx_moderation(dim_period_mode);
	} else {
		params->tx_cq_moderation = mlx5e_get_def_tx_moderation(cq_period_mode);
	}
}

void mlx5e_reset_rx_moderation(struct mlx5e_params *params, u8 cq_period_mode)
{
	if (params->rx_dim_enabled) {
		u8 dim_period_mode = mlx5_to_net_dim_cq_period_mode(cq_period_mode);

		params->rx_cq_moderation = net_dim_get_def_rx_moderation(dim_period_mode);
	} else {
		params->rx_cq_moderation = mlx5e_get_def_rx_moderation(cq_period_mode);
	}
}

void mlx5e_set_tx_cq_mode_params(struct mlx5e_params *params, u8 cq_period_mode)
{
	mlx5e_reset_tx_moderation(params, cq_period_mode);
	MLX5E_SET_PFLAG(params, MLX5E_PFLAG_TX_CQE_BASED_MODER,
			params->tx_cq_moderation.cq_period_mode ==
				MLX5_CQ_PERIOD_MODE_START_FROM_CQE);
}

void mlx5e_set_rx_cq_mode_params(struct mlx5e_params *params, u8 cq_period_mode)
{
	mlx5e_reset_rx_moderation(params, cq_period_mode);
	MLX5E_SET_PFLAG(params, MLX5E_PFLAG_RX_CQE_BASED_MODER,
			params->rx_cq_moderation.cq_period_mode ==
				MLX5_CQ_PERIOD_MODE_START_FROM_CQE);
}

bool slow_pci_heuristic(struct mlx5_core_dev *mdev)
{
	u32 link_speed = 0;
	u32 pci_bw = 0;

	mlx5e_port_max_linkspeed(mdev, &link_speed);
	pci_bw = pcie_bandwidth_available(mdev->pdev, NULL, NULL, NULL);
	mlx5_core_dbg_once(mdev, "Max link speed = %d, PCI BW = %d\n",
			   link_speed, pci_bw);

#define MLX5E_SLOW_PCI_RATIO (2)

	return link_speed && pci_bw &&
		link_speed > MLX5E_SLOW_PCI_RATIO * pci_bw;
}

bool mlx5e_striding_rq_possible(struct mlx5_core_dev *mdev,
				struct mlx5e_params *params)
{
	if (!mlx5e_check_fragmented_striding_rq_cap(mdev))
		return false;

	if (mlx5_fpga_is_ipsec_device(mdev))
		return false;

	if (params->xdp_prog) {
		/* XSK params are not considered here. If striding RQ is in use,
		 * and an XSK is being opened, mlx5e_rx_mpwqe_is_linear_skb will
		 * be called with the known XSK params.
		 */
		if (!mlx5e_rx_mpwqe_is_linear_skb(mdev, params, NULL))
			return false;
	}

	return true;
}

void mlx5e_init_rq_type_params(struct mlx5_core_dev *mdev,
			       struct mlx5e_params *params)
{
	params->log_rq_mtu_frames = is_kdump_kernel() ?
		MLX5E_PARAMS_MINIMUM_LOG_RQ_SIZE :
		MLX5E_PARAMS_DEFAULT_LOG_RQ_SIZE;

	mlx5_core_info(mdev, "MLX5E: StrdRq(%d) RqSz(%ld) StrdSz(%ld) RxCqeCmprss(%d)\n",
		       params->rq_wq_type == MLX5_WQ_TYPE_LINKED_LIST_STRIDING_RQ,
		       params->rq_wq_type == MLX5_WQ_TYPE_LINKED_LIST_STRIDING_RQ ?
		       BIT(mlx5e_mpwqe_get_log_rq_size(params, NULL)) :
		       BIT(params->log_rq_mtu_frames),
		       BIT(mlx5e_mpwqe_get_log_stride_size(mdev, params, NULL)),
		       MLX5E_GET_PFLAG(params, MLX5E_PFLAG_RX_CQE_COMPRESS));
}

void mlx5e_set_rq_type(struct mlx5_core_dev *mdev, struct mlx5e_params *params)
{
	params->rq_wq_type = mlx5e_striding_rq_possible(mdev, params) &&
		MLX5E_GET_PFLAG(params, MLX5E_PFLAG_RX_STRIDING_RQ) ?
		MLX5_WQ_TYPE_LINKED_LIST_STRIDING_RQ :
		MLX5_WQ_TYPE_CYCLIC;
}

void mlx5e_build_rq_params(struct mlx5_core_dev *mdev,
			   struct mlx5e_params *params)
{
	/* Prefer Striding RQ, unless any of the following holds:
	 * - Striding RQ configuration is not possible/supported.
	 * - Slow PCI heuristic.
	 * - Legacy RQ would use linear SKB while Striding RQ would use non-linear.
	 *
	 * No XSK params: checking the availability of striding RQ in general.
	 */
	if (!slow_pci_heuristic(mdev) &&
	    mlx5e_striding_rq_possible(mdev, params) &&
	    (mlx5e_rx_mpwqe_is_linear_skb(mdev, params, NULL) ||
	     !mlx5e_rx_is_linear_skb(params, NULL)))
		MLX5E_SET_PFLAG(params, MLX5E_PFLAG_RX_STRIDING_RQ, true);
	mlx5e_set_rq_type(mdev, params);
	mlx5e_init_rq_type_params(mdev, params);
}

/* Build queue parameters */

void mlx5e_build_create_cq_param(struct mlx5e_create_cq_param *ccp, struct mlx5e_channel *c)
{
	*ccp = (struct mlx5e_create_cq_param) {
		.napi = &c->napi,
		.ch_stats = c->stats,
		.node = cpu_to_node(c->cpu),
		.ix = c->ix,
	};
}

#define DEFAULT_FRAG_SIZE (2048)

static void mlx5e_build_rq_frags_info(struct mlx5_core_dev *mdev,
				      struct mlx5e_params *params,
				      struct mlx5e_xsk_param *xsk,
				      struct mlx5e_rq_frags_info *info)
{
	u32 byte_count = MLX5E_SW2HW_MTU(params, params->sw_mtu);
	int frag_size_max = DEFAULT_FRAG_SIZE;
	u32 buf_size = 0;
	int i;

	if (mlx5_fpga_is_ipsec_device(mdev))
		byte_count += MLX5E_METADATA_ETHER_LEN;

	if (mlx5e_rx_is_linear_skb(params, xsk)) {
		int frag_stride;

		frag_stride = mlx5e_rx_get_linear_frag_sz(params, xsk);
		frag_stride = roundup_pow_of_two(frag_stride);

		info->arr[0].frag_size = byte_count;
		info->arr[0].frag_stride = frag_stride;
		info->num_frags = 1;
		info->wqe_bulk = PAGE_SIZE / frag_stride;
		goto out;
	}

	if (byte_count > PAGE_SIZE +
	    (MLX5E_MAX_RX_FRAGS - 1) * frag_size_max)
		frag_size_max = PAGE_SIZE;

	i = 0;
	while (buf_size < byte_count) {
		int frag_size = byte_count - buf_size;

		if (i < MLX5E_MAX_RX_FRAGS - 1)
			frag_size = min(frag_size, frag_size_max);

		info->arr[i].frag_size = frag_size;
		info->arr[i].frag_stride = roundup_pow_of_two(frag_size);

		buf_size += frag_size;
		i++;
	}
	info->num_frags = i;
	/* number of different wqes sharing a page */
	info->wqe_bulk = 1 + (info->num_frags % 2);

out:
	info->wqe_bulk = max_t(u8, info->wqe_bulk, 8);
	info->log_num_frags = order_base_2(info->num_frags);
}

static u8 mlx5e_get_rqwq_log_stride(u8 wq_type, int ndsegs)
{
	int sz = sizeof(struct mlx5_wqe_data_seg) * ndsegs;

	switch (wq_type) {
	case MLX5_WQ_TYPE_LINKED_LIST_STRIDING_RQ:
		sz += sizeof(struct mlx5e_rx_wqe_ll);
		break;
	default: /* MLX5_WQ_TYPE_CYCLIC */
		sz += sizeof(struct mlx5e_rx_wqe_cyc);
	}

	return order_base_2(sz);
}

static void mlx5e_build_common_cq_param(struct mlx5_core_dev *mdev,
					struct mlx5e_cq_param *param)
{
	void *cqc = param->cqc;

	MLX5_SET(cqc, cqc, uar_page, mdev->priv.uar->index);
	if (MLX5_CAP_GEN(mdev, cqe_128_always) && cache_line_size() >= 128)
		MLX5_SET(cqc, cqc, cqe_sz, CQE_STRIDE_128_PAD);
}

static u32 mlx5e_shampo_get_log_cq_size(struct mlx5_core_dev *mdev,
					struct mlx5e_params *params,
					struct mlx5e_xsk_param *xsk)
{
	int rsrv_size = BIT(mlx5e_shampo_get_log_rsrv_size(mdev, params)) * PAGE_SIZE;
	u16 num_strides = BIT(mlx5e_mpwqe_get_log_num_strides(mdev, params, xsk));
	int pkt_per_rsrv = BIT(mlx5e_shampo_get_log_pkt_per_rsrv(mdev, params));
	u8 log_stride_sz = mlx5e_mpwqe_get_log_stride_size(mdev, params, xsk);
	int wq_size = BIT(mlx5e_mpwqe_get_log_rq_size(params, xsk));
	int wqe_size = BIT(log_stride_sz) * num_strides;

	/* +1 is for the case that the pkt_per_rsrv dont consume the reservation
	 * so we get a filler cqe for the rest of the reservation.
	 */
	return order_base_2((wqe_size / rsrv_size) * wq_size * (pkt_per_rsrv + 1));
}

static void mlx5e_build_rx_cq_param(struct mlx5_core_dev *mdev,
				    struct mlx5e_params *params,
				    struct mlx5e_xsk_param *xsk,
				    struct mlx5e_cq_param *param)
{
	bool hw_stridx = false;
	void *cqc = param->cqc;
	u8 log_cq_size;

	switch (params->rq_wq_type) {
	case MLX5_WQ_TYPE_LINKED_LIST_STRIDING_RQ:
		hw_stridx = MLX5_CAP_GEN(mdev, mini_cqe_resp_stride_index);
		if (params->packet_merge.type == MLX5E_PACKET_MERGE_SHAMPO)
			log_cq_size = mlx5e_shampo_get_log_cq_size(mdev, params, xsk);
		else
			log_cq_size = mlx5e_mpwqe_get_log_rq_size(params, xsk) +
				mlx5e_mpwqe_get_log_num_strides(mdev, params, xsk);
		break;
	default: /* MLX5_WQ_TYPE_CYCLIC */
		log_cq_size = params->log_rq_mtu_frames;
	}

	MLX5_SET(cqc, cqc, log_cq_size, log_cq_size);
	if (MLX5E_GET_PFLAG(params, MLX5E_PFLAG_RX_CQE_COMPRESS)) {
		MLX5_SET(cqc, cqc, mini_cqe_res_format, hw_stridx ?
			 MLX5_CQE_FORMAT_CSUM_STRIDX : MLX5_CQE_FORMAT_CSUM);
		MLX5_SET(cqc, cqc, cqe_comp_en, 1);
	}

	mlx5e_build_common_cq_param(mdev, param);
	param->cq_period_mode = params->rx_cq_moderation.cq_period_mode;
}

static u8 rq_end_pad_mode(struct mlx5_core_dev *mdev, struct mlx5e_params *params)
{
	bool lro_en = params->packet_merge.type == MLX5E_PACKET_MERGE_LRO;
	bool ro = pcie_relaxed_ordering_enabled(mdev->pdev) &&
		MLX5_CAP_GEN(mdev, relaxed_ordering_write);

	return ro && lro_en ?
		MLX5_WQ_END_PAD_MODE_NONE : MLX5_WQ_END_PAD_MODE_ALIGN;
}

int mlx5e_build_rq_param(struct mlx5_core_dev *mdev,
			 struct mlx5e_params *params,
			 struct mlx5e_xsk_param *xsk,
			 u16 q_counter,
			 struct mlx5e_rq_param *param)
{
	void *rqc = param->rqc;
	void *wq = MLX5_ADDR_OF(rqc, rqc, wq);
	int ndsegs = 1;

	switch (params->rq_wq_type) {
	case MLX5_WQ_TYPE_LINKED_LIST_STRIDING_RQ: {
		u8 log_wqe_num_of_strides = mlx5e_mpwqe_get_log_num_strides(mdev, params, xsk);
		u8 log_wqe_stride_size = mlx5e_mpwqe_get_log_stride_size(mdev, params, xsk);

		if (!mlx5e_verify_rx_mpwqe_strides(mdev, log_wqe_stride_size,
						   log_wqe_num_of_strides)) {
			mlx5_core_err(mdev,
				      "Bad RX MPWQE params: log_stride_size %u, log_num_strides %u\n",
				      log_wqe_stride_size, log_wqe_num_of_strides);
			return -EINVAL;
		}

		MLX5_SET(wq, wq, log_wqe_num_of_strides,
			 log_wqe_num_of_strides - MLX5_MPWQE_LOG_NUM_STRIDES_BASE);
		MLX5_SET(wq, wq, log_wqe_stride_size,
			 log_wqe_stride_size - MLX5_MPWQE_LOG_STRIDE_SZ_BASE);
		MLX5_SET(wq, wq, log_wq_sz, mlx5e_mpwqe_get_log_rq_size(params, xsk));
		if (params->packet_merge.type == MLX5E_PACKET_MERGE_SHAMPO) {
			MLX5_SET(wq, wq, shampo_enable, true);
			MLX5_SET(wq, wq, log_reservation_size,
				 mlx5e_shampo_get_log_rsrv_size(mdev, params));
			MLX5_SET(wq, wq,
				 log_max_num_of_packets_per_reservation,
				 mlx5e_shampo_get_log_pkt_per_rsrv(mdev, params));
			MLX5_SET(wq, wq, log_headers_entry_size,
				 mlx5e_shampo_get_log_hd_entry_size(mdev, params));
			MLX5_SET(rqc, rqc, reservation_timeout,
				 params->packet_merge.timeout);
			MLX5_SET(rqc, rqc, shampo_match_criteria_type,
				 params->packet_merge.shampo.match_criteria_type);
			MLX5_SET(rqc, rqc, shampo_no_match_alignment_granularity,
				 params->packet_merge.shampo.alignment_granularity);
		}
		break;
	}
	default: /* MLX5_WQ_TYPE_CYCLIC */
		MLX5_SET(wq, wq, log_wq_sz, params->log_rq_mtu_frames);
		mlx5e_build_rq_frags_info(mdev, params, xsk, &param->frags_info);
		ndsegs = param->frags_info.num_frags;
	}

	MLX5_SET(wq, wq, wq_type,          params->rq_wq_type);
	MLX5_SET(wq, wq, end_padding_mode, rq_end_pad_mode(mdev, params));
	MLX5_SET(wq, wq, log_wq_stride,
		 mlx5e_get_rqwq_log_stride(params->rq_wq_type, ndsegs));
	MLX5_SET(wq, wq, pd,               mdev->mlx5e_res.hw_objs.pdn);
	MLX5_SET(rqc, rqc, counter_set_id, q_counter);
	MLX5_SET(rqc, rqc, vsd,            params->vlan_strip_disable);
	MLX5_SET(rqc, rqc, scatter_fcs,    params->scatter_fcs_en);

	param->wq.buf_numa_node = dev_to_node(mlx5_core_dma_dev(mdev));
	mlx5e_build_rx_cq_param(mdev, params, xsk, &param->cqp);

	return 0;
}

void mlx5e_build_drop_rq_param(struct mlx5_core_dev *mdev,
			       u16 q_counter,
			       struct mlx5e_rq_param *param)
{
	void *rqc = param->rqc;
	void *wq = MLX5_ADDR_OF(rqc, rqc, wq);

	MLX5_SET(wq, wq, wq_type, MLX5_WQ_TYPE_CYCLIC);
	MLX5_SET(wq, wq, log_wq_stride,
		 mlx5e_get_rqwq_log_stride(MLX5_WQ_TYPE_CYCLIC, 1));
	MLX5_SET(rqc, rqc, counter_set_id, q_counter);

	param->wq.buf_numa_node = dev_to_node(mlx5_core_dma_dev(mdev));
}

void mlx5e_build_tx_cq_param(struct mlx5_core_dev *mdev,
			     struct mlx5e_params *params,
			     struct mlx5e_cq_param *param)
{
	void *cqc = param->cqc;

	MLX5_SET(cqc, cqc, log_cq_size, params->log_sq_size);

	mlx5e_build_common_cq_param(mdev, param);
	param->cq_period_mode = params->tx_cq_moderation.cq_period_mode;
}

void mlx5e_build_sq_param_common(struct mlx5_core_dev *mdev,
				 struct mlx5e_sq_param *param)
{
	void *sqc = param->sqc;
	void *wq = MLX5_ADDR_OF(sqc, sqc, wq);

	MLX5_SET(wq, wq, log_wq_stride, ilog2(MLX5_SEND_WQE_BB));
	MLX5_SET(wq, wq, pd,            mdev->mlx5e_res.hw_objs.pdn);

	param->wq.buf_numa_node = dev_to_node(mlx5_core_dma_dev(mdev));
}

void mlx5e_build_sq_param(struct mlx5_core_dev *mdev,
			  struct mlx5e_params *params,
			  struct mlx5e_sq_param *param)
{
	void *sqc = param->sqc;
	void *wq = MLX5_ADDR_OF(sqc, sqc, wq);
	bool allow_swp;

	allow_swp = mlx5_geneve_tx_allowed(mdev) ||
		    !!MLX5_IPSEC_DEV(mdev);
	mlx5e_build_sq_param_common(mdev, param);
	MLX5_SET(wq, wq, log_wq_sz, params->log_sq_size);
	MLX5_SET(sqc, sqc, allow_swp, allow_swp);
	param->is_mpw = MLX5E_GET_PFLAG(params, MLX5E_PFLAG_SKB_TX_MPWQE);
	param->stop_room = mlx5e_calc_sq_stop_room(mdev, params);
	mlx5e_build_tx_cq_param(mdev, params, &param->cqp);
}

static void mlx5e_build_ico_cq_param(struct mlx5_core_dev *mdev,
				     u8 log_wq_size,
				     struct mlx5e_cq_param *param)
{
	void *cqc = param->cqc;

	MLX5_SET(cqc, cqc, log_cq_size, log_wq_size);

	mlx5e_build_common_cq_param(mdev, param);

	param->cq_period_mode = DIM_CQ_PERIOD_MODE_START_FROM_EQE;
}

static u8 mlx5e_get_rq_log_wq_sz(void *rqc)
{
	void *wq = MLX5_ADDR_OF(rqc, rqc, wq);

	return MLX5_GET(wq, wq, log_wq_sz);
}

/* This function calculates the maximum number of headers entries that are needed
 * per WQE, the formula is based on the size of the reservations and the
 * restriction we have about max packets for reservation that is equal to max
 * headers per reservation.
 */
u32 mlx5e_shampo_hd_per_wqe(struct mlx5_core_dev *mdev,
			    struct mlx5e_params *params,
			    struct mlx5e_rq_param *rq_param)
{
	int resv_size = BIT(mlx5e_shampo_get_log_rsrv_size(mdev, params)) * PAGE_SIZE;
	u16 num_strides = BIT(mlx5e_mpwqe_get_log_num_strides(mdev, params, NULL));
	int pkt_per_resv = BIT(mlx5e_shampo_get_log_pkt_per_rsrv(mdev, params));
	u8 log_stride_sz = mlx5e_mpwqe_get_log_stride_size(mdev, params, NULL);
	int wqe_size = BIT(log_stride_sz) * num_strides;
	u32 hd_per_wqe;

	/* Assumption: hd_per_wqe % 8 == 0. */
	hd_per_wqe = (wqe_size / resv_size) * pkt_per_resv;
	mlx5_core_dbg(mdev, "%s hd_per_wqe = %d rsrv_size = %d wqe_size = %d pkt_per_resv = %d\n",
		      __func__, hd_per_wqe, resv_size, wqe_size, pkt_per_resv);
	return hd_per_wqe;
}

/* This function calculates the maximum number of headers entries that are needed
 * for the WQ, this value is uesed to allocate the header buffer in HW, thus
 * must be a pow of 2.
 */
u32 mlx5e_shampo_hd_per_wq(struct mlx5_core_dev *mdev,
			   struct mlx5e_params *params,
			   struct mlx5e_rq_param *rq_param)
{
	void *wqc = MLX5_ADDR_OF(rqc, rq_param->rqc, wq);
	int wq_size = BIT(MLX5_GET(wq, wqc, log_wq_sz));
	u32 hd_per_wqe, hd_per_wq;

	hd_per_wqe = mlx5e_shampo_hd_per_wqe(mdev, params, rq_param);
	hd_per_wq = roundup_pow_of_two(hd_per_wqe * wq_size);
	return hd_per_wq;
}

static u32 mlx5e_shampo_icosq_sz(struct mlx5_core_dev *mdev,
				 struct mlx5e_params *params,
				 struct mlx5e_rq_param *rq_param)
{
	int max_num_of_umr_per_wqe, max_hd_per_wqe, max_klm_per_umr, rest;
	void *wqc = MLX5_ADDR_OF(rqc, rq_param->rqc, wq);
	int wq_size = BIT(MLX5_GET(wq, wqc, log_wq_sz));
	u32 wqebbs;

<<<<<<< HEAD
	max_klm_per_umr = MLX5E_MAX_KLM_PER_WQE(mdev);
=======
	max_klm_per_umr = MLX5E_MAX_KLM_PER_WQE;
>>>>>>> 754e0b0e
	max_hd_per_wqe = mlx5e_shampo_hd_per_wqe(mdev, params, rq_param);
	max_num_of_umr_per_wqe = max_hd_per_wqe / max_klm_per_umr;
	rest = max_hd_per_wqe % max_klm_per_umr;
	wqebbs = MLX5E_KLM_UMR_WQEBBS(max_klm_per_umr) * max_num_of_umr_per_wqe;
	if (rest)
		wqebbs += MLX5E_KLM_UMR_WQEBBS(rest);
	wqebbs *= wq_size;
	return wqebbs;
}

static u8 mlx5e_build_icosq_log_wq_sz(struct mlx5_core_dev *mdev,
				      struct mlx5e_params *params,
				      struct mlx5e_rq_param *rqp)
{
	u32 wqebbs;

	/* MLX5_WQ_TYPE_CYCLIC */
	if (params->rq_wq_type != MLX5_WQ_TYPE_LINKED_LIST_STRIDING_RQ)
		return MLX5E_PARAMS_MINIMUM_LOG_SQ_SIZE;

	wqebbs = MLX5E_UMR_WQEBBS * BIT(mlx5e_get_rq_log_wq_sz(rqp->rqc));
	if (params->packet_merge.type == MLX5E_PACKET_MERGE_SHAMPO)
		wqebbs += mlx5e_shampo_icosq_sz(mdev, params, rqp);
	return max_t(u8, MLX5E_PARAMS_MINIMUM_LOG_SQ_SIZE, order_base_2(wqebbs));
}

static u8 mlx5e_build_async_icosq_log_wq_sz(struct mlx5_core_dev *mdev)
{
	if (mlx5e_accel_is_ktls_rx(mdev))
		return MLX5E_PARAMS_DEFAULT_LOG_SQ_SIZE;

	return MLX5E_PARAMS_MINIMUM_LOG_SQ_SIZE;
}

static void mlx5e_build_icosq_param(struct mlx5_core_dev *mdev,
				    u8 log_wq_size,
				    struct mlx5e_sq_param *param)
{
	void *sqc = param->sqc;
	void *wq = MLX5_ADDR_OF(sqc, sqc, wq);

	mlx5e_build_sq_param_common(mdev, param);

	MLX5_SET(wq, wq, log_wq_sz, log_wq_size);
	MLX5_SET(sqc, sqc, reg_umr, MLX5_CAP_ETH(mdev, reg_umr_sq));
	mlx5e_build_ico_cq_param(mdev, log_wq_size, &param->cqp);
}

static void mlx5e_build_async_icosq_param(struct mlx5_core_dev *mdev,
					  u8 log_wq_size,
					  struct mlx5e_sq_param *param)
{
	void *sqc = param->sqc;
	void *wq = MLX5_ADDR_OF(sqc, sqc, wq);

	mlx5e_build_sq_param_common(mdev, param);
	param->stop_room = mlx5e_stop_room_for_wqe(1); /* for XSK NOP */
	param->is_tls = mlx5e_accel_is_ktls_rx(mdev);
	if (param->is_tls)
		param->stop_room += mlx5e_stop_room_for_wqe(1); /* for TLS RX resync NOP */
	MLX5_SET(sqc, sqc, reg_umr, MLX5_CAP_ETH(mdev, reg_umr_sq));
	MLX5_SET(wq, wq, log_wq_sz, log_wq_size);
	mlx5e_build_ico_cq_param(mdev, log_wq_size, &param->cqp);
}

void mlx5e_build_xdpsq_param(struct mlx5_core_dev *mdev,
			     struct mlx5e_params *params,
			     struct mlx5e_sq_param *param)
{
	void *sqc = param->sqc;
	void *wq = MLX5_ADDR_OF(sqc, sqc, wq);

	mlx5e_build_sq_param_common(mdev, param);
	MLX5_SET(wq, wq, log_wq_sz, params->log_sq_size);
	param->is_mpw = MLX5E_GET_PFLAG(params, MLX5E_PFLAG_XDP_TX_MPWQE);
	mlx5e_build_tx_cq_param(mdev, params, &param->cqp);
}

int mlx5e_build_channel_param(struct mlx5_core_dev *mdev,
			      struct mlx5e_params *params,
			      u16 q_counter,
			      struct mlx5e_channel_param *cparam)
{
	u8 icosq_log_wq_sz, async_icosq_log_wq_sz;
	int err;

	err = mlx5e_build_rq_param(mdev, params, NULL, q_counter, &cparam->rq);
	if (err)
		return err;

	icosq_log_wq_sz = mlx5e_build_icosq_log_wq_sz(mdev, params, &cparam->rq);
	async_icosq_log_wq_sz = mlx5e_build_async_icosq_log_wq_sz(mdev);

	mlx5e_build_sq_param(mdev, params, &cparam->txq_sq);
	mlx5e_build_xdpsq_param(mdev, params, &cparam->xdp_sq);
	mlx5e_build_icosq_param(mdev, icosq_log_wq_sz, &cparam->icosq);
	mlx5e_build_async_icosq_param(mdev, async_icosq_log_wq_sz, &cparam->async_icosq);

	return 0;
}<|MERGE_RESOLUTION|>--- conflicted
+++ resolved
@@ -717,11 +717,7 @@
 	int wq_size = BIT(MLX5_GET(wq, wqc, log_wq_sz));
 	u32 wqebbs;
 
-<<<<<<< HEAD
-	max_klm_per_umr = MLX5E_MAX_KLM_PER_WQE(mdev);
-=======
 	max_klm_per_umr = MLX5E_MAX_KLM_PER_WQE;
->>>>>>> 754e0b0e
 	max_hd_per_wqe = mlx5e_shampo_hd_per_wqe(mdev, params, rq_param);
 	max_num_of_umr_per_wqe = max_hd_per_wqe / max_klm_per_umr;
 	rest = max_hd_per_wqe % max_klm_per_umr;
