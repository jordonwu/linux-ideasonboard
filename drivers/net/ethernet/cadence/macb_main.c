--- conflicted
+++ resolved
@@ -1123,9 +1123,6 @@
 	napi_enable(&queue->napi_tx);
 }
 
-<<<<<<< HEAD
-static int macb_tx_complete(struct macb_queue *queue, int budget)
-=======
 static bool ptp_one_step_sync(struct sk_buff *skb)
 {
 	struct ptp_header *hdr;
@@ -1156,8 +1153,7 @@
 	return false;
 }
 
-static void macb_tx_interrupt(struct macb_queue *queue)
->>>>>>> 7fb02697
+static int macb_tx_complete(struct macb_queue *queue, int budget)
 {
 	struct macb *bp = queue->bp;
 	u16 queue_index = queue - bp->queues;
