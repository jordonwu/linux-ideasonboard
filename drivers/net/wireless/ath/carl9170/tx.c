--- conflicted
+++ resolved
@@ -1261,11 +1261,7 @@
 static bool carl9170_tx_ampdu_queue(struct ar9170 *ar,
 	struct ieee80211_sta *sta, struct sk_buff *skb)
 {
-<<<<<<< HEAD
-	struct _carl9170_tx_superframe *super = (void *) super;
-=======
 	struct _carl9170_tx_superframe *super = (void *) skb->data;
->>>>>>> 4f855938
 	struct carl9170_sta_info *sta_info;
 	struct carl9170_sta_tid *agg;
 	struct sk_buff *iter;
