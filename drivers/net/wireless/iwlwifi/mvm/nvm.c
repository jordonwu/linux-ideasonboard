--- conflicted
+++ resolved
@@ -466,25 +466,6 @@
 
 	/* load NVM values from nic */
 	if (read_nvm_from_nic) {
-<<<<<<< HEAD
-		/* list of NVM sections we are allowed/need to read */
-		if (mvm->trans->cfg->device_family != IWL_DEVICE_FAMILY_8000) {
-			nvm_to_read[0] = mvm->cfg->nvm_hw_section_num;
-			nvm_to_read[1] = NVM_SECTION_TYPE_SW;
-			nvm_to_read[2] = NVM_SECTION_TYPE_CALIBRATION;
-			nvm_to_read[3] = NVM_SECTION_TYPE_PRODUCTION;
-			num_of_sections_to_read = 4;
-		} else {
-			nvm_to_read[0] = NVM_SECTION_TYPE_SW;
-			nvm_to_read[1] = NVM_SECTION_TYPE_CALIBRATION;
-			nvm_to_read[2] = NVM_SECTION_TYPE_PRODUCTION;
-			nvm_to_read[3] = NVM_SECTION_TYPE_REGULATORY;
-			nvm_to_read[4] = NVM_SECTION_TYPE_MAC_OVERRIDE;
-			num_of_sections_to_read = 5;
-		}
-
-=======
->>>>>>> af7c603e
 		/* Read From FW NVM */
 		IWL_DEBUG_EEPROM(mvm->trans->dev, "Read from NVM\n");
 
@@ -539,17 +520,6 @@
 			return ret;
 	}
 
-<<<<<<< HEAD
-	/* load external NVM if configured */
-	if (iwlwifi_mod_params.nvm_file) {
-		/* move to External NVM flow */
-		ret = iwl_mvm_read_external_nvm(mvm);
-		if (ret)
-			return ret;
-	}
-
-=======
->>>>>>> af7c603e
 	/* parse the relevant nvm sections */
 	mvm->nvm_data = iwl_parse_nvm_sections(mvm);
 	if (!mvm->nvm_data)
