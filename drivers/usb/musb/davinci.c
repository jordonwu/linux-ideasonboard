/*
 * Copyright (C) 2005-2006 by Texas Instruments
 *
 * This file is part of the Inventra Controller Driver for Linux.
 *
 * The Inventra Controller Driver for Linux is free software; you
 * can redistribute it and/or modify it under the terms of the GNU
 * General Public License version 2 as published by the Free Software
 * Foundation.
 *
 * The Inventra Controller Driver for Linux is distributed in
 * the hope that it will be useful, but WITHOUT ANY WARRANTY;
 * without even the implied warranty of MERCHANTABILITY or
 * FITNESS FOR A PARTICULAR PURPOSE.  See the GNU General Public
 * License for more details.
 *
 * You should have received a copy of the GNU General Public License
 * along with The Inventra Controller Driver for Linux ; if not,
 * write to the Free Software Foundation, Inc., 59 Temple Place,
 * Suite 330, Boston, MA  02111-1307  USA
 *
 */

#include <linux/module.h>
#include <linux/kernel.h>
#include <linux/sched.h>
#include <linux/init.h>
#include <linux/list.h>
#include <linux/delay.h>
#include <linux/clk.h>
#include <linux/err.h>
#include <linux/io.h>
#include <linux/gpio.h>
#include <linux/platform_device.h>
#include <linux/dma-mapping.h>
#include <linux/usb/usb_phy_gen_xceiv.h>

#include <mach/cputype.h>
#include <mach/hardware.h>

#include <asm/mach-types.h>

#include "musb_core.h"

#ifdef CONFIG_MACH_DAVINCI_EVM
#define GPIO_nVBUS_DRV		160
#endif

#include "davinci.h"
#include "cppi_dma.h"


#define USB_PHY_CTRL	IO_ADDRESS(USBPHY_CTL_PADDR)
#define DM355_DEEPSLEEP	IO_ADDRESS(DM355_DEEPSLEEP_PADDR)

struct davinci_glue {
	struct device		*dev;
	struct platform_device	*musb;
	struct clk		*clk;
};

/* REVISIT (PM) we should be able to keep the PHY in low power mode most
 * of the time (24 MHZ oscillator and PLL off, etc) by setting POWER.D0
 * and, when in host mode, autosuspending idle root ports... PHYPLLON
 * (overriding SUSPENDM?) then likely needs to stay off.
 */

static inline void phy_on(void)
{
	u32	phy_ctrl = __raw_readl(USB_PHY_CTRL);

	/* power everything up; start the on-chip PHY and its PLL */
	phy_ctrl &= ~(USBPHY_OSCPDWN | USBPHY_OTGPDWN | USBPHY_PHYPDWN);
	phy_ctrl |= USBPHY_SESNDEN | USBPHY_VBDTCTEN | USBPHY_PHYPLLON;
	__raw_writel(phy_ctrl, USB_PHY_CTRL);

	/* wait for PLL to lock before proceeding */
	while ((__raw_readl(USB_PHY_CTRL) & USBPHY_PHYCLKGD) == 0)
		cpu_relax();
}

static inline void phy_off(void)
{
	u32	phy_ctrl = __raw_readl(USB_PHY_CTRL);

	/* powerdown the on-chip PHY, its PLL, and the OTG block */
	phy_ctrl &= ~(USBPHY_SESNDEN | USBPHY_VBDTCTEN | USBPHY_PHYPLLON);
	phy_ctrl |= USBPHY_OSCPDWN | USBPHY_OTGPDWN | USBPHY_PHYPDWN;
	__raw_writel(phy_ctrl, USB_PHY_CTRL);
}

static int dma_off = 1;

static void davinci_musb_enable(struct musb *musb)
{
	u32	tmp, old, val;

	/* workaround:  setup irqs through both register sets */
	tmp = (musb->epmask & DAVINCI_USB_TX_ENDPTS_MASK)
			<< DAVINCI_USB_TXINT_SHIFT;
	musb_writel(musb->ctrl_base, DAVINCI_USB_INT_MASK_SET_REG, tmp);
	old = tmp;
	tmp = (musb->epmask & (0xfffe & DAVINCI_USB_RX_ENDPTS_MASK))
			<< DAVINCI_USB_RXINT_SHIFT;
	musb_writel(musb->ctrl_base, DAVINCI_USB_INT_MASK_SET_REG, tmp);
	tmp |= old;

	val = ~MUSB_INTR_SOF;
	tmp |= ((val & 0x01ff) << DAVINCI_USB_USBINT_SHIFT);
	musb_writel(musb->ctrl_base, DAVINCI_USB_INT_MASK_SET_REG, tmp);

	if (is_dma_capable() && !dma_off)
		printk(KERN_WARNING "%s %s: dma not reactivated\n",
				__FILE__, __func__);
	else
		dma_off = 0;

	/* force a DRVVBUS irq so we can start polling for ID change */
	musb_writel(musb->ctrl_base, DAVINCI_USB_INT_SET_REG,
			DAVINCI_INTR_DRVVBUS << DAVINCI_USB_USBINT_SHIFT);
}

/*
 * Disable the HDRC and flush interrupts
 */
static void davinci_musb_disable(struct musb *musb)
{
	/* because we don't set CTRLR.UINT, "important" to:
	 *  - not read/write INTRUSB/INTRUSBE
	 *  - (except during initial setup, as workaround)
	 *  - use INTSETR/INTCLRR instead
	 */
	musb_writel(musb->ctrl_base, DAVINCI_USB_INT_MASK_CLR_REG,
			  DAVINCI_USB_USBINT_MASK
			| DAVINCI_USB_TXINT_MASK
			| DAVINCI_USB_RXINT_MASK);
	musb_writeb(musb->mregs, MUSB_DEVCTL, 0);
	musb_writel(musb->ctrl_base, DAVINCI_USB_EOI_REG, 0);

	if (is_dma_capable() && !dma_off)
		WARNING("dma still active\n");
}


#define	portstate(stmt)		stmt

/*
 * VBUS SWITCHING IS BOARD-SPECIFIC ... at least for the DM6446 EVM,
 * which doesn't wire DRVVBUS to the FET that switches it.  Unclear
 * if that's a problem with the DM6446 chip or just with that board.
 *
 * In either case, the DM355 EVM automates DRVVBUS the normal way,
 * when J10 is out, and TI documents it as handling OTG.
 */

#ifdef CONFIG_MACH_DAVINCI_EVM

static int vbus_state = -1;

/* I2C operations are always synchronous, and require a task context.
 * With unloaded systems, using the shared workqueue seems to suffice
 * to satisfy the 100msec A_WAIT_VRISE timeout...
 */
static void evm_deferred_drvvbus(struct work_struct *ignored)
{
	gpio_set_value_cansleep(GPIO_nVBUS_DRV, vbus_state);
	vbus_state = !vbus_state;
}

#endif	/* EVM */

static void davinci_musb_source_power(struct musb *musb, int is_on, int immediate)
{
#ifdef CONFIG_MACH_DAVINCI_EVM
	if (is_on)
		is_on = 1;

	if (vbus_state == is_on)
		return;
	vbus_state = !is_on;		/* 0/1 vs "-1 == unknown/init" */

	if (machine_is_davinci_evm()) {
		static DECLARE_WORK(evm_vbus_work, evm_deferred_drvvbus);

		if (immediate)
			gpio_set_value_cansleep(GPIO_nVBUS_DRV, vbus_state);
		else
			schedule_work(&evm_vbus_work);
	}
	if (immediate)
		vbus_state = is_on;
#endif
}

static void davinci_musb_set_vbus(struct musb *musb, int is_on)
{
	WARN_ON(is_on && is_peripheral_active(musb));
	davinci_musb_source_power(musb, is_on, 0);
}


#define	POLL_SECONDS	2

static struct timer_list otg_workaround;

static void otg_timer(unsigned long _musb)
{
	struct musb		*musb = (void *)_musb;
	void __iomem		*mregs = musb->mregs;
	u8			devctl;
	unsigned long		flags;

	/* We poll because DaVinci's won't expose several OTG-critical
	* status change events (from the transceiver) otherwise.
	 */
	devctl = musb_readb(mregs, MUSB_DEVCTL);
	dev_dbg(musb->controller, "poll devctl %02x (%s)\n", devctl,
		usb_otg_state_string(musb->xceiv->state));

	spin_lock_irqsave(&musb->lock, flags);
	switch (musb->xceiv->state) {
	case OTG_STATE_A_WAIT_VFALL:
		/* Wait till VBUS falls below SessionEnd (~0.2V); the 1.3 RTL
		 * seems to mis-handle session "start" otherwise (or in our
		 * case "recover"), in routine "VBUS was valid by the time
		 * VBUSERR got reported during enumeration" cases.
		 */
		if (devctl & MUSB_DEVCTL_VBUS) {
			mod_timer(&otg_workaround, jiffies + POLL_SECONDS * HZ);
			break;
		}
		musb->xceiv->state = OTG_STATE_A_WAIT_VRISE;
		musb_writel(musb->ctrl_base, DAVINCI_USB_INT_SET_REG,
			MUSB_INTR_VBUSERROR << DAVINCI_USB_USBINT_SHIFT);
		break;
	case OTG_STATE_B_IDLE:
		/*
		 * There's no ID-changed IRQ, so we have no good way to tell
		 * when to switch to the A-Default state machine (by setting
		 * the DEVCTL.SESSION flag).
		 *
		 * Workaround:  whenever we're in B_IDLE, try setting the
		 * session flag every few seconds.  If it works, ID was
		 * grounded and we're now in the A-Default state machine.
		 *
		 * NOTE setting the session flag is _supposed_ to trigger
		 * SRP, but clearly it doesn't.
		 */
		musb_writeb(mregs, MUSB_DEVCTL,
				devctl | MUSB_DEVCTL_SESSION);
		devctl = musb_readb(mregs, MUSB_DEVCTL);
		if (devctl & MUSB_DEVCTL_BDEVICE)
			mod_timer(&otg_workaround, jiffies + POLL_SECONDS * HZ);
		else
			musb->xceiv->state = OTG_STATE_A_IDLE;
		break;
	default:
		break;
	}
	spin_unlock_irqrestore(&musb->lock, flags);
}

static irqreturn_t davinci_musb_interrupt(int irq, void *__hci)
{
	unsigned long	flags;
	irqreturn_t	retval = IRQ_NONE;
	struct musb	*musb = __hci;
	struct usb_otg	*otg = musb->xceiv->otg;
	void __iomem	*tibase = musb->ctrl_base;
	struct cppi	*cppi;
	u32		tmp;

	spin_lock_irqsave(&musb->lock, flags);

	/* NOTE: DaVinci shadows the Mentor IRQs.  Don't manage them through
	 * the Mentor registers (except for setup), use the TI ones and EOI.
	 *
	 * Docs describe irq "vector" registers associated with the CPPI and
	 * USB EOI registers.  These hold a bitmask corresponding to the
	 * current IRQ, not an irq handler address.  Would using those bits
	 * resolve some of the races observed in this dispatch code??
	 */

	/* CPPI interrupts share the same IRQ line, but have their own
	 * mask, state, "vector", and EOI registers.
	 */
	cppi = container_of(musb->dma_controller, struct cppi, controller);
	if (is_cppi_enabled() && musb->dma_controller && !cppi->irq)
		retval = cppi_interrupt(irq, __hci);

	/* ack and handle non-CPPI interrupts */
	tmp = musb_readl(tibase, DAVINCI_USB_INT_SRC_MASKED_REG);
	musb_writel(tibase, DAVINCI_USB_INT_SRC_CLR_REG, tmp);
	dev_dbg(musb->controller, "IRQ %08x\n", tmp);

	musb->int_rx = (tmp & DAVINCI_USB_RXINT_MASK)
			>> DAVINCI_USB_RXINT_SHIFT;
	musb->int_tx = (tmp & DAVINCI_USB_TXINT_MASK)
			>> DAVINCI_USB_TXINT_SHIFT;
	musb->int_usb = (tmp & DAVINCI_USB_USBINT_MASK)
			>> DAVINCI_USB_USBINT_SHIFT;

	/* DRVVBUS irqs are the only proxy we have (a very poor one!) for
	 * DaVinci's missing ID change IRQ.  We need an ID change IRQ to
	 * switch appropriately between halves of the OTG state machine.
	 * Managing DEVCTL.SESSION per Mentor docs requires we know its
	 * value, but DEVCTL.BDEVICE is invalid without DEVCTL.SESSION set.
	 * Also, DRVVBUS pulses for SRP (but not at 5V) ...
	 */
	if (tmp & (DAVINCI_INTR_DRVVBUS << DAVINCI_USB_USBINT_SHIFT)) {
		int	drvvbus = musb_readl(tibase, DAVINCI_USB_STAT_REG);
		void __iomem *mregs = musb->mregs;
		u8	devctl = musb_readb(mregs, MUSB_DEVCTL);
		int	err = musb->int_usb & MUSB_INTR_VBUSERROR;

		err = musb->int_usb & MUSB_INTR_VBUSERROR;
		if (err) {
			/* The Mentor core doesn't debounce VBUS as needed
			 * to cope with device connect current spikes. This
			 * means it's not uncommon for bus-powered devices
			 * to get VBUS errors during enumeration.
			 *
			 * This is a workaround, but newer RTL from Mentor
			 * seems to allow a better one: "re"starting sessions
			 * without waiting (on EVM, a **long** time) for VBUS
			 * to stop registering in devctl.
			 */
			musb->int_usb &= ~MUSB_INTR_VBUSERROR;
			musb->xceiv->state = OTG_STATE_A_WAIT_VFALL;
			mod_timer(&otg_workaround, jiffies + POLL_SECONDS * HZ);
			WARNING("VBUS error workaround (delay coming)\n");
		} else if (drvvbus) {
			MUSB_HST_MODE(musb);
			otg->default_a = 1;
			musb->xceiv->state = OTG_STATE_A_WAIT_VRISE;
			portstate(musb->port1_status |= USB_PORT_STAT_POWER);
			del_timer(&otg_workaround);
		} else {
			musb->is_active = 0;
			MUSB_DEV_MODE(musb);
			otg->default_a = 0;
			musb->xceiv->state = OTG_STATE_B_IDLE;
			portstate(musb->port1_status &= ~USB_PORT_STAT_POWER);
		}

		/* NOTE:  this must complete poweron within 100 msec
		 * (OTG_TIME_A_WAIT_VRISE) but we don't check for that.
		 */
		davinci_musb_source_power(musb, drvvbus, 0);
		dev_dbg(musb->controller, "VBUS %s (%s)%s, devctl %02x\n",
				drvvbus ? "on" : "off",
				usb_otg_state_string(musb->xceiv->state),
				err ? " ERROR" : "",
				devctl);
		retval = IRQ_HANDLED;
	}

	if (musb->int_tx || musb->int_rx || musb->int_usb)
		retval |= musb_interrupt(musb);

	/* irq stays asserted until EOI is written */
	musb_writel(tibase, DAVINCI_USB_EOI_REG, 0);

	/* poll for ID change */
	if (musb->xceiv->state == OTG_STATE_B_IDLE)
		mod_timer(&otg_workaround, jiffies + POLL_SECONDS * HZ);

	spin_unlock_irqrestore(&musb->lock, flags);

	return retval;
}

static int davinci_musb_set_mode(struct musb *musb, u8 mode)
{
	/* EVM can't do this (right?) */
	return -EIO;
}

static int davinci_musb_init(struct musb *musb)
{
	void __iomem	*tibase = musb->ctrl_base;
	u32		revision;
	int 		ret = -ENODEV;

	usb_nop_xceiv_register();
	musb->xceiv = usb_get_phy(USB_PHY_TYPE_USB2);
	if (IS_ERR_OR_NULL(musb->xceiv)) {
		ret = -EPROBE_DEFER;
		goto unregister;
	}

	musb->mregs += DAVINCI_BASE_OFFSET;

	/* returns zero if e.g. not clocked */
	revision = musb_readl(tibase, DAVINCI_USB_VERSION_REG);
	if (revision == 0)
		goto fail;

	setup_timer(&otg_workaround, otg_timer, (unsigned long) musb);

	davinci_musb_source_power(musb, 0, 1);

	/* dm355 EVM swaps D+/D- for signal integrity, and
	 * is clocked from the main 24 MHz crystal.
	 */
	if (machine_is_davinci_dm355_evm()) {
		u32	phy_ctrl = __raw_readl(USB_PHY_CTRL);

		phy_ctrl &= ~(3 << 9);
		phy_ctrl |= USBPHY_DATAPOL;
		__raw_writel(phy_ctrl, USB_PHY_CTRL);
	}

	/* On dm355, the default-A state machine needs DRVVBUS control.
	 * If we won't be a host, there's no need to turn it on.
	 */
	if (cpu_is_davinci_dm355()) {
		u32	deepsleep = __raw_readl(DM355_DEEPSLEEP);

		deepsleep &= ~DRVVBUS_FORCE;
		__raw_writel(deepsleep, DM355_DEEPSLEEP);
	}

	/* reset the controller */
	musb_writel(tibase, DAVINCI_USB_CTRL_REG, 0x1);

	/* start the on-chip PHY and its PLL */
	phy_on();

	msleep(5);

	/* NOTE:  irqs are in mixed mode, not bypass to pure-musb */
	pr_debug("DaVinci OTG revision %08x phy %03x control %02x\n",
		revision, __raw_readl(USB_PHY_CTRL),
		musb_readb(tibase, DAVINCI_USB_CTRL_REG));

	musb->isr = davinci_musb_interrupt;
	return 0;

fail:
	usb_put_phy(musb->xceiv);
unregister:
	usb_nop_xceiv_unregister();
	return ret;
}

static int davinci_musb_exit(struct musb *musb)
{
	del_timer_sync(&otg_workaround);

	/* force VBUS off */
	if (cpu_is_davinci_dm355()) {
		u32	deepsleep = __raw_readl(DM355_DEEPSLEEP);

		deepsleep &= ~DRVVBUS_FORCE;
		deepsleep |= DRVVBUS_OVERRIDE;
		__raw_writel(deepsleep, DM355_DEEPSLEEP);
	}

	davinci_musb_source_power(musb, 0 /*off*/, 1);

	/* delay, to avoid problems with module reload */
	if (musb->xceiv->otg->default_a) {
		int	maxdelay = 30;
		u8	devctl, warn = 0;

		/* if there's no peripheral connected, this can take a
		 * long time to fall, especially on EVM with huge C133.
		 */
		do {
			devctl = musb_readb(musb->mregs, MUSB_DEVCTL);
			if (!(devctl & MUSB_DEVCTL_VBUS))
				break;
			if ((devctl & MUSB_DEVCTL_VBUS) != warn) {
				warn = devctl & MUSB_DEVCTL_VBUS;
				dev_dbg(musb->controller, "VBUS %d\n",
					warn >> MUSB_DEVCTL_VBUS_SHIFT);
			}
			msleep(1000);
			maxdelay--;
		} while (maxdelay > 0);

		/* in OTG mode, another host might be connected */
		if (devctl & MUSB_DEVCTL_VBUS)
			dev_dbg(musb->controller, "VBUS off timeout (devctl %02x)\n", devctl);
	}

	phy_off();

	usb_put_phy(musb->xceiv);
	usb_nop_xceiv_unregister();

	return 0;
}

static const struct musb_platform_ops davinci_ops = {
	.init		= davinci_musb_init,
	.exit		= davinci_musb_exit,

	.enable		= davinci_musb_enable,
	.disable	= davinci_musb_disable,

	.set_mode	= davinci_musb_set_mode,

	.set_vbus	= davinci_musb_set_vbus,
};

static const struct platform_device_info davinci_dev_info = {
	.name		= "musb-hdrc",
	.id		= PLATFORM_DEVID_AUTO,
	.dma_mask	= DMA_BIT_MASK(32),
};

static int davinci_probe(struct platform_device *pdev)
{
<<<<<<< HEAD
	struct resource musb_resources[2];
=======
	struct resource			musb_resources[3];
>>>>>>> d8ec26d7
	struct musb_hdrc_platform_data	*pdata = dev_get_platdata(&pdev->dev);
	struct platform_device		*musb;
	struct davinci_glue		*glue;
	struct platform_device_info	pinfo;
	struct clk			*clk;

	int				ret = -ENOMEM;

	glue = kzalloc(sizeof(*glue), GFP_KERNEL);
	if (!glue) {
		dev_err(&pdev->dev, "failed to allocate glue context\n");
		goto err0;
	}

	clk = clk_get(&pdev->dev, "usb");
	if (IS_ERR(clk)) {
		dev_err(&pdev->dev, "failed to get clock\n");
		ret = PTR_ERR(clk);
		goto err3;
	}

	ret = clk_enable(clk);
	if (ret) {
		dev_err(&pdev->dev, "failed to enable clock\n");
		goto err4;
	}

	glue->dev			= &pdev->dev;
	glue->clk			= clk;

	pdata->platform_ops		= &davinci_ops;

	platform_set_drvdata(pdev, glue);

	memset(musb_resources, 0x00, sizeof(*musb_resources) *
			ARRAY_SIZE(musb_resources));

	musb_resources[0].name = pdev->resource[0].name;
	musb_resources[0].start = pdev->resource[0].start;
	musb_resources[0].end = pdev->resource[0].end;
	musb_resources[0].flags = pdev->resource[0].flags;

	musb_resources[1].name = pdev->resource[1].name;
	musb_resources[1].start = pdev->resource[1].start;
	musb_resources[1].end = pdev->resource[1].end;
	musb_resources[1].flags = pdev->resource[1].flags;

	/*
	 * For DM6467 3 resources are passed. A placeholder for the 3rd
	 * resource is always there, so it's safe to always copy it...
	 */
	musb_resources[2].name = pdev->resource[2].name;
	musb_resources[2].start = pdev->resource[2].start;
	musb_resources[2].end = pdev->resource[2].end;
	musb_resources[2].flags = pdev->resource[2].flags;

	pinfo = davinci_dev_info;
	pinfo.parent = &pdev->dev;
	pinfo.res = musb_resources;
	pinfo.num_res = ARRAY_SIZE(musb_resources);
	pinfo.data = pdata;
	pinfo.size_data = sizeof(*pdata);

	glue->musb = musb = platform_device_register_full(&pinfo);
	if (IS_ERR(musb)) {
		ret = PTR_ERR(musb);
		dev_err(&pdev->dev, "failed to register musb device: %d\n", ret);
		goto err5;
	}

	return 0;

err5:
	clk_disable(clk);

err4:
	clk_put(clk);

err3:
	kfree(glue);

err0:
	return ret;
}

static int davinci_remove(struct platform_device *pdev)
{
	struct davinci_glue		*glue = platform_get_drvdata(pdev);

	platform_device_unregister(glue->musb);
	clk_disable(glue->clk);
	clk_put(glue->clk);
	kfree(glue);

	return 0;
}

static struct platform_driver davinci_driver = {
	.probe		= davinci_probe,
	.remove		= davinci_remove,
	.driver		= {
		.name	= "musb-davinci",
	},
};

MODULE_DESCRIPTION("DaVinci MUSB Glue Layer");
MODULE_AUTHOR("Felipe Balbi <balbi@ti.com>");
MODULE_LICENSE("GPL v2");
module_platform_driver(davinci_driver);<|MERGE_RESOLUTION|>--- conflicted
+++ resolved
@@ -513,11 +513,7 @@
 
 static int davinci_probe(struct platform_device *pdev)
 {
-<<<<<<< HEAD
-	struct resource musb_resources[2];
-=======
 	struct resource			musb_resources[3];
->>>>>>> d8ec26d7
 	struct musb_hdrc_platform_data	*pdata = dev_get_platdata(&pdev->dev);
 	struct platform_device		*musb;
 	struct davinci_glue		*glue;
