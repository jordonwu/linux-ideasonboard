--- conflicted
+++ resolved
@@ -1350,48 +1350,6 @@
 }
 EXPORT_SYMBOL_GPL(media_entity_remote_pad);
 
-<<<<<<< HEAD
-struct media_pipeline *media_entity_pipeline(struct media_entity *entity)
-{
-	return entity->pads->pipe;
-}
-EXPORT_SYMBOL_GPL(media_entity_pipeline);
-
-int media_entity_get_fwnode_pad(struct media_entity *entity,
-				struct fwnode_handle *fwnode,
-				unsigned long direction_flags)
-{
-	struct fwnode_endpoint endpoint;
-	unsigned int i;
-	int ret;
-
-	if (!entity->ops || !entity->ops->get_fwnode_pad) {
-		for (i = 0; i < entity->num_pads; i++) {
-			if (entity->pads[i].flags & direction_flags)
-				return i;
-		}
-
-		return -ENXIO;
-	}
-
-	ret = fwnode_graph_parse_endpoint(fwnode, &endpoint);
-	if (ret)
-		return ret;
-
-	ret = entity->ops->get_fwnode_pad(entity, &endpoint);
-	if (ret < 0)
-		return ret;
-
-	if (ret >= entity->num_pads)
-		return -ENXIO;
-
-	if (!(entity->pads[ret].flags & direction_flags))
-		return -ENXIO;
-
-	return ret;
-}
-EXPORT_SYMBOL_GPL(media_entity_get_fwnode_pad);
-=======
 struct media_pad *
 media_entity_remote_pad_unique(const struct media_entity *entity,
 			       unsigned int type)
@@ -1459,7 +1417,47 @@
 	return found_pad;
 }
 EXPORT_SYMBOL_GPL(media_pad_remote_pad);
->>>>>>> b51f3bca
+
+struct media_pipeline *media_entity_pipeline(struct media_entity *entity)
+{
+	return entity->pads->pipe;
+}
+EXPORT_SYMBOL_GPL(media_entity_pipeline);
+
+int media_entity_get_fwnode_pad(struct media_entity *entity,
+				struct fwnode_handle *fwnode,
+				unsigned long direction_flags)
+{
+	struct fwnode_endpoint endpoint;
+	unsigned int i;
+	int ret;
+
+	if (!entity->ops || !entity->ops->get_fwnode_pad) {
+		for (i = 0; i < entity->num_pads; i++) {
+			if (entity->pads[i].flags & direction_flags)
+				return i;
+		}
+
+		return -ENXIO;
+	}
+
+	ret = fwnode_graph_parse_endpoint(fwnode, &endpoint);
+	if (ret)
+		return ret;
+
+	ret = entity->ops->get_fwnode_pad(entity, &endpoint);
+	if (ret < 0)
+		return ret;
+
+	if (ret >= entity->num_pads)
+		return -ENXIO;
+
+	if (!(entity->pads[ret].flags & direction_flags))
+		return -ENXIO;
+
+	return ret;
+}
+EXPORT_SYMBOL_GPL(media_entity_get_fwnode_pad);
 
 static void media_interface_init(struct media_device *mdev,
 				 struct media_interface *intf,
